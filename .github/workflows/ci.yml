--- conflicted
+++ resolved
@@ -87,11 +87,7 @@
         with:
           enable-cache: true
           python-version: 3.9
-<<<<<<< HEAD
-      - run: uv run sphinx-build -T -b html docs docs/_build/html
-=======
       - run: just docs
->>>>>>> 2eb87383
 
   ci_success:
     name: "CI Success"
