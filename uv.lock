version = 1
<<<<<<< HEAD
=======
revision = 2
>>>>>>> 3bd3818b
requires-python = ">=3.9"
resolution-markers = [
    "python_full_version >= '3.12.4'",
    "python_full_version >= '3.11' and python_full_version < '3.12.4'",
    "python_full_version == '3.10.*'",
    "python_full_version < '3.10'",
]

[[package]]
name = "accessible-pygments"
version = "0.0.5"
source = { registry = "https://pypi.org/simple" }
dependencies = [
    { name = "pygments" },
]
sdist = { url = "https://files.pythonhosted.org/packages/bc/c1/bbac6a50d02774f91572938964c582fff4270eee73ab822a4aeea4d8b11b/accessible_pygments-0.0.5.tar.gz", hash = "sha256:40918d3e6a2b619ad424cb91e556bd3bd8865443d9f22f1dcdf79e33c8046872", size = 1377899, upload-time = "2024-05-10T11:23:10.216Z" }
wheels = [
    { url = "https://files.pythonhosted.org/packages/8d/3f/95338030883d8c8b91223b4e21744b04d11b161a3ef117295d8241f50ab4/accessible_pygments-0.0.5-py3-none-any.whl", hash = "sha256:88ae3211e68a1d0b011504b2ffc1691feafce124b845bd072ab6f9f66f34d4b7", size = 1395903, upload-time = "2024-05-10T11:23:08.421Z" },
]

[[package]]
name = "aiohappyeyeballs"
version = "2.6.1"
source = { registry = "https://pypi.org/simple" }
sdist = { url = "https://files.pythonhosted.org/packages/26/30/f84a107a9c4331c14b2b586036f40965c128aa4fee4dda5d3d51cb14ad54/aiohappyeyeballs-2.6.1.tar.gz", hash = "sha256:c3f9d0113123803ccadfdf3f0faa505bc78e6a72d1cc4806cbd719826e943558", size = 22760, upload-time = "2025-03-12T01:42:48.764Z" }
wheels = [
    { url = "https://files.pythonhosted.org/packages/0f/15/5bf3b99495fb160b63f95972b81750f18f7f4e02ad051373b669d17d44f2/aiohappyeyeballs-2.6.1-py3-none-any.whl", hash = "sha256:f349ba8f4b75cb25c99c5c2d84e997e485204d2902a9597802b0371f09331fb8", size = 15265, upload-time = "2025-03-12T01:42:47.083Z" },
]

[[package]]
name = "aiohttp"
version = "3.11.16"
source = { registry = "https://pypi.org/simple" }
dependencies = [
    { name = "aiohappyeyeballs" },
    { name = "aiosignal" },
    { name = "async-timeout", marker = "python_full_version < '3.11'" },
    { name = "attrs" },
    { name = "frozenlist" },
    { name = "multidict" },
    { name = "propcache" },
    { name = "yarl" },
]
sdist = { url = "https://files.pythonhosted.org/packages/f1/d9/1c4721d143e14af753f2bf5e3b681883e1f24b592c0482df6fa6e33597fa/aiohttp-3.11.16.tar.gz", hash = "sha256:16f8a2c9538c14a557b4d309ed4d0a7c60f0253e8ed7b6c9a2859a7582f8b1b8", size = 7676826, upload-time = "2025-04-02T02:17:44.74Z" }
wheels = [
    { url = "https://files.pythonhosted.org/packages/b8/21/6bd4cb580a323b64cda3b11fcb3f68deba77568e97806727a858de57349d/aiohttp-3.11.16-cp310-cp310-macosx_10_9_universal2.whl", hash = "sha256:fb46bb0f24813e6cede6cc07b1961d4b04f331f7112a23b5e21f567da4ee50aa", size = 708259, upload-time = "2025-04-02T02:15:15.439Z" },
    { url = "https://files.pythonhosted.org/packages/96/8c/7b4b9debe90ffc31931b85ee8612a5c83f34d8fdc6d90ee3eb27b43639e4/aiohttp-3.11.16-cp310-cp310-macosx_10_9_x86_64.whl", hash = "sha256:54eb3aead72a5c19fad07219acd882c1643a1027fbcdefac9b502c267242f955", size = 468886, upload-time = "2025-04-02T02:15:17.025Z" },
    { url = "https://files.pythonhosted.org/packages/13/da/a7fcd68e62acacf0a1930060afd2c970826f989265893082b6fb9eb25cb5/aiohttp-3.11.16-cp310-cp310-macosx_11_0_arm64.whl", hash = "sha256:38bea84ee4fe24ebcc8edeb7b54bf20f06fd53ce4d2cc8b74344c5b9620597fd", size = 455846, upload-time = "2025-04-02T02:15:18.662Z" },
    { url = "https://files.pythonhosted.org/packages/5d/12/b73d9423253f4c872d276a3771decb0722cb5f962352593bd617445977ba/aiohttp-3.11.16-cp310-cp310-manylinux_2_17_aarch64.manylinux2014_aarch64.whl", hash = "sha256:d0666afbe984f6933fe72cd1f1c3560d8c55880a0bdd728ad774006eb4241ecd", size = 1587183, upload-time = "2025-04-02T02:15:20.048Z" },
    { url = "https://files.pythonhosted.org/packages/75/d3/291b57d54719d996e6cb8c1db8b13d01bdb24dca90434815ac7e6a70393f/aiohttp-3.11.16-cp310-cp310-manylinux_2_17_ppc64le.manylinux2014_ppc64le.whl", hash = "sha256:7ba92a2d9ace559a0a14b03d87f47e021e4fa7681dc6970ebbc7b447c7d4b7cd", size = 1634937, upload-time = "2025-04-02T02:15:22.156Z" },
    { url = "https://files.pythonhosted.org/packages/be/85/4229eba92b433173065b0b459ab677ca11ead4a179f76ccfe55d8738b188/aiohttp-3.11.16-cp310-cp310-manylinux_2_17_s390x.manylinux2014_s390x.whl", hash = "sha256:3ad1d59fd7114e6a08c4814983bb498f391c699f3c78712770077518cae63ff7", size = 1667980, upload-time = "2025-04-02T02:15:23.843Z" },
    { url = "https://files.pythonhosted.org/packages/2b/0d/d2423936962e3c711fafd5bb9172a99e6b07dd63e086515aa957d8a991fd/aiohttp-3.11.16-cp310-cp310-manylinux_2_17_x86_64.manylinux2014_x86_64.whl", hash = "sha256:98b88a2bf26965f2015a771381624dd4b0839034b70d406dc74fd8be4cc053e3", size = 1590365, upload-time = "2025-04-02T02:15:25.809Z" },
    { url = "https://files.pythonhosted.org/packages/ea/93/04209affc20834982c1ef4214b1afc07743667998a9975d69413e9c1e1c1/aiohttp-3.11.16-cp310-cp310-manylinux_2_5_i686.manylinux1_i686.manylinux_2_17_i686.manylinux2014_i686.whl", hash = "sha256:576f5ca28d1b3276026f7df3ec841ae460e0fc3aac2a47cbf72eabcfc0f102e1", size = 1547614, upload-time = "2025-04-02T02:15:27.544Z" },
    { url = "https://files.pythonhosted.org/packages/f6/fb/194ad4e4cae98023ae19556e576347f402ce159e80d74cc0713d460c4a39/aiohttp-3.11.16-cp310-cp310-musllinux_1_2_aarch64.whl", hash = "sha256:a2a450bcce4931b295fc0848f384834c3f9b00edfc2150baafb4488c27953de6", size = 1532815, upload-time = "2025-04-02T02:15:28.985Z" },
    { url = "https://files.pythonhosted.org/packages/33/6d/a4da7adbac90188bf1228c73b6768a607dd279c146721a9ff7dcb75c5ac6/aiohttp-3.11.16-cp310-cp310-musllinux_1_2_armv7l.whl", hash = "sha256:37dcee4906454ae377be5937ab2a66a9a88377b11dd7c072df7a7c142b63c37c", size = 1559005, upload-time = "2025-04-02T02:15:30.406Z" },
    { url = "https://files.pythonhosted.org/packages/7e/88/2fa9fbfd23fc16cb2cfdd1f290343e085e7e327438041e9c6aa0208a854d/aiohttp-3.11.16-cp310-cp310-musllinux_1_2_i686.whl", hash = "sha256:4d0c970c0d602b1017e2067ff3b7dac41c98fef4f7472ec2ea26fd8a4e8c2149", size = 1535231, upload-time = "2025-04-02T02:15:32.468Z" },
    { url = "https://files.pythonhosted.org/packages/f5/8f/9623cd2558e3e182d02dcda8b480643e1c48a0550a86e3050210e98dba27/aiohttp-3.11.16-cp310-cp310-musllinux_1_2_ppc64le.whl", hash = "sha256:004511d3413737700835e949433536a2fe95a7d0297edd911a1e9705c5b5ea43", size = 1609985, upload-time = "2025-04-02T02:15:33.899Z" },
    { url = "https://files.pythonhosted.org/packages/f8/a2/53a8d1bfc67130710f1c8091f623cdefe7f85cd5d09e14637ed2ed6e1a6d/aiohttp-3.11.16-cp310-cp310-musllinux_1_2_s390x.whl", hash = "sha256:c15b2271c44da77ee9d822552201180779e5e942f3a71fb74e026bf6172ff287", size = 1628842, upload-time = "2025-04-02T02:15:35.396Z" },
    { url = "https://files.pythonhosted.org/packages/49/3a/35fb43d07489573c6c1f8c6a3e6c657196124a63223705b7feeddaea06f1/aiohttp-3.11.16-cp310-cp310-musllinux_1_2_x86_64.whl", hash = "sha256:ad9509ffb2396483ceacb1eee9134724443ee45b92141105a4645857244aecc8", size = 1566929, upload-time = "2025-04-02T02:15:36.863Z" },
    { url = "https://files.pythonhosted.org/packages/d5/82/bb3f4f2cc7677e790ba4c040db7dd8445c234a810ef893a858e217647d38/aiohttp-3.11.16-cp310-cp310-win32.whl", hash = "sha256:634d96869be6c4dc232fc503e03e40c42d32cfaa51712aee181e922e61d74814", size = 416935, upload-time = "2025-04-02T02:15:38.337Z" },
    { url = "https://files.pythonhosted.org/packages/df/ad/a64db1c18063569d6dff474c46a7d4de7ab85ff55e2a35839b149b1850ea/aiohttp-3.11.16-cp310-cp310-win_amd64.whl", hash = "sha256:938f756c2b9374bbcc262a37eea521d8a0e6458162f2a9c26329cc87fdf06534", size = 442168, upload-time = "2025-04-02T02:15:39.757Z" },
    { url = "https://files.pythonhosted.org/packages/b1/98/be30539cd84260d9f3ea1936d50445e25aa6029a4cb9707f3b64cfd710f7/aiohttp-3.11.16-cp311-cp311-macosx_10_9_universal2.whl", hash = "sha256:8cb0688a8d81c63d716e867d59a9ccc389e97ac7037ebef904c2b89334407180", size = 708664, upload-time = "2025-04-02T02:15:41.433Z" },
    { url = "https://files.pythonhosted.org/packages/e6/27/d51116ce18bdfdea7a2244b55ad38d7b01a4298af55765eed7e8431f013d/aiohttp-3.11.16-cp311-cp311-macosx_10_9_x86_64.whl", hash = "sha256:0ad1fb47da60ae1ddfb316f0ff16d1f3b8e844d1a1e154641928ea0583d486ed", size = 468953, upload-time = "2025-04-02T02:15:43.118Z" },
    { url = "https://files.pythonhosted.org/packages/34/23/eedf80ec42865ea5355b46265a2433134138eff9a4fea17e1348530fa4ae/aiohttp-3.11.16-cp311-cp311-macosx_11_0_arm64.whl", hash = "sha256:df7db76400bf46ec6a0a73192b14c8295bdb9812053f4fe53f4e789f3ea66bbb", size = 456065, upload-time = "2025-04-02T02:15:44.994Z" },
    { url = "https://files.pythonhosted.org/packages/36/23/4a5b1ef6cff994936bf96d981dd817b487d9db755457a0d1c2939920d620/aiohttp-3.11.16-cp311-cp311-manylinux_2_17_aarch64.manylinux2014_aarch64.whl", hash = "sha256:cc3a145479a76ad0ed646434d09216d33d08eef0d8c9a11f5ae5cdc37caa3540", size = 1687976, upload-time = "2025-04-02T02:15:46.632Z" },
    { url = "https://files.pythonhosted.org/packages/d0/5d/c7474b4c3069bb35276d54c82997dff4f7575e4b73f0a7b1b08a39ece1eb/aiohttp-3.11.16-cp311-cp311-manylinux_2_17_ppc64le.manylinux2014_ppc64le.whl", hash = "sha256:d007aa39a52d62373bd23428ba4a2546eed0e7643d7bf2e41ddcefd54519842c", size = 1752711, upload-time = "2025-04-02T02:15:48.276Z" },
    { url = "https://files.pythonhosted.org/packages/64/4c/ee416987b6729558f2eb1b727c60196580aafdb141e83bd78bb031d1c000/aiohttp-3.11.16-cp311-cp311-manylinux_2_17_s390x.manylinux2014_s390x.whl", hash = "sha256:f6ddd90d9fb4b501c97a4458f1c1720e42432c26cb76d28177c5b5ad4e332601", size = 1791305, upload-time = "2025-04-02T02:15:49.965Z" },
    { url = "https://files.pythonhosted.org/packages/58/28/3e1e1884070b95f1f69c473a1995852a6f8516670bb1c29d6cb2dbb73e1c/aiohttp-3.11.16-cp311-cp311-manylinux_2_17_x86_64.manylinux2014_x86_64.whl", hash = "sha256:0a2f451849e6b39e5c226803dcacfa9c7133e9825dcefd2f4e837a2ec5a3bb98", size = 1674499, upload-time = "2025-04-02T02:15:51.718Z" },
    { url = "https://files.pythonhosted.org/packages/ad/55/a032b32fa80a662d25d9eb170ed1e2c2be239304ca114ec66c89dc40f37f/aiohttp-3.11.16-cp311-cp311-manylinux_2_5_i686.manylinux1_i686.manylinux_2_17_i686.manylinux2014_i686.whl", hash = "sha256:8df6612df74409080575dca38a5237282865408016e65636a76a2eb9348c2567", size = 1622313, upload-time = "2025-04-02T02:15:53.377Z" },
    { url = "https://files.pythonhosted.org/packages/b1/df/ca775605f72abbda4e4746e793c408c84373ca2c6ce7a106a09f853f1e89/aiohttp-3.11.16-cp311-cp311-musllinux_1_2_aarch64.whl", hash = "sha256:78e6e23b954644737e385befa0deb20233e2dfddf95dd11e9db752bdd2a294d3", size = 1658274, upload-time = "2025-04-02T02:15:55.035Z" },
    { url = "https://files.pythonhosted.org/packages/cc/6c/21c45b66124df5b4b0ab638271ecd8c6402b702977120cb4d5be6408e15d/aiohttp-3.11.16-cp311-cp311-musllinux_1_2_armv7l.whl", hash = "sha256:696ef00e8a1f0cec5e30640e64eca75d8e777933d1438f4facc9c0cdf288a810", size = 1666704, upload-time = "2025-04-02T02:15:56.581Z" },
    { url = "https://files.pythonhosted.org/packages/1d/e2/7d92adc03e3458edd18a21da2575ab84e58f16b1672ae98529e4eeee45ab/aiohttp-3.11.16-cp311-cp311-musllinux_1_2_i686.whl", hash = "sha256:e3538bc9fe1b902bef51372462e3d7c96fce2b566642512138a480b7adc9d508", size = 1652815, upload-time = "2025-04-02T02:15:58.126Z" },
    { url = "https://files.pythonhosted.org/packages/3a/52/7549573cd654ad651e3c5786ec3946d8f0ee379023e22deb503ff856b16c/aiohttp-3.11.16-cp311-cp311-musllinux_1_2_ppc64le.whl", hash = "sha256:3ab3367bb7f61ad18793fea2ef71f2d181c528c87948638366bf1de26e239183", size = 1735669, upload-time = "2025-04-02T02:16:00.313Z" },
    { url = "https://files.pythonhosted.org/packages/d5/54/dcd24a23c7a5a2922123e07a296a5f79ea87ce605f531be068415c326de6/aiohttp-3.11.16-cp311-cp311-musllinux_1_2_s390x.whl", hash = "sha256:56a3443aca82abda0e07be2e1ecb76a050714faf2be84256dae291182ba59049", size = 1760422, upload-time = "2025-04-02T02:16:02.233Z" },
    { url = "https://files.pythonhosted.org/packages/a7/53/87327fe982fa310944e1450e97bf7b2a28015263771931372a1dfe682c58/aiohttp-3.11.16-cp311-cp311-musllinux_1_2_x86_64.whl", hash = "sha256:61c721764e41af907c9d16b6daa05a458f066015abd35923051be8705108ed17", size = 1694457, upload-time = "2025-04-02T02:16:04.233Z" },
    { url = "https://files.pythonhosted.org/packages/ce/6d/c5ccf41059267bcf89853d3db9d8d217dacf0a04f4086cb6bf278323011f/aiohttp-3.11.16-cp311-cp311-win32.whl", hash = "sha256:3e061b09f6fa42997cf627307f220315e313ece74907d35776ec4373ed718b86", size = 416817, upload-time = "2025-04-02T02:16:06.268Z" },
    { url = "https://files.pythonhosted.org/packages/e7/dd/01f6fe028e054ef4f909c9d63e3a2399e77021bb2e1bb51d56ca8b543989/aiohttp-3.11.16-cp311-cp311-win_amd64.whl", hash = "sha256:745f1ed5e2c687baefc3c5e7b4304e91bf3e2f32834d07baaee243e349624b24", size = 442986, upload-time = "2025-04-02T02:16:07.712Z" },
    { url = "https://files.pythonhosted.org/packages/db/38/100d01cbc60553743baf0fba658cb125f8ad674a8a771f765cdc155a890d/aiohttp-3.11.16-cp312-cp312-macosx_10_13_universal2.whl", hash = "sha256:911a6e91d08bb2c72938bc17f0a2d97864c531536b7832abee6429d5296e5b27", size = 704881, upload-time = "2025-04-02T02:16:09.26Z" },
    { url = "https://files.pythonhosted.org/packages/21/ed/b4102bb6245e36591209e29f03fe87e7956e54cb604ee12e20f7eb47f994/aiohttp-3.11.16-cp312-cp312-macosx_10_13_x86_64.whl", hash = "sha256:6ac13b71761e49d5f9e4d05d33683bbafef753e876e8e5a7ef26e937dd766713", size = 464564, upload-time = "2025-04-02T02:16:10.781Z" },
    { url = "https://files.pythonhosted.org/packages/3b/e1/a9ab6c47b62ecee080eeb33acd5352b40ecad08fb2d0779bcc6739271745/aiohttp-3.11.16-cp312-cp312-macosx_11_0_arm64.whl", hash = "sha256:fd36c119c5d6551bce374fcb5c19269638f8d09862445f85a5a48596fd59f4bb", size = 456548, upload-time = "2025-04-02T02:16:12.764Z" },
    { url = "https://files.pythonhosted.org/packages/80/ad/216c6f71bdff2becce6c8776f0aa32cb0fa5d83008d13b49c3208d2e4016/aiohttp-3.11.16-cp312-cp312-manylinux_2_17_aarch64.manylinux2014_aarch64.whl", hash = "sha256:d489d9778522fbd0f8d6a5c6e48e3514f11be81cb0a5954bdda06f7e1594b321", size = 1691749, upload-time = "2025-04-02T02:16:14.304Z" },
    { url = "https://files.pythonhosted.org/packages/bd/ea/7df7bcd3f4e734301605f686ffc87993f2d51b7acb6bcc9b980af223f297/aiohttp-3.11.16-cp312-cp312-manylinux_2_17_ppc64le.manylinux2014_ppc64le.whl", hash = "sha256:69a2cbd61788d26f8f1e626e188044834f37f6ae3f937bd9f08b65fc9d7e514e", size = 1736874, upload-time = "2025-04-02T02:16:16.538Z" },
    { url = "https://files.pythonhosted.org/packages/51/41/c7724b9c87a29b7cfd1202ec6446bae8524a751473d25e2ff438bc9a02bf/aiohttp-3.11.16-cp312-cp312-manylinux_2_17_s390x.manylinux2014_s390x.whl", hash = "sha256:cd464ba806e27ee24a91362ba3621bfc39dbbb8b79f2e1340201615197370f7c", size = 1786885, upload-time = "2025-04-02T02:16:18.268Z" },
    { url = "https://files.pythonhosted.org/packages/86/b3/f61f8492fa6569fa87927ad35a40c159408862f7e8e70deaaead349e2fba/aiohttp-3.11.16-cp312-cp312-manylinux_2_17_x86_64.manylinux2014_x86_64.whl", hash = "sha256:1ce63ae04719513dd2651202352a2beb9f67f55cb8490c40f056cea3c5c355ce", size = 1698059, upload-time = "2025-04-02T02:16:20.234Z" },
    { url = "https://files.pythonhosted.org/packages/ce/be/7097cf860a9ce8bbb0e8960704e12869e111abcd3fbd245153373079ccec/aiohttp-3.11.16-cp312-cp312-manylinux_2_5_i686.manylinux1_i686.manylinux_2_17_i686.manylinux2014_i686.whl", hash = "sha256:09b00dd520d88eac9d1768439a59ab3d145065c91a8fab97f900d1b5f802895e", size = 1626527, upload-time = "2025-04-02T02:16:22.092Z" },
    { url = "https://files.pythonhosted.org/packages/1d/1d/aaa841c340e8c143a8d53a1f644c2a2961c58cfa26e7b398d6bf75cf5d23/aiohttp-3.11.16-cp312-cp312-musllinux_1_2_aarch64.whl", hash = "sha256:7f6428fee52d2bcf96a8aa7b62095b190ee341ab0e6b1bcf50c615d7966fd45b", size = 1644036, upload-time = "2025-04-02T02:16:23.707Z" },
    { url = "https://files.pythonhosted.org/packages/2c/88/59d870f76e9345e2b149f158074e78db457985c2b4da713038d9da3020a8/aiohttp-3.11.16-cp312-cp312-musllinux_1_2_armv7l.whl", hash = "sha256:13ceac2c5cdcc3f64b9015710221ddf81c900c5febc505dbd8f810e770011540", size = 1685270, upload-time = "2025-04-02T02:16:25.874Z" },
    { url = "https://files.pythonhosted.org/packages/2b/b1/c6686948d4c79c3745595efc469a9f8a43cab3c7efc0b5991be65d9e8cb8/aiohttp-3.11.16-cp312-cp312-musllinux_1_2_i686.whl", hash = "sha256:fadbb8f1d4140825069db3fedbbb843290fd5f5bc0a5dbd7eaf81d91bf1b003b", size = 1650852, upload-time = "2025-04-02T02:16:27.556Z" },
    { url = "https://files.pythonhosted.org/packages/fe/94/3e42a6916fd3441721941e0f1b8438e1ce2a4c49af0e28e0d3c950c9b3c9/aiohttp-3.11.16-cp312-cp312-musllinux_1_2_ppc64le.whl", hash = "sha256:6a792ce34b999fbe04a7a71a90c74f10c57ae4c51f65461a411faa70e154154e", size = 1704481, upload-time = "2025-04-02T02:16:29.573Z" },
    { url = "https://files.pythonhosted.org/packages/b1/6d/6ab5854ff59b27075c7a8c610597d2b6c38945f9a1284ee8758bc3720ff6/aiohttp-3.11.16-cp312-cp312-musllinux_1_2_s390x.whl", hash = "sha256:f4065145bf69de124accdd17ea5f4dc770da0a6a6e440c53f6e0a8c27b3e635c", size = 1735370, upload-time = "2025-04-02T02:16:31.191Z" },
    { url = "https://files.pythonhosted.org/packages/73/2a/08a68eec3c99a6659067d271d7553e4d490a0828d588e1daa3970dc2b771/aiohttp-3.11.16-cp312-cp312-musllinux_1_2_x86_64.whl", hash = "sha256:fa73e8c2656a3653ae6c307b3f4e878a21f87859a9afab228280ddccd7369d71", size = 1697619, upload-time = "2025-04-02T02:16:32.873Z" },
    { url = "https://files.pythonhosted.org/packages/61/d5/fea8dbbfb0cd68fbb56f0ae913270a79422d9a41da442a624febf72d2aaf/aiohttp-3.11.16-cp312-cp312-win32.whl", hash = "sha256:f244b8e541f414664889e2c87cac11a07b918cb4b540c36f7ada7bfa76571ea2", size = 411710, upload-time = "2025-04-02T02:16:34.525Z" },
    { url = "https://files.pythonhosted.org/packages/33/fb/41cde15fbe51365024550bf77b95a4fc84ef41365705c946da0421f0e1e0/aiohttp-3.11.16-cp312-cp312-win_amd64.whl", hash = "sha256:23a15727fbfccab973343b6d1b7181bfb0b4aa7ae280f36fd2f90f5476805682", size = 438012, upload-time = "2025-04-02T02:16:36.103Z" },
    { url = "https://files.pythonhosted.org/packages/52/52/7c712b2d9fb4d5e5fd6d12f9ab76e52baddfee71e3c8203ca7a7559d7f51/aiohttp-3.11.16-cp313-cp313-macosx_10_13_universal2.whl", hash = "sha256:a3814760a1a700f3cfd2f977249f1032301d0a12c92aba74605cfa6ce9f78489", size = 698005, upload-time = "2025-04-02T02:16:37.923Z" },
    { url = "https://files.pythonhosted.org/packages/51/3e/61057814f7247666d43ac538abcd6335b022869ade2602dab9bf33f607d2/aiohttp-3.11.16-cp313-cp313-macosx_10_13_x86_64.whl", hash = "sha256:9b751a6306f330801665ae69270a8a3993654a85569b3469662efaad6cf5cc50", size = 461106, upload-time = "2025-04-02T02:16:39.961Z" },
    { url = "https://files.pythonhosted.org/packages/4f/85/6b79fb0ea6e913d596d5b949edc2402b20803f51b1a59e1bbc5bb7ba7569/aiohttp-3.11.16-cp313-cp313-macosx_11_0_arm64.whl", hash = "sha256:ad497f38a0d6c329cb621774788583ee12321863cd4bd9feee1effd60f2ad133", size = 453394, upload-time = "2025-04-02T02:16:41.562Z" },
    { url = "https://files.pythonhosted.org/packages/4b/04/e1bb3fcfbd2c26753932c759593a32299aff8625eaa0bf8ff7d9c0c34a36/aiohttp-3.11.16-cp313-cp313-manylinux_2_17_aarch64.manylinux2014_aarch64.whl", hash = "sha256:ca37057625693d097543bd88076ceebeb248291df9d6ca8481349efc0b05dcd0", size = 1666643, upload-time = "2025-04-02T02:16:43.62Z" },
    { url = "https://files.pythonhosted.org/packages/0e/27/97bc0fdd1f439b8f060beb3ba8fb47b908dc170280090801158381ad7942/aiohttp-3.11.16-cp313-cp313-manylinux_2_17_ppc64le.manylinux2014_ppc64le.whl", hash = "sha256:a5abcbba9f4b463a45c8ca8b7720891200658f6f46894f79517e6cd11f3405ca", size = 1721948, upload-time = "2025-04-02T02:16:45.617Z" },
    { url = "https://files.pythonhosted.org/packages/2c/4f/bc4c5119e75c05ef15c5670ef1563bbe25d4ed4893b76c57b0184d815e8b/aiohttp-3.11.16-cp313-cp313-manylinux_2_17_s390x.manylinux2014_s390x.whl", hash = "sha256:f420bfe862fb357a6d76f2065447ef6f484bc489292ac91e29bc65d2d7a2c84d", size = 1774454, upload-time = "2025-04-02T02:16:48.562Z" },
    { url = "https://files.pythonhosted.org/packages/73/5b/54b42b2150bb26fdf795464aa55ceb1a49c85f84e98e6896d211eabc6670/aiohttp-3.11.16-cp313-cp313-manylinux_2_17_x86_64.manylinux2014_x86_64.whl", hash = "sha256:58ede86453a6cf2d6ce40ef0ca15481677a66950e73b0a788917916f7e35a0bb", size = 1677785, upload-time = "2025-04-02T02:16:50.367Z" },
    { url = "https://files.pythonhosted.org/packages/10/ee/a0fe68916d3f82eae199b8535624cf07a9c0a0958c7a76e56dd21140487a/aiohttp-3.11.16-cp313-cp313-manylinux_2_5_i686.manylinux1_i686.manylinux_2_17_i686.manylinux2014_i686.whl", hash = "sha256:6fdec0213244c39973674ca2a7f5435bf74369e7d4e104d6c7473c81c9bcc8c4", size = 1608456, upload-time = "2025-04-02T02:16:52.158Z" },
    { url = "https://files.pythonhosted.org/packages/8b/48/83afd779242b7cf7e1ceed2ff624a86d3221e17798061cf9a79e0b246077/aiohttp-3.11.16-cp313-cp313-musllinux_1_2_aarch64.whl", hash = "sha256:72b1b03fb4655c1960403c131740755ec19c5898c82abd3961c364c2afd59fe7", size = 1622424, upload-time = "2025-04-02T02:16:54.386Z" },
    { url = "https://files.pythonhosted.org/packages/6f/27/452f1d5fca1f516f9f731539b7f5faa9e9d3bf8a3a6c3cd7c4b031f20cbd/aiohttp-3.11.16-cp313-cp313-musllinux_1_2_armv7l.whl", hash = "sha256:780df0d837276276226a1ff803f8d0fa5f8996c479aeef52eb040179f3156cbd", size = 1660943, upload-time = "2025-04-02T02:16:56.887Z" },
    { url = "https://files.pythonhosted.org/packages/d6/e1/5c7d63143b8d00c83b958b9e78e7048c4a69903c760c1e329bf02bac57a1/aiohttp-3.11.16-cp313-cp313-musllinux_1_2_i686.whl", hash = "sha256:ecdb8173e6c7aa09eee342ac62e193e6904923bd232e76b4157ac0bfa670609f", size = 1622797, upload-time = "2025-04-02T02:16:58.676Z" },
    { url = "https://files.pythonhosted.org/packages/46/9e/2ac29cca2746ee8e449e73cd2fcb3d454467393ec03a269d50e49af743f1/aiohttp-3.11.16-cp313-cp313-musllinux_1_2_ppc64le.whl", hash = "sha256:a6db7458ab89c7d80bc1f4e930cc9df6edee2200127cfa6f6e080cf619eddfbd", size = 1687162, upload-time = "2025-04-02T02:17:01.076Z" },
    { url = "https://files.pythonhosted.org/packages/ad/6b/eaa6768e02edebaf37d77f4ffb74dd55f5cbcbb6a0dbf798ccec7b0ac23b/aiohttp-3.11.16-cp313-cp313-musllinux_1_2_s390x.whl", hash = "sha256:2540ddc83cc724b13d1838026f6a5ad178510953302a49e6d647f6e1de82bc34", size = 1718518, upload-time = "2025-04-02T02:17:03.388Z" },
    { url = "https://files.pythonhosted.org/packages/e5/18/dda87cbad29472a51fa058d6d8257dfce168289adaeb358b86bd93af3b20/aiohttp-3.11.16-cp313-cp313-musllinux_1_2_x86_64.whl", hash = "sha256:3b4e6db8dc4879015b9955778cfb9881897339c8fab7b3676f8433f849425913", size = 1675254, upload-time = "2025-04-02T02:17:05.579Z" },
    { url = "https://files.pythonhosted.org/packages/32/d9/d2fb08c614df401d92c12fcbc60e6e879608d5e8909ef75c5ad8d4ad8aa7/aiohttp-3.11.16-cp313-cp313-win32.whl", hash = "sha256:493910ceb2764f792db4dc6e8e4b375dae1b08f72e18e8f10f18b34ca17d0979", size = 410698, upload-time = "2025-04-02T02:17:07.499Z" },
    { url = "https://files.pythonhosted.org/packages/ce/ed/853e36d5a33c24544cfa46585895547de152dfef0b5c79fa675f6e4b7b87/aiohttp-3.11.16-cp313-cp313-win_amd64.whl", hash = "sha256:42864e70a248f5f6a49fdaf417d9bc62d6e4d8ee9695b24c5916cb4bb666c802", size = 436395, upload-time = "2025-04-02T02:17:09.566Z" },
    { url = "https://files.pythonhosted.org/packages/4b/6e/a423a6fd07e651f6078da862128031cff2f333e995f5efe30bb110c97041/aiohttp-3.11.16-cp39-cp39-macosx_10_9_universal2.whl", hash = "sha256:bbcba75fe879ad6fd2e0d6a8d937f34a571f116a0e4db37df8079e738ea95c71", size = 709172, upload-time = "2025-04-02T02:17:11.327Z" },
    { url = "https://files.pythonhosted.org/packages/bf/8d/925f3c893523118e5dc729d340df2283d68e7adfa77192908ae63f1ec904/aiohttp-3.11.16-cp39-cp39-macosx_10_9_x86_64.whl", hash = "sha256:87a6e922b2b2401e0b0cf6b976b97f11ec7f136bfed445e16384fbf6fd5e8602", size = 469390, upload-time = "2025-04-02T02:17:13.495Z" },
    { url = "https://files.pythonhosted.org/packages/49/57/8a27b793480887bd23288364138c9db2f58cd3cff28945809aa062d019dc/aiohttp-3.11.16-cp39-cp39-macosx_11_0_arm64.whl", hash = "sha256:ccf10f16ab498d20e28bc2b5c1306e9c1512f2840f7b6a67000a517a4b37d5ee", size = 456246, upload-time = "2025-04-02T02:17:15.311Z" },
    { url = "https://files.pythonhosted.org/packages/e8/e5/e8114c5b1336357089cacf5a4ff298335429f0a0e75dea3ffefd3d4d82e5/aiohttp-3.11.16-cp39-cp39-manylinux_2_17_aarch64.manylinux2014_aarch64.whl", hash = "sha256:fb3d0cc5cdb926090748ea60172fa8a213cec728bd6c54eae18b96040fcd6227", size = 1590764, upload-time = "2025-04-02T02:17:17.559Z" },
    { url = "https://files.pythonhosted.org/packages/db/49/ec13c0ad70c4843169111265c47dd568437be354aea4ac732dc6f2e79842/aiohttp-3.11.16-cp39-cp39-manylinux_2_17_ppc64le.manylinux2014_ppc64le.whl", hash = "sha256:d07502cc14ecd64f52b2a74ebbc106893d9a9717120057ea9ea1fd6568a747e7", size = 1638375, upload-time = "2025-04-02T02:17:19.571Z" },
    { url = "https://files.pythonhosted.org/packages/0f/0d/78a64579b054fa3c0e72083912d4410f5514dc0cd03bef5644d4f1e4e6ed/aiohttp-3.11.16-cp39-cp39-manylinux_2_17_s390x.manylinux2014_s390x.whl", hash = "sha256:776c8e959a01e5e8321f1dec77964cb6101020a69d5a94cd3d34db6d555e01f7", size = 1672027, upload-time = "2025-04-02T02:17:21.51Z" },
    { url = "https://files.pythonhosted.org/packages/54/11/06602ab3446fe96519998b79c762cf0921b620e702bd7659a5e8b998d0e0/aiohttp-3.11.16-cp39-cp39-manylinux_2_17_x86_64.manylinux2014_x86_64.whl", hash = "sha256:0902e887b0e1d50424112f200eb9ae3dfed6c0d0a19fc60f633ae5a57c809656", size = 1589609, upload-time = "2025-04-02T02:17:23.446Z" },
    { url = "https://files.pythonhosted.org/packages/34/1b/6bdebdf702d7f339579e9d3c2e784ca6e5867e247dd7b8690c004431ab57/aiohttp-3.11.16-cp39-cp39-manylinux_2_5_i686.manylinux1_i686.manylinux_2_17_i686.manylinux2014_i686.whl", hash = "sha256:e87fd812899aa78252866ae03a048e77bd11b80fb4878ce27c23cade239b42b2", size = 1547540, upload-time = "2025-04-02T02:17:25.665Z" },
    { url = "https://files.pythonhosted.org/packages/88/dd/5d0c0a936baaabbf7467851c0cc9f1aedab67428479a528ea14ab852c730/aiohttp-3.11.16-cp39-cp39-musllinux_1_2_aarch64.whl", hash = "sha256:0a950c2eb8ff17361abd8c85987fd6076d9f47d040ebffce67dce4993285e973", size = 1534880, upload-time = "2025-04-02T02:17:27.782Z" },
    { url = "https://files.pythonhosted.org/packages/a8/ff/2245148b047833eb7b37f5754ece17ade561a46c40d6fecc3ed3f5eae1c1/aiohttp-3.11.16-cp39-cp39-musllinux_1_2_armv7l.whl", hash = "sha256:c10d85e81d0b9ef87970ecbdbfaeec14a361a7fa947118817fcea8e45335fa46", size = 1557692, upload-time = "2025-04-02T02:17:29.833Z" },
    { url = "https://files.pythonhosted.org/packages/c4/1c/fe0dd097427c295ae49b6c10e37eda546036fd8de75bc43d69df392b9377/aiohttp-3.11.16-cp39-cp39-musllinux_1_2_i686.whl", hash = "sha256:7951decace76a9271a1ef181b04aa77d3cc309a02a51d73826039003210bdc86", size = 1538918, upload-time = "2025-04-02T02:17:31.779Z" },
    { url = "https://files.pythonhosted.org/packages/94/58/10af247fb0084327579ebaccfd1f9c2f759ec972b204b31598debfa0829a/aiohttp-3.11.16-cp39-cp39-musllinux_1_2_ppc64le.whl", hash = "sha256:14461157d8426bcb40bd94deb0450a6fa16f05129f7da546090cebf8f3123b0f", size = 1609351, upload-time = "2025-04-02T02:17:34.026Z" },
    { url = "https://files.pythonhosted.org/packages/d3/91/b1f0928b6d2eb0c47ecee7122067a8ad330f812795d8f16343d206394040/aiohttp-3.11.16-cp39-cp39-musllinux_1_2_s390x.whl", hash = "sha256:9756d9b9d4547e091f99d554fbba0d2a920aab98caa82a8fb3d3d9bee3c9ae85", size = 1630514, upload-time = "2025-04-02T02:17:36.334Z" },
    { url = "https://files.pythonhosted.org/packages/88/51/3319add72ea4053bee66825aef3e691ee4b26d0a22b7f817d73b0af02d38/aiohttp-3.11.16-cp39-cp39-musllinux_1_2_x86_64.whl", hash = "sha256:87944bd16b7fe6160607f6a17808abd25f17f61ae1e26c47a491b970fb66d8cb", size = 1567084, upload-time = "2025-04-02T02:17:38.877Z" },
    { url = "https://files.pythonhosted.org/packages/e5/93/e90a84c263f02f01efd6f32042c08d7f7d88338cb18d91c5b1752accffeb/aiohttp-3.11.16-cp39-cp39-win32.whl", hash = "sha256:92b7ee222e2b903e0a4b329a9943d432b3767f2d5029dbe4ca59fb75223bbe2e", size = 417187, upload-time = "2025-04-02T02:17:40.873Z" },
    { url = "https://files.pythonhosted.org/packages/11/b8/7200f637f223199d8f3e7add720ab19843b9969ffa89b758b5649cab8099/aiohttp-3.11.16-cp39-cp39-win_amd64.whl", hash = "sha256:17ae4664031aadfbcb34fd40ffd90976671fa0c0286e6c4113989f78bebab37a", size = 442378, upload-time = "2025-04-02T02:17:42.709Z" },
]

[[package]]
name = "aiosignal"
version = "1.3.2"
source = { registry = "https://pypi.org/simple" }
dependencies = [
    { name = "frozenlist" },
]
sdist = { url = "https://files.pythonhosted.org/packages/ba/b5/6d55e80f6d8a08ce22b982eafa278d823b541c925f11ee774b0b9c43473d/aiosignal-1.3.2.tar.gz", hash = "sha256:a8c255c66fafb1e499c9351d0bf32ff2d8a0321595ebac3b93713656d2436f54", size = 19424, upload-time = "2024-12-13T17:10:40.86Z" }
wheels = [
    { url = "https://files.pythonhosted.org/packages/ec/6a/bc7e17a3e87a2985d3e8f4da4cd0f481060eb78fb08596c42be62c90a4d9/aiosignal-1.3.2-py2.py3-none-any.whl", hash = "sha256:45cde58e409a301715980c2b01d0c28bdde3770d8290b5eb2173759d9acb31a5", size = 7597, upload-time = "2024-12-13T17:10:38.469Z" },
]

[[package]]
name = "alabaster"
version = "0.7.16"
source = { registry = "https://pypi.org/simple" }
resolution-markers = [
    "python_full_version < '3.10'",
]
sdist = { url = "https://files.pythonhosted.org/packages/c9/3e/13dd8e5ed9094e734ac430b5d0eb4f2bb001708a8b7856cbf8e084e001ba/alabaster-0.7.16.tar.gz", hash = "sha256:75a8b99c28a5dad50dd7f8ccdd447a121ddb3892da9e53d1ca5cca3106d58d65", size = 23776, upload-time = "2024-01-10T00:56:10.189Z" }
wheels = [
    { url = "https://files.pythonhosted.org/packages/32/34/d4e1c02d3bee589efb5dfa17f88ea08bdb3e3eac12bc475462aec52ed223/alabaster-0.7.16-py3-none-any.whl", hash = "sha256:b46733c07dce03ae4e150330b975c75737fa60f0a7c591b6c8bf4928a28e2c92", size = 13511, upload-time = "2024-01-10T00:56:08.388Z" },
]

[[package]]
name = "alabaster"
version = "1.0.0"
source = { registry = "https://pypi.org/simple" }
resolution-markers = [
    "python_full_version >= '3.12.4'",
    "python_full_version >= '3.11' and python_full_version < '3.12.4'",
    "python_full_version == '3.10.*'",
]
sdist = { url = "https://files.pythonhosted.org/packages/a6/f8/d9c74d0daf3f742840fd818d69cfae176fa332022fd44e3469487d5a9420/alabaster-1.0.0.tar.gz", hash = "sha256:c00dca57bca26fa62a6d7d0a9fcce65f3e026e9bfe33e9c538fd3fbb2144fd9e", size = 24210, upload-time = "2024-07-26T18:15:03.762Z" }
wheels = [
    { url = "https://files.pythonhosted.org/packages/7e/b3/6b4067be973ae96ba0d615946e314c5ae35f9f993eca561b356540bb0c2b/alabaster-1.0.0-py3-none-any.whl", hash = "sha256:fc6786402dc3fcb2de3cabd5fe455a2db534b371124f1f21de8731783dec828b", size = 13929, upload-time = "2024-07-26T18:15:02.05Z" },
]

[[package]]
name = "annotated-types"
version = "0.7.0"
source = { registry = "https://pypi.org/simple" }
sdist = { url = "https://files.pythonhosted.org/packages/ee/67/531ea369ba64dcff5ec9c3402f9f51bf748cec26dde048a2f973a4eea7f5/annotated_types-0.7.0.tar.gz", hash = "sha256:aff07c09a53a08bc8cfccb9c85b05f1aa9a2a6f23728d790723543408344ce89", size = 16081, upload-time = "2024-05-20T21:33:25.928Z" }
wheels = [
    { url = "https://files.pythonhosted.org/packages/78/b6/6307fbef88d9b5ee7421e68d78a9f162e0da4900bc5f5793f6d3d0e34fb8/annotated_types-0.7.0-py3-none-any.whl", hash = "sha256:1f02e8b43a8fbbc3f3e0d4f0f4bfc8131bcb4eebe8849b8e5c773f3a1c582a53", size = 13643, upload-time = "2024-05-20T21:33:24.1Z" },
]

[[package]]
name = "anyio"
version = "4.9.0"
source = { registry = "https://pypi.org/simple" }
dependencies = [
    { name = "exceptiongroup", marker = "python_full_version < '3.11'" },
    { name = "idna" },
    { name = "sniffio" },
    { name = "typing-extensions", marker = "python_full_version < '3.13'" },
]
sdist = { url = "https://files.pythonhosted.org/packages/95/7d/4c1bd541d4dffa1b52bd83fb8527089e097a106fc90b467a7313b105f840/anyio-4.9.0.tar.gz", hash = "sha256:673c0c244e15788651a4ff38710fea9675823028a6f08a5eda409e0c9840a028", size = 190949, upload-time = "2025-03-17T00:02:54.77Z" }
wheels = [
    { url = "https://files.pythonhosted.org/packages/a1/ee/48ca1a7c89ffec8b6a0c5d02b89c305671d5ffd8d3c94acf8b8c408575bb/anyio-4.9.0-py3-none-any.whl", hash = "sha256:9f76d541cad6e36af7beb62e978876f3b41e3e04f2c1fbf0884604c0a9c4d93c", size = 100916, upload-time = "2025-03-17T00:02:52.713Z" },
]

[[package]]
name = "asttokens"
version = "3.0.0"
source = { registry = "https://pypi.org/simple" }
sdist = { url = "https://files.pythonhosted.org/packages/4a/e7/82da0a03e7ba5141f05cce0d302e6eed121ae055e0456ca228bf693984bc/asttokens-3.0.0.tar.gz", hash = "sha256:0dcd8baa8d62b0c1d118b399b2ddba3c4aff271d0d7a9e0d4c1681c79035bbc7", size = 61978, upload-time = "2024-11-30T04:30:14.439Z" }
wheels = [
    { url = "https://files.pythonhosted.org/packages/25/8a/c46dcc25341b5bce5472c718902eb3d38600a903b14fa6aeecef3f21a46f/asttokens-3.0.0-py3-none-any.whl", hash = "sha256:e3078351a059199dd5138cb1c706e6430c05eff2ff136af5eb4790f9d28932e2", size = 26918, upload-time = "2024-11-30T04:30:10.946Z" },
]

[[package]]
name = "async-timeout"
version = "4.0.3"
source = { registry = "https://pypi.org/simple" }
sdist = { url = "https://files.pythonhosted.org/packages/87/d6/21b30a550dafea84b1b8eee21b5e23fa16d010ae006011221f33dcd8d7f8/async-timeout-4.0.3.tar.gz", hash = "sha256:4640d96be84d82d02ed59ea2b7105a0f7b33abe8703703cd0ab0bf87c427522f", size = 8345, upload-time = "2023-08-10T16:35:56.907Z" }
wheels = [
    { url = "https://files.pythonhosted.org/packages/a7/fa/e01228c2938de91d47b307831c62ab9e4001e747789d0b05baf779a6488c/async_timeout-4.0.3-py3-none-any.whl", hash = "sha256:7405140ff1230c310e51dc27b3145b9092d659ce68ff733fb0cefe3ee42be028", size = 5721, upload-time = "2023-08-10T16:35:55.203Z" },
]

[[package]]
name = "attrs"
version = "25.3.0"
source = { registry = "https://pypi.org/simple" }
sdist = { url = "https://files.pythonhosted.org/packages/5a/b0/1367933a8532ee6ff8d63537de4f1177af4bff9f3e829baf7331f595bb24/attrs-25.3.0.tar.gz", hash = "sha256:75d7cefc7fb576747b2c81b4442d4d4a1ce0900973527c011d1030fd3bf4af1b", size = 812032, upload-time = "2025-03-13T11:10:22.779Z" }
wheels = [
    { url = "https://files.pythonhosted.org/packages/77/06/bb80f5f86020c4551da315d78b3ab75e8228f89f0162f2c3a819e407941a/attrs-25.3.0-py3-none-any.whl", hash = "sha256:427318ce031701fea540783410126f03899a97ffc6f61596ad581ac2e40e3bc3", size = 63815, upload-time = "2025-03-13T11:10:21.14Z" },
]

[[package]]
name = "autodoc-pydantic"
version = "2.2.0"
source = { registry = "https://pypi.org/simple" }
dependencies = [
    { name = "pydantic" },
    { name = "pydantic-settings" },
    { name = "sphinx", version = "7.4.7", source = { registry = "https://pypi.org/simple" }, marker = "python_full_version < '3.10'" },
    { name = "sphinx", version = "8.1.3", source = { registry = "https://pypi.org/simple" }, marker = "python_full_version == '3.10.*'" },
    { name = "sphinx", version = "8.2.3", source = { registry = "https://pypi.org/simple" }, marker = "python_full_version >= '3.11'" },
]
wheels = [
    { url = "https://files.pythonhosted.org/packages/7b/df/87120e2195f08d760bc5cf8a31cfa2381a6887517aa89453b23f1ae3354f/autodoc_pydantic-2.2.0-py3-none-any.whl", hash = "sha256:8c6a36fbf6ed2700ea9c6d21ea76ad541b621fbdf16b5a80ee04673548af4d95", size = 34001, upload-time = "2024-04-27T10:57:00.542Z" },
]

[[package]]
name = "babel"
version = "2.17.0"
source = { registry = "https://pypi.org/simple" }
sdist = { url = "https://files.pythonhosted.org/packages/7d/6b/d52e42361e1aa00709585ecc30b3f9684b3ab62530771402248b1b1d6240/babel-2.17.0.tar.gz", hash = "sha256:0c54cffb19f690cdcc52a3b50bcbf71e07a808d1c80d549f2459b9d2cf0afb9d", size = 9951852, upload-time = "2025-02-01T15:17:41.026Z" }
wheels = [
    { url = "https://files.pythonhosted.org/packages/b7/b8/3fe70c75fe32afc4bb507f75563d39bc5642255d1d94f1f23604725780bf/babel-2.17.0-py3-none-any.whl", hash = "sha256:4d0b53093fdfb4b21c92b5213dba5a1b23885afa8383709427046b21c366e5f2", size = 10182537, upload-time = "2025-02-01T15:17:37.39Z" },
]

[[package]]
name = "beautifulsoup4"
version = "4.13.4"
source = { registry = "https://pypi.org/simple" }
dependencies = [
    { name = "soupsieve" },
    { name = "typing-extensions" },
]
sdist = { url = "https://files.pythonhosted.org/packages/d8/e4/0c4c39e18fd76d6a628d4dd8da40543d136ce2d1752bd6eeeab0791f4d6b/beautifulsoup4-4.13.4.tar.gz", hash = "sha256:dbb3c4e1ceae6aefebdaf2423247260cd062430a410e38c66f2baa50a8437195", size = 621067, upload-time = "2025-04-15T17:05:13.836Z" }
wheels = [
    { url = "https://files.pythonhosted.org/packages/50/cd/30110dc0ffcf3b131156077b90e9f60ed75711223f306da4db08eff8403b/beautifulsoup4-4.13.4-py3-none-any.whl", hash = "sha256:9bbbb14bfde9d79f38b8cd5f8c7c85f4b8f2523190ebed90e950a8dea4cb1c4b", size = 187285, upload-time = "2025-04-15T17:05:12.221Z" },
]

[[package]]
name = "certifi"
version = "2025.1.31"
source = { registry = "https://pypi.org/simple" }
sdist = { url = "https://files.pythonhosted.org/packages/1c/ab/c9f1e32b7b1bf505bf26f0ef697775960db7932abeb7b516de930ba2705f/certifi-2025.1.31.tar.gz", hash = "sha256:3d5da6925056f6f18f119200434a4780a94263f10d1c21d032a6f6b2baa20651", size = 167577, upload-time = "2025-01-31T02:16:47.166Z" }
wheels = [
    { url = "https://files.pythonhosted.org/packages/38/fc/bce832fd4fd99766c04d1ee0eead6b0ec6486fb100ae5e74c1d91292b982/certifi-2025.1.31-py3-none-any.whl", hash = "sha256:ca78db4565a652026a4db2bcdf68f2fb589ea80d0be70e03929ed730746b84fe", size = 166393, upload-time = "2025-01-31T02:16:45.015Z" },
]

[[package]]
name = "cffi"
version = "1.17.1"
source = { registry = "https://pypi.org/simple" }
dependencies = [
    { name = "pycparser" },
]
sdist = { url = "https://files.pythonhosted.org/packages/fc/97/c783634659c2920c3fc70419e3af40972dbaf758daa229a7d6ea6135c90d/cffi-1.17.1.tar.gz", hash = "sha256:1c39c6016c32bc48dd54561950ebd6836e1670f2ae46128f67cf49e789c52824", size = 516621, upload-time = "2024-09-04T20:45:21.852Z" }
wheels = [
    { url = "https://files.pythonhosted.org/packages/90/07/f44ca684db4e4f08a3fdc6eeb9a0d15dc6883efc7b8c90357fdbf74e186c/cffi-1.17.1-cp310-cp310-macosx_10_9_x86_64.whl", hash = "sha256:df8b1c11f177bc2313ec4b2d46baec87a5f3e71fc8b45dab2ee7cae86d9aba14", size = 182191, upload-time = "2024-09-04T20:43:30.027Z" },
    { url = "https://files.pythonhosted.org/packages/08/fd/cc2fedbd887223f9f5d170c96e57cbf655df9831a6546c1727ae13fa977a/cffi-1.17.1-cp310-cp310-macosx_11_0_arm64.whl", hash = "sha256:8f2cdc858323644ab277e9bb925ad72ae0e67f69e804f4898c070998d50b1a67", size = 178592, upload-time = "2024-09-04T20:43:32.108Z" },
    { url = "https://files.pythonhosted.org/packages/de/cc/4635c320081c78d6ffc2cab0a76025b691a91204f4aa317d568ff9280a2d/cffi-1.17.1-cp310-cp310-manylinux_2_12_i686.manylinux2010_i686.manylinux_2_17_i686.manylinux2014_i686.whl", hash = "sha256:edae79245293e15384b51f88b00613ba9f7198016a5948b5dddf4917d4d26382", size = 426024, upload-time = "2024-09-04T20:43:34.186Z" },
    { url = "https://files.pythonhosted.org/packages/b6/7b/3b2b250f3aab91abe5f8a51ada1b717935fdaec53f790ad4100fe2ec64d1/cffi-1.17.1-cp310-cp310-manylinux_2_17_aarch64.manylinux2014_aarch64.whl", hash = "sha256:45398b671ac6d70e67da8e4224a065cec6a93541bb7aebe1b198a61b58c7b702", size = 448188, upload-time = "2024-09-04T20:43:36.286Z" },
    { url = "https://files.pythonhosted.org/packages/d3/48/1b9283ebbf0ec065148d8de05d647a986c5f22586b18120020452fff8f5d/cffi-1.17.1-cp310-cp310-manylinux_2_17_ppc64le.manylinux2014_ppc64le.whl", hash = "sha256:ad9413ccdeda48c5afdae7e4fa2192157e991ff761e7ab8fdd8926f40b160cc3", size = 455571, upload-time = "2024-09-04T20:43:38.586Z" },
    { url = "https://files.pythonhosted.org/packages/40/87/3b8452525437b40f39ca7ff70276679772ee7e8b394934ff60e63b7b090c/cffi-1.17.1-cp310-cp310-manylinux_2_17_s390x.manylinux2014_s390x.whl", hash = "sha256:5da5719280082ac6bd9aa7becb3938dc9f9cbd57fac7d2871717b1feb0902ab6", size = 436687, upload-time = "2024-09-04T20:43:40.084Z" },
    { url = "https://files.pythonhosted.org/packages/8d/fb/4da72871d177d63649ac449aec2e8a29efe0274035880c7af59101ca2232/cffi-1.17.1-cp310-cp310-manylinux_2_17_x86_64.manylinux2014_x86_64.whl", hash = "sha256:2bb1a08b8008b281856e5971307cc386a8e9c5b625ac297e853d36da6efe9c17", size = 446211, upload-time = "2024-09-04T20:43:41.526Z" },
    { url = "https://files.pythonhosted.org/packages/ab/a0/62f00bcb411332106c02b663b26f3545a9ef136f80d5df746c05878f8c4b/cffi-1.17.1-cp310-cp310-musllinux_1_1_aarch64.whl", hash = "sha256:045d61c734659cc045141be4bae381a41d89b741f795af1dd018bfb532fd0df8", size = 461325, upload-time = "2024-09-04T20:43:43.117Z" },
    { url = "https://files.pythonhosted.org/packages/36/83/76127035ed2e7e27b0787604d99da630ac3123bfb02d8e80c633f218a11d/cffi-1.17.1-cp310-cp310-musllinux_1_1_i686.whl", hash = "sha256:6883e737d7d9e4899a8a695e00ec36bd4e5e4f18fabe0aca0efe0a4b44cdb13e", size = 438784, upload-time = "2024-09-04T20:43:45.256Z" },
    { url = "https://files.pythonhosted.org/packages/21/81/a6cd025db2f08ac88b901b745c163d884641909641f9b826e8cb87645942/cffi-1.17.1-cp310-cp310-musllinux_1_1_x86_64.whl", hash = "sha256:6b8b4a92e1c65048ff98cfe1f735ef8f1ceb72e3d5f0c25fdb12087a23da22be", size = 461564, upload-time = "2024-09-04T20:43:46.779Z" },
    { url = "https://files.pythonhosted.org/packages/f8/fe/4d41c2f200c4a457933dbd98d3cf4e911870877bd94d9656cc0fcb390681/cffi-1.17.1-cp310-cp310-win32.whl", hash = "sha256:c9c3d058ebabb74db66e431095118094d06abf53284d9c81f27300d0e0d8bc7c", size = 171804, upload-time = "2024-09-04T20:43:48.186Z" },
    { url = "https://files.pythonhosted.org/packages/d1/b6/0b0f5ab93b0df4acc49cae758c81fe4e5ef26c3ae2e10cc69249dfd8b3ab/cffi-1.17.1-cp310-cp310-win_amd64.whl", hash = "sha256:0f048dcf80db46f0098ccac01132761580d28e28bc0f78ae0d58048063317e15", size = 181299, upload-time = "2024-09-04T20:43:49.812Z" },
    { url = "https://files.pythonhosted.org/packages/6b/f4/927e3a8899e52a27fa57a48607ff7dc91a9ebe97399b357b85a0c7892e00/cffi-1.17.1-cp311-cp311-macosx_10_9_x86_64.whl", hash = "sha256:a45e3c6913c5b87b3ff120dcdc03f6131fa0065027d0ed7ee6190736a74cd401", size = 182264, upload-time = "2024-09-04T20:43:51.124Z" },
    { url = "https://files.pythonhosted.org/packages/6c/f5/6c3a8efe5f503175aaddcbea6ad0d2c96dad6f5abb205750d1b3df44ef29/cffi-1.17.1-cp311-cp311-macosx_11_0_arm64.whl", hash = "sha256:30c5e0cb5ae493c04c8b42916e52ca38079f1b235c2f8ae5f4527b963c401caf", size = 178651, upload-time = "2024-09-04T20:43:52.872Z" },
    { url = "https://files.pythonhosted.org/packages/94/dd/a3f0118e688d1b1a57553da23b16bdade96d2f9bcda4d32e7d2838047ff7/cffi-1.17.1-cp311-cp311-manylinux_2_12_i686.manylinux2010_i686.manylinux_2_17_i686.manylinux2014_i686.whl", hash = "sha256:f75c7ab1f9e4aca5414ed4d8e5c0e303a34f4421f8a0d47a4d019ceff0ab6af4", size = 445259, upload-time = "2024-09-04T20:43:56.123Z" },
    { url = "https://files.pythonhosted.org/packages/2e/ea/70ce63780f096e16ce8588efe039d3c4f91deb1dc01e9c73a287939c79a6/cffi-1.17.1-cp311-cp311-manylinux_2_17_aarch64.manylinux2014_aarch64.whl", hash = "sha256:a1ed2dd2972641495a3ec98445e09766f077aee98a1c896dcb4ad0d303628e41", size = 469200, upload-time = "2024-09-04T20:43:57.891Z" },
    { url = "https://files.pythonhosted.org/packages/1c/a0/a4fa9f4f781bda074c3ddd57a572b060fa0df7655d2a4247bbe277200146/cffi-1.17.1-cp311-cp311-manylinux_2_17_ppc64le.manylinux2014_ppc64le.whl", hash = "sha256:46bf43160c1a35f7ec506d254e5c890f3c03648a4dbac12d624e4490a7046cd1", size = 477235, upload-time = "2024-09-04T20:44:00.18Z" },
    { url = "https://files.pythonhosted.org/packages/62/12/ce8710b5b8affbcdd5c6e367217c242524ad17a02fe5beec3ee339f69f85/cffi-1.17.1-cp311-cp311-manylinux_2_17_s390x.manylinux2014_s390x.whl", hash = "sha256:a24ed04c8ffd54b0729c07cee15a81d964e6fee0e3d4d342a27b020d22959dc6", size = 459721, upload-time = "2024-09-04T20:44:01.585Z" },
    { url = "https://files.pythonhosted.org/packages/ff/6b/d45873c5e0242196f042d555526f92aa9e0c32355a1be1ff8c27f077fd37/cffi-1.17.1-cp311-cp311-manylinux_2_17_x86_64.manylinux2014_x86_64.whl", hash = "sha256:610faea79c43e44c71e1ec53a554553fa22321b65fae24889706c0a84d4ad86d", size = 467242, upload-time = "2024-09-04T20:44:03.467Z" },
    { url = "https://files.pythonhosted.org/packages/1a/52/d9a0e523a572fbccf2955f5abe883cfa8bcc570d7faeee06336fbd50c9fc/cffi-1.17.1-cp311-cp311-musllinux_1_1_aarch64.whl", hash = "sha256:a9b15d491f3ad5d692e11f6b71f7857e7835eb677955c00cc0aefcd0669adaf6", size = 477999, upload-time = "2024-09-04T20:44:05.023Z" },
    { url = "https://files.pythonhosted.org/packages/44/74/f2a2460684a1a2d00ca799ad880d54652841a780c4c97b87754f660c7603/cffi-1.17.1-cp311-cp311-musllinux_1_1_i686.whl", hash = "sha256:de2ea4b5833625383e464549fec1bc395c1bdeeb5f25c4a3a82b5a8c756ec22f", size = 454242, upload-time = "2024-09-04T20:44:06.444Z" },
    { url = "https://files.pythonhosted.org/packages/f8/4a/34599cac7dfcd888ff54e801afe06a19c17787dfd94495ab0c8d35fe99fb/cffi-1.17.1-cp311-cp311-musllinux_1_1_x86_64.whl", hash = "sha256:fc48c783f9c87e60831201f2cce7f3b2e4846bf4d8728eabe54d60700b318a0b", size = 478604, upload-time = "2024-09-04T20:44:08.206Z" },
    { url = "https://files.pythonhosted.org/packages/34/33/e1b8a1ba29025adbdcda5fb3a36f94c03d771c1b7b12f726ff7fef2ebe36/cffi-1.17.1-cp311-cp311-win32.whl", hash = "sha256:85a950a4ac9c359340d5963966e3e0a94a676bd6245a4b55bc43949eee26a655", size = 171727, upload-time = "2024-09-04T20:44:09.481Z" },
    { url = "https://files.pythonhosted.org/packages/3d/97/50228be003bb2802627d28ec0627837ac0bf35c90cf769812056f235b2d1/cffi-1.17.1-cp311-cp311-win_amd64.whl", hash = "sha256:caaf0640ef5f5517f49bc275eca1406b0ffa6aa184892812030f04c2abf589a0", size = 181400, upload-time = "2024-09-04T20:44:10.873Z" },
    { url = "https://files.pythonhosted.org/packages/5a/84/e94227139ee5fb4d600a7a4927f322e1d4aea6fdc50bd3fca8493caba23f/cffi-1.17.1-cp312-cp312-macosx_10_9_x86_64.whl", hash = "sha256:805b4371bf7197c329fcb3ead37e710d1bca9da5d583f5073b799d5c5bd1eee4", size = 183178, upload-time = "2024-09-04T20:44:12.232Z" },
    { url = "https://files.pythonhosted.org/packages/da/ee/fb72c2b48656111c4ef27f0f91da355e130a923473bf5ee75c5643d00cca/cffi-1.17.1-cp312-cp312-macosx_11_0_arm64.whl", hash = "sha256:733e99bc2df47476e3848417c5a4540522f234dfd4ef3ab7fafdf555b082ec0c", size = 178840, upload-time = "2024-09-04T20:44:13.739Z" },
    { url = "https://files.pythonhosted.org/packages/cc/b6/db007700f67d151abadf508cbfd6a1884f57eab90b1bb985c4c8c02b0f28/cffi-1.17.1-cp312-cp312-manylinux_2_12_i686.manylinux2010_i686.manylinux_2_17_i686.manylinux2014_i686.whl", hash = "sha256:1257bdabf294dceb59f5e70c64a3e2f462c30c7ad68092d01bbbfb1c16b1ba36", size = 454803, upload-time = "2024-09-04T20:44:15.231Z" },
    { url = "https://files.pythonhosted.org/packages/1a/df/f8d151540d8c200eb1c6fba8cd0dfd40904f1b0682ea705c36e6c2e97ab3/cffi-1.17.1-cp312-cp312-manylinux_2_17_aarch64.manylinux2014_aarch64.whl", hash = "sha256:da95af8214998d77a98cc14e3a3bd00aa191526343078b530ceb0bd710fb48a5", size = 478850, upload-time = "2024-09-04T20:44:17.188Z" },
    { url = "https://files.pythonhosted.org/packages/28/c0/b31116332a547fd2677ae5b78a2ef662dfc8023d67f41b2a83f7c2aa78b1/cffi-1.17.1-cp312-cp312-manylinux_2_17_ppc64le.manylinux2014_ppc64le.whl", hash = "sha256:d63afe322132c194cf832bfec0dc69a99fb9bb6bbd550f161a49e9e855cc78ff", size = 485729, upload-time = "2024-09-04T20:44:18.688Z" },
    { url = "https://files.pythonhosted.org/packages/91/2b/9a1ddfa5c7f13cab007a2c9cc295b70fbbda7cb10a286aa6810338e60ea1/cffi-1.17.1-cp312-cp312-manylinux_2_17_s390x.manylinux2014_s390x.whl", hash = "sha256:f79fc4fc25f1c8698ff97788206bb3c2598949bfe0fef03d299eb1b5356ada99", size = 471256, upload-time = "2024-09-04T20:44:20.248Z" },
    { url = "https://files.pythonhosted.org/packages/b2/d5/da47df7004cb17e4955df6a43d14b3b4ae77737dff8bf7f8f333196717bf/cffi-1.17.1-cp312-cp312-manylinux_2_17_x86_64.manylinux2014_x86_64.whl", hash = "sha256:b62ce867176a75d03a665bad002af8e6d54644fad99a3c70905c543130e39d93", size = 479424, upload-time = "2024-09-04T20:44:21.673Z" },
    { url = "https://files.pythonhosted.org/packages/0b/ac/2a28bcf513e93a219c8a4e8e125534f4f6db03e3179ba1c45e949b76212c/cffi-1.17.1-cp312-cp312-musllinux_1_1_aarch64.whl", hash = "sha256:386c8bf53c502fff58903061338ce4f4950cbdcb23e2902d86c0f722b786bbe3", size = 484568, upload-time = "2024-09-04T20:44:23.245Z" },
    { url = "https://files.pythonhosted.org/packages/d4/38/ca8a4f639065f14ae0f1d9751e70447a261f1a30fa7547a828ae08142465/cffi-1.17.1-cp312-cp312-musllinux_1_1_x86_64.whl", hash = "sha256:4ceb10419a9adf4460ea14cfd6bc43d08701f0835e979bf821052f1805850fe8", size = 488736, upload-time = "2024-09-04T20:44:24.757Z" },
    { url = "https://files.pythonhosted.org/packages/86/c5/28b2d6f799ec0bdecf44dced2ec5ed43e0eb63097b0f58c293583b406582/cffi-1.17.1-cp312-cp312-win32.whl", hash = "sha256:a08d7e755f8ed21095a310a693525137cfe756ce62d066e53f502a83dc550f65", size = 172448, upload-time = "2024-09-04T20:44:26.208Z" },
    { url = "https://files.pythonhosted.org/packages/50/b9/db34c4755a7bd1cb2d1603ac3863f22bcecbd1ba29e5ee841a4bc510b294/cffi-1.17.1-cp312-cp312-win_amd64.whl", hash = "sha256:51392eae71afec0d0c8fb1a53b204dbb3bcabcb3c9b807eedf3e1e6ccf2de903", size = 181976, upload-time = "2024-09-04T20:44:27.578Z" },
    { url = "https://files.pythonhosted.org/packages/8d/f8/dd6c246b148639254dad4d6803eb6a54e8c85c6e11ec9df2cffa87571dbe/cffi-1.17.1-cp313-cp313-macosx_10_13_x86_64.whl", hash = "sha256:f3a2b4222ce6b60e2e8b337bb9596923045681d71e5a082783484d845390938e", size = 182989, upload-time = "2024-09-04T20:44:28.956Z" },
    { url = "https://files.pythonhosted.org/packages/8b/f1/672d303ddf17c24fc83afd712316fda78dc6fce1cd53011b839483e1ecc8/cffi-1.17.1-cp313-cp313-macosx_11_0_arm64.whl", hash = "sha256:0984a4925a435b1da406122d4d7968dd861c1385afe3b45ba82b750f229811e2", size = 178802, upload-time = "2024-09-04T20:44:30.289Z" },
    { url = "https://files.pythonhosted.org/packages/0e/2d/eab2e858a91fdff70533cab61dcff4a1f55ec60425832ddfdc9cd36bc8af/cffi-1.17.1-cp313-cp313-manylinux_2_12_i686.manylinux2010_i686.manylinux_2_17_i686.manylinux2014_i686.whl", hash = "sha256:d01b12eeeb4427d3110de311e1774046ad344f5b1a7403101878976ecd7a10f3", size = 454792, upload-time = "2024-09-04T20:44:32.01Z" },
    { url = "https://files.pythonhosted.org/packages/75/b2/fbaec7c4455c604e29388d55599b99ebcc250a60050610fadde58932b7ee/cffi-1.17.1-cp313-cp313-manylinux_2_17_aarch64.manylinux2014_aarch64.whl", hash = "sha256:706510fe141c86a69c8ddc029c7910003a17353970cff3b904ff0686a5927683", size = 478893, upload-time = "2024-09-04T20:44:33.606Z" },
    { url = "https://files.pythonhosted.org/packages/4f/b7/6e4a2162178bf1935c336d4da8a9352cccab4d3a5d7914065490f08c0690/cffi-1.17.1-cp313-cp313-manylinux_2_17_ppc64le.manylinux2014_ppc64le.whl", hash = "sha256:de55b766c7aa2e2a3092c51e0483d700341182f08e67c63630d5b6f200bb28e5", size = 485810, upload-time = "2024-09-04T20:44:35.191Z" },
    { url = "https://files.pythonhosted.org/packages/c7/8a/1d0e4a9c26e54746dc08c2c6c037889124d4f59dffd853a659fa545f1b40/cffi-1.17.1-cp313-cp313-manylinux_2_17_s390x.manylinux2014_s390x.whl", hash = "sha256:c59d6e989d07460165cc5ad3c61f9fd8f1b4796eacbd81cee78957842b834af4", size = 471200, upload-time = "2024-09-04T20:44:36.743Z" },
    { url = "https://files.pythonhosted.org/packages/26/9f/1aab65a6c0db35f43c4d1b4f580e8df53914310afc10ae0397d29d697af4/cffi-1.17.1-cp313-cp313-manylinux_2_17_x86_64.manylinux2014_x86_64.whl", hash = "sha256:dd398dbc6773384a17fe0d3e7eeb8d1a21c2200473ee6806bb5e6a8e62bb73dd", size = 479447, upload-time = "2024-09-04T20:44:38.492Z" },
    { url = "https://files.pythonhosted.org/packages/5f/e4/fb8b3dd8dc0e98edf1135ff067ae070bb32ef9d509d6cb0f538cd6f7483f/cffi-1.17.1-cp313-cp313-musllinux_1_1_aarch64.whl", hash = "sha256:3edc8d958eb099c634dace3c7e16560ae474aa3803a5df240542b305d14e14ed", size = 484358, upload-time = "2024-09-04T20:44:40.046Z" },
    { url = "https://files.pythonhosted.org/packages/f1/47/d7145bf2dc04684935d57d67dff9d6d795b2ba2796806bb109864be3a151/cffi-1.17.1-cp313-cp313-musllinux_1_1_x86_64.whl", hash = "sha256:72e72408cad3d5419375fc87d289076ee319835bdfa2caad331e377589aebba9", size = 488469, upload-time = "2024-09-04T20:44:41.616Z" },
    { url = "https://files.pythonhosted.org/packages/bf/ee/f94057fa6426481d663b88637a9a10e859e492c73d0384514a17d78ee205/cffi-1.17.1-cp313-cp313-win32.whl", hash = "sha256:e03eab0a8677fa80d646b5ddece1cbeaf556c313dcfac435ba11f107ba117b5d", size = 172475, upload-time = "2024-09-04T20:44:43.733Z" },
    { url = "https://files.pythonhosted.org/packages/7c/fc/6a8cb64e5f0324877d503c854da15d76c1e50eb722e320b15345c4d0c6de/cffi-1.17.1-cp313-cp313-win_amd64.whl", hash = "sha256:f6a16c31041f09ead72d69f583767292f750d24913dadacf5756b966aacb3f1a", size = 182009, upload-time = "2024-09-04T20:44:45.309Z" },
    { url = "https://files.pythonhosted.org/packages/b9/ea/8bb50596b8ffbc49ddd7a1ad305035daa770202a6b782fc164647c2673ad/cffi-1.17.1-cp39-cp39-macosx_10_9_x86_64.whl", hash = "sha256:b2ab587605f4ba0bf81dc0cb08a41bd1c0a5906bd59243d56bad7668a6fc6c16", size = 182220, upload-time = "2024-09-04T20:45:01.577Z" },
    { url = "https://files.pythonhosted.org/packages/ae/11/e77c8cd24f58285a82c23af484cf5b124a376b32644e445960d1a4654c3a/cffi-1.17.1-cp39-cp39-macosx_11_0_arm64.whl", hash = "sha256:28b16024becceed8c6dfbc75629e27788d8a3f9030691a1dbf9821a128b22c36", size = 178605, upload-time = "2024-09-04T20:45:03.837Z" },
    { url = "https://files.pythonhosted.org/packages/ed/65/25a8dc32c53bf5b7b6c2686b42ae2ad58743f7ff644844af7cdb29b49361/cffi-1.17.1-cp39-cp39-manylinux_2_12_i686.manylinux2010_i686.manylinux_2_17_i686.manylinux2014_i686.whl", hash = "sha256:1d599671f396c4723d016dbddb72fe8e0397082b0a77a4fab8028923bec050e8", size = 424910, upload-time = "2024-09-04T20:45:05.315Z" },
    { url = "https://files.pythonhosted.org/packages/42/7a/9d086fab7c66bd7c4d0f27c57a1b6b068ced810afc498cc8c49e0088661c/cffi-1.17.1-cp39-cp39-manylinux_2_17_aarch64.manylinux2014_aarch64.whl", hash = "sha256:ca74b8dbe6e8e8263c0ffd60277de77dcee6c837a3d0881d8c1ead7268c9e576", size = 447200, upload-time = "2024-09-04T20:45:06.903Z" },
    { url = "https://files.pythonhosted.org/packages/da/63/1785ced118ce92a993b0ec9e0d0ac8dc3e5dbfbcaa81135be56c69cabbb6/cffi-1.17.1-cp39-cp39-manylinux_2_17_ppc64le.manylinux2014_ppc64le.whl", hash = "sha256:f7f5baafcc48261359e14bcd6d9bff6d4b28d9103847c9e136694cb0501aef87", size = 454565, upload-time = "2024-09-04T20:45:08.975Z" },
    { url = "https://files.pythonhosted.org/packages/74/06/90b8a44abf3556599cdec107f7290277ae8901a58f75e6fe8f970cd72418/cffi-1.17.1-cp39-cp39-manylinux_2_17_s390x.manylinux2014_s390x.whl", hash = "sha256:98e3969bcff97cae1b2def8ba499ea3d6f31ddfdb7635374834cf89a1a08ecf0", size = 435635, upload-time = "2024-09-04T20:45:10.64Z" },
    { url = "https://files.pythonhosted.org/packages/bd/62/a1f468e5708a70b1d86ead5bab5520861d9c7eacce4a885ded9faa7729c3/cffi-1.17.1-cp39-cp39-manylinux_2_17_x86_64.manylinux2014_x86_64.whl", hash = "sha256:cdf5ce3acdfd1661132f2a9c19cac174758dc2352bfe37d98aa7512c6b7178b3", size = 445218, upload-time = "2024-09-04T20:45:12.366Z" },
    { url = "https://files.pythonhosted.org/packages/5b/95/b34462f3ccb09c2594aa782d90a90b045de4ff1f70148ee79c69d37a0a5a/cffi-1.17.1-cp39-cp39-musllinux_1_1_aarch64.whl", hash = "sha256:9755e4345d1ec879e3849e62222a18c7174d65a6a92d5b346b1863912168b595", size = 460486, upload-time = "2024-09-04T20:45:13.935Z" },
    { url = "https://files.pythonhosted.org/packages/fc/fc/a1e4bebd8d680febd29cf6c8a40067182b64f00c7d105f8f26b5bc54317b/cffi-1.17.1-cp39-cp39-musllinux_1_1_i686.whl", hash = "sha256:f1e22e8c4419538cb197e4dd60acc919d7696e5ef98ee4da4e01d3f8cfa4cc5a", size = 437911, upload-time = "2024-09-04T20:45:15.696Z" },
    { url = "https://files.pythonhosted.org/packages/e6/c3/21cab7a6154b6a5ea330ae80de386e7665254835b9e98ecc1340b3a7de9a/cffi-1.17.1-cp39-cp39-musllinux_1_1_x86_64.whl", hash = "sha256:c03e868a0b3bc35839ba98e74211ed2b05d2119be4e8a0f224fba9384f1fe02e", size = 460632, upload-time = "2024-09-04T20:45:17.284Z" },
    { url = "https://files.pythonhosted.org/packages/cb/b5/fd9f8b5a84010ca169ee49f4e4ad6f8c05f4e3545b72ee041dbbcb159882/cffi-1.17.1-cp39-cp39-win32.whl", hash = "sha256:e31ae45bc2e29f6b2abd0de1cc3b9d5205aa847cafaecb8af1476a609a2f6eb7", size = 171820, upload-time = "2024-09-04T20:45:18.762Z" },
    { url = "https://files.pythonhosted.org/packages/8c/52/b08750ce0bce45c143e1b5d7357ee8c55341b52bdef4b0f081af1eb248c2/cffi-1.17.1-cp39-cp39-win_amd64.whl", hash = "sha256:d016c76bdd850f3c626af19b0542c9677ba156e4ee4fccfdd7848803533ef662", size = 181290, upload-time = "2024-09-04T20:45:20.226Z" },
]

[[package]]
name = "charset-normalizer"
version = "3.4.1"
source = { registry = "https://pypi.org/simple" }
sdist = { url = "https://files.pythonhosted.org/packages/16/b0/572805e227f01586461c80e0fd25d65a2115599cc9dad142fee4b747c357/charset_normalizer-3.4.1.tar.gz", hash = "sha256:44251f18cd68a75b56585dd00dae26183e102cd5e0f9f1466e6df5da2ed64ea3", size = 123188, upload-time = "2024-12-24T18:12:35.43Z" }
wheels = [
    { url = "https://files.pythonhosted.org/packages/0d/58/5580c1716040bc89206c77d8f74418caf82ce519aae06450393ca73475d1/charset_normalizer-3.4.1-cp310-cp310-macosx_10_9_universal2.whl", hash = "sha256:91b36a978b5ae0ee86c394f5a54d6ef44db1de0815eb43de826d41d21e4af3de", size = 198013, upload-time = "2024-12-24T18:09:43.671Z" },
    { url = "https://files.pythonhosted.org/packages/d0/11/00341177ae71c6f5159a08168bcb98c6e6d196d372c94511f9f6c9afe0c6/charset_normalizer-3.4.1-cp310-cp310-manylinux_2_17_aarch64.manylinux2014_aarch64.whl", hash = "sha256:7461baadb4dc00fd9e0acbe254e3d7d2112e7f92ced2adc96e54ef6501c5f176", size = 141285, upload-time = "2024-12-24T18:09:48.113Z" },
    { url = "https://files.pythonhosted.org/packages/01/09/11d684ea5819e5a8f5100fb0b38cf8d02b514746607934134d31233e02c8/charset_normalizer-3.4.1-cp310-cp310-manylinux_2_17_ppc64le.manylinux2014_ppc64le.whl", hash = "sha256:e218488cd232553829be0664c2292d3af2eeeb94b32bea483cf79ac6a694e037", size = 151449, upload-time = "2024-12-24T18:09:50.845Z" },
    { url = "https://files.pythonhosted.org/packages/08/06/9f5a12939db324d905dc1f70591ae7d7898d030d7662f0d426e2286f68c9/charset_normalizer-3.4.1-cp310-cp310-manylinux_2_17_s390x.manylinux2014_s390x.whl", hash = "sha256:80ed5e856eb7f30115aaf94e4a08114ccc8813e6ed1b5efa74f9f82e8509858f", size = 143892, upload-time = "2024-12-24T18:09:52.078Z" },
    { url = "https://files.pythonhosted.org/packages/93/62/5e89cdfe04584cb7f4d36003ffa2936681b03ecc0754f8e969c2becb7e24/charset_normalizer-3.4.1-cp310-cp310-manylinux_2_17_x86_64.manylinux2014_x86_64.whl", hash = "sha256:b010a7a4fd316c3c484d482922d13044979e78d1861f0e0650423144c616a46a", size = 146123, upload-time = "2024-12-24T18:09:54.575Z" },
    { url = "https://files.pythonhosted.org/packages/a9/ac/ab729a15c516da2ab70a05f8722ecfccc3f04ed7a18e45c75bbbaa347d61/charset_normalizer-3.4.1-cp310-cp310-manylinux_2_5_i686.manylinux1_i686.manylinux_2_17_i686.manylinux2014_i686.whl", hash = "sha256:4532bff1b8421fd0a320463030c7520f56a79c9024a4e88f01c537316019005a", size = 147943, upload-time = "2024-12-24T18:09:57.324Z" },
    { url = "https://files.pythonhosted.org/packages/03/d2/3f392f23f042615689456e9a274640c1d2e5dd1d52de36ab8f7955f8f050/charset_normalizer-3.4.1-cp310-cp310-musllinux_1_2_aarch64.whl", hash = "sha256:d973f03c0cb71c5ed99037b870f2be986c3c05e63622c017ea9816881d2dd247", size = 142063, upload-time = "2024-12-24T18:09:59.794Z" },
    { url = "https://files.pythonhosted.org/packages/f2/e3/e20aae5e1039a2cd9b08d9205f52142329f887f8cf70da3650326670bddf/charset_normalizer-3.4.1-cp310-cp310-musllinux_1_2_i686.whl", hash = "sha256:3a3bd0dcd373514dcec91c411ddb9632c0d7d92aed7093b8c3bbb6d69ca74408", size = 150578, upload-time = "2024-12-24T18:10:02.357Z" },
    { url = "https://files.pythonhosted.org/packages/8d/af/779ad72a4da0aed925e1139d458adc486e61076d7ecdcc09e610ea8678db/charset_normalizer-3.4.1-cp310-cp310-musllinux_1_2_ppc64le.whl", hash = "sha256:d9c3cdf5390dcd29aa8056d13e8e99526cda0305acc038b96b30352aff5ff2bb", size = 153629, upload-time = "2024-12-24T18:10:03.678Z" },
    { url = "https://files.pythonhosted.org/packages/c2/b6/7aa450b278e7aa92cf7732140bfd8be21f5f29d5bf334ae987c945276639/charset_normalizer-3.4.1-cp310-cp310-musllinux_1_2_s390x.whl", hash = "sha256:2bdfe3ac2e1bbe5b59a1a63721eb3b95fc9b6817ae4a46debbb4e11f6232428d", size = 150778, upload-time = "2024-12-24T18:10:06.197Z" },
    { url = "https://files.pythonhosted.org/packages/39/f4/d9f4f712d0951dcbfd42920d3db81b00dd23b6ab520419626f4023334056/charset_normalizer-3.4.1-cp310-cp310-musllinux_1_2_x86_64.whl", hash = "sha256:eab677309cdb30d047996b36d34caeda1dc91149e4fdca0b1a039b3f79d9a807", size = 146453, upload-time = "2024-12-24T18:10:08.848Z" },
    { url = "https://files.pythonhosted.org/packages/49/2b/999d0314e4ee0cff3cb83e6bc9aeddd397eeed693edb4facb901eb8fbb69/charset_normalizer-3.4.1-cp310-cp310-win32.whl", hash = "sha256:c0429126cf75e16c4f0ad00ee0eae4242dc652290f940152ca8c75c3a4b6ee8f", size = 95479, upload-time = "2024-12-24T18:10:10.044Z" },
    { url = "https://files.pythonhosted.org/packages/2d/ce/3cbed41cff67e455a386fb5e5dd8906cdda2ed92fbc6297921f2e4419309/charset_normalizer-3.4.1-cp310-cp310-win_amd64.whl", hash = "sha256:9f0b8b1c6d84c8034a44893aba5e767bf9c7a211e313a9605d9c617d7083829f", size = 102790, upload-time = "2024-12-24T18:10:11.323Z" },
    { url = "https://files.pythonhosted.org/packages/72/80/41ef5d5a7935d2d3a773e3eaebf0a9350542f2cab4eac59a7a4741fbbbbe/charset_normalizer-3.4.1-cp311-cp311-macosx_10_9_universal2.whl", hash = "sha256:8bfa33f4f2672964266e940dd22a195989ba31669bd84629f05fab3ef4e2d125", size = 194995, upload-time = "2024-12-24T18:10:12.838Z" },
    { url = "https://files.pythonhosted.org/packages/7a/28/0b9fefa7b8b080ec492110af6d88aa3dea91c464b17d53474b6e9ba5d2c5/charset_normalizer-3.4.1-cp311-cp311-manylinux_2_17_aarch64.manylinux2014_aarch64.whl", hash = "sha256:28bf57629c75e810b6ae989f03c0828d64d6b26a5e205535585f96093e405ed1", size = 139471, upload-time = "2024-12-24T18:10:14.101Z" },
    { url = "https://files.pythonhosted.org/packages/71/64/d24ab1a997efb06402e3fc07317e94da358e2585165930d9d59ad45fcae2/charset_normalizer-3.4.1-cp311-cp311-manylinux_2_17_ppc64le.manylinux2014_ppc64le.whl", hash = "sha256:f08ff5e948271dc7e18a35641d2f11a4cd8dfd5634f55228b691e62b37125eb3", size = 149831, upload-time = "2024-12-24T18:10:15.512Z" },
    { url = "https://files.pythonhosted.org/packages/37/ed/be39e5258e198655240db5e19e0b11379163ad7070962d6b0c87ed2c4d39/charset_normalizer-3.4.1-cp311-cp311-manylinux_2_17_s390x.manylinux2014_s390x.whl", hash = "sha256:234ac59ea147c59ee4da87a0c0f098e9c8d169f4dc2a159ef720f1a61bbe27cd", size = 142335, upload-time = "2024-12-24T18:10:18.369Z" },
    { url = "https://files.pythonhosted.org/packages/88/83/489e9504711fa05d8dde1574996408026bdbdbd938f23be67deebb5eca92/charset_normalizer-3.4.1-cp311-cp311-manylinux_2_17_x86_64.manylinux2014_x86_64.whl", hash = "sha256:fd4ec41f914fa74ad1b8304bbc634b3de73d2a0889bd32076342a573e0779e00", size = 143862, upload-time = "2024-12-24T18:10:19.743Z" },
    { url = "https://files.pythonhosted.org/packages/c6/c7/32da20821cf387b759ad24627a9aca289d2822de929b8a41b6241767b461/charset_normalizer-3.4.1-cp311-cp311-manylinux_2_5_i686.manylinux1_i686.manylinux_2_17_i686.manylinux2014_i686.whl", hash = "sha256:eea6ee1db730b3483adf394ea72f808b6e18cf3cb6454b4d86e04fa8c4327a12", size = 145673, upload-time = "2024-12-24T18:10:21.139Z" },
    { url = "https://files.pythonhosted.org/packages/68/85/f4288e96039abdd5aeb5c546fa20a37b50da71b5cf01e75e87f16cd43304/charset_normalizer-3.4.1-cp311-cp311-musllinux_1_2_aarch64.whl", hash = "sha256:c96836c97b1238e9c9e3fe90844c947d5afbf4f4c92762679acfe19927d81d77", size = 140211, upload-time = "2024-12-24T18:10:22.382Z" },
    { url = "https://files.pythonhosted.org/packages/28/a3/a42e70d03cbdabc18997baf4f0227c73591a08041c149e710045c281f97b/charset_normalizer-3.4.1-cp311-cp311-musllinux_1_2_i686.whl", hash = "sha256:4d86f7aff21ee58f26dcf5ae81a9addbd914115cdebcbb2217e4f0ed8982e146", size = 148039, upload-time = "2024-12-24T18:10:24.802Z" },
    { url = "https://files.pythonhosted.org/packages/85/e4/65699e8ab3014ecbe6f5c71d1a55d810fb716bbfd74f6283d5c2aa87febf/charset_normalizer-3.4.1-cp311-cp311-musllinux_1_2_ppc64le.whl", hash = "sha256:09b5e6733cbd160dcc09589227187e242a30a49ca5cefa5a7edd3f9d19ed53fd", size = 151939, upload-time = "2024-12-24T18:10:26.124Z" },
    { url = "https://files.pythonhosted.org/packages/b1/82/8e9fe624cc5374193de6860aba3ea8070f584c8565ee77c168ec13274bd2/charset_normalizer-3.4.1-cp311-cp311-musllinux_1_2_s390x.whl", hash = "sha256:5777ee0881f9499ed0f71cc82cf873d9a0ca8af166dfa0af8ec4e675b7df48e6", size = 149075, upload-time = "2024-12-24T18:10:30.027Z" },
    { url = "https://files.pythonhosted.org/packages/3d/7b/82865ba54c765560c8433f65e8acb9217cb839a9e32b42af4aa8e945870f/charset_normalizer-3.4.1-cp311-cp311-musllinux_1_2_x86_64.whl", hash = "sha256:237bdbe6159cff53b4f24f397d43c6336c6b0b42affbe857970cefbb620911c8", size = 144340, upload-time = "2024-12-24T18:10:32.679Z" },
    { url = "https://files.pythonhosted.org/packages/b5/b6/9674a4b7d4d99a0d2df9b215da766ee682718f88055751e1e5e753c82db0/charset_normalizer-3.4.1-cp311-cp311-win32.whl", hash = "sha256:8417cb1f36cc0bc7eaba8ccb0e04d55f0ee52df06df3ad55259b9a323555fc8b", size = 95205, upload-time = "2024-12-24T18:10:34.724Z" },
    { url = "https://files.pythonhosted.org/packages/1e/ab/45b180e175de4402dcf7547e4fb617283bae54ce35c27930a6f35b6bef15/charset_normalizer-3.4.1-cp311-cp311-win_amd64.whl", hash = "sha256:d7f50a1f8c450f3925cb367d011448c39239bb3eb4117c36a6d354794de4ce76", size = 102441, upload-time = "2024-12-24T18:10:37.574Z" },
    { url = "https://files.pythonhosted.org/packages/0a/9a/dd1e1cdceb841925b7798369a09279bd1cf183cef0f9ddf15a3a6502ee45/charset_normalizer-3.4.1-cp312-cp312-macosx_10_13_universal2.whl", hash = "sha256:73d94b58ec7fecbc7366247d3b0b10a21681004153238750bb67bd9012414545", size = 196105, upload-time = "2024-12-24T18:10:38.83Z" },
    { url = "https://files.pythonhosted.org/packages/d3/8c/90bfabf8c4809ecb648f39794cf2a84ff2e7d2a6cf159fe68d9a26160467/charset_normalizer-3.4.1-cp312-cp312-manylinux_2_17_aarch64.manylinux2014_aarch64.whl", hash = "sha256:dad3e487649f498dd991eeb901125411559b22e8d7ab25d3aeb1af367df5efd7", size = 140404, upload-time = "2024-12-24T18:10:44.272Z" },
    { url = "https://files.pythonhosted.org/packages/ad/8f/e410d57c721945ea3b4f1a04b74f70ce8fa800d393d72899f0a40526401f/charset_normalizer-3.4.1-cp312-cp312-manylinux_2_17_ppc64le.manylinux2014_ppc64le.whl", hash = "sha256:c30197aa96e8eed02200a83fba2657b4c3acd0f0aa4bdc9f6c1af8e8962e0757", size = 150423, upload-time = "2024-12-24T18:10:45.492Z" },
    { url = "https://files.pythonhosted.org/packages/f0/b8/e6825e25deb691ff98cf5c9072ee0605dc2acfca98af70c2d1b1bc75190d/charset_normalizer-3.4.1-cp312-cp312-manylinux_2_17_s390x.manylinux2014_s390x.whl", hash = "sha256:2369eea1ee4a7610a860d88f268eb39b95cb588acd7235e02fd5a5601773d4fa", size = 143184, upload-time = "2024-12-24T18:10:47.898Z" },
    { url = "https://files.pythonhosted.org/packages/3e/a2/513f6cbe752421f16d969e32f3583762bfd583848b763913ddab8d9bfd4f/charset_normalizer-3.4.1-cp312-cp312-manylinux_2_17_x86_64.manylinux2014_x86_64.whl", hash = "sha256:bc2722592d8998c870fa4e290c2eec2c1569b87fe58618e67d38b4665dfa680d", size = 145268, upload-time = "2024-12-24T18:10:50.589Z" },
    { url = "https://files.pythonhosted.org/packages/74/94/8a5277664f27c3c438546f3eb53b33f5b19568eb7424736bdc440a88a31f/charset_normalizer-3.4.1-cp312-cp312-manylinux_2_5_i686.manylinux1_i686.manylinux_2_17_i686.manylinux2014_i686.whl", hash = "sha256:ffc9202a29ab3920fa812879e95a9e78b2465fd10be7fcbd042899695d75e616", size = 147601, upload-time = "2024-12-24T18:10:52.541Z" },
    { url = "https://files.pythonhosted.org/packages/7c/5f/6d352c51ee763623a98e31194823518e09bfa48be2a7e8383cf691bbb3d0/charset_normalizer-3.4.1-cp312-cp312-musllinux_1_2_aarch64.whl", hash = "sha256:804a4d582ba6e5b747c625bf1255e6b1507465494a40a2130978bda7b932c90b", size = 141098, upload-time = "2024-12-24T18:10:53.789Z" },
    { url = "https://files.pythonhosted.org/packages/78/d4/f5704cb629ba5ab16d1d3d741396aec6dc3ca2b67757c45b0599bb010478/charset_normalizer-3.4.1-cp312-cp312-musllinux_1_2_i686.whl", hash = "sha256:0f55e69f030f7163dffe9fd0752b32f070566451afe180f99dbeeb81f511ad8d", size = 149520, upload-time = "2024-12-24T18:10:55.048Z" },
    { url = "https://files.pythonhosted.org/packages/c5/96/64120b1d02b81785f222b976c0fb79a35875457fa9bb40827678e54d1bc8/charset_normalizer-3.4.1-cp312-cp312-musllinux_1_2_ppc64le.whl", hash = "sha256:c4c3e6da02df6fa1410a7680bd3f63d4f710232d3139089536310d027950696a", size = 152852, upload-time = "2024-12-24T18:10:57.647Z" },
    { url = "https://files.pythonhosted.org/packages/84/c9/98e3732278a99f47d487fd3468bc60b882920cef29d1fa6ca460a1fdf4e6/charset_normalizer-3.4.1-cp312-cp312-musllinux_1_2_s390x.whl", hash = "sha256:5df196eb874dae23dcfb968c83d4f8fdccb333330fe1fc278ac5ceeb101003a9", size = 150488, upload-time = "2024-12-24T18:10:59.43Z" },
    { url = "https://files.pythonhosted.org/packages/13/0e/9c8d4cb99c98c1007cc11eda969ebfe837bbbd0acdb4736d228ccaabcd22/charset_normalizer-3.4.1-cp312-cp312-musllinux_1_2_x86_64.whl", hash = "sha256:e358e64305fe12299a08e08978f51fc21fac060dcfcddd95453eabe5b93ed0e1", size = 146192, upload-time = "2024-12-24T18:11:00.676Z" },
    { url = "https://files.pythonhosted.org/packages/b2/21/2b6b5b860781a0b49427309cb8670785aa543fb2178de875b87b9cc97746/charset_normalizer-3.4.1-cp312-cp312-win32.whl", hash = "sha256:9b23ca7ef998bc739bf6ffc077c2116917eabcc901f88da1b9856b210ef63f35", size = 95550, upload-time = "2024-12-24T18:11:01.952Z" },
    { url = "https://files.pythonhosted.org/packages/21/5b/1b390b03b1d16c7e382b561c5329f83cc06623916aab983e8ab9239c7d5c/charset_normalizer-3.4.1-cp312-cp312-win_amd64.whl", hash = "sha256:6ff8a4a60c227ad87030d76e99cd1698345d4491638dfa6673027c48b3cd395f", size = 102785, upload-time = "2024-12-24T18:11:03.142Z" },
    { url = "https://files.pythonhosted.org/packages/38/94/ce8e6f63d18049672c76d07d119304e1e2d7c6098f0841b51c666e9f44a0/charset_normalizer-3.4.1-cp313-cp313-macosx_10_13_universal2.whl", hash = "sha256:aabfa34badd18f1da5ec1bc2715cadc8dca465868a4e73a0173466b688f29dda", size = 195698, upload-time = "2024-12-24T18:11:05.834Z" },
    { url = "https://files.pythonhosted.org/packages/24/2e/dfdd9770664aae179a96561cc6952ff08f9a8cd09a908f259a9dfa063568/charset_normalizer-3.4.1-cp313-cp313-manylinux_2_17_aarch64.manylinux2014_aarch64.whl", hash = "sha256:22e14b5d70560b8dd51ec22863f370d1e595ac3d024cb8ad7d308b4cd95f8313", size = 140162, upload-time = "2024-12-24T18:11:07.064Z" },
    { url = "https://files.pythonhosted.org/packages/24/4e/f646b9093cff8fc86f2d60af2de4dc17c759de9d554f130b140ea4738ca6/charset_normalizer-3.4.1-cp313-cp313-manylinux_2_17_ppc64le.manylinux2014_ppc64le.whl", hash = "sha256:8436c508b408b82d87dc5f62496973a1805cd46727c34440b0d29d8a2f50a6c9", size = 150263, upload-time = "2024-12-24T18:11:08.374Z" },
    { url = "https://files.pythonhosted.org/packages/5e/67/2937f8d548c3ef6e2f9aab0f6e21001056f692d43282b165e7c56023e6dd/charset_normalizer-3.4.1-cp313-cp313-manylinux_2_17_s390x.manylinux2014_s390x.whl", hash = "sha256:2d074908e1aecee37a7635990b2c6d504cd4766c7bc9fc86d63f9c09af3fa11b", size = 142966, upload-time = "2024-12-24T18:11:09.831Z" },
    { url = "https://files.pythonhosted.org/packages/52/ed/b7f4f07de100bdb95c1756d3a4d17b90c1a3c53715c1a476f8738058e0fa/charset_normalizer-3.4.1-cp313-cp313-manylinux_2_17_x86_64.manylinux2014_x86_64.whl", hash = "sha256:955f8851919303c92343d2f66165294848d57e9bba6cf6e3625485a70a038d11", size = 144992, upload-time = "2024-12-24T18:11:12.03Z" },
    { url = "https://files.pythonhosted.org/packages/96/2c/d49710a6dbcd3776265f4c923bb73ebe83933dfbaa841c5da850fe0fd20b/charset_normalizer-3.4.1-cp313-cp313-manylinux_2_5_i686.manylinux1_i686.manylinux_2_17_i686.manylinux2014_i686.whl", hash = "sha256:44ecbf16649486d4aebafeaa7ec4c9fed8b88101f4dd612dcaf65d5e815f837f", size = 147162, upload-time = "2024-12-24T18:11:13.372Z" },
    { url = "https://files.pythonhosted.org/packages/b4/41/35ff1f9a6bd380303dea55e44c4933b4cc3c4850988927d4082ada230273/charset_normalizer-3.4.1-cp313-cp313-musllinux_1_2_aarch64.whl", hash = "sha256:0924e81d3d5e70f8126529951dac65c1010cdf117bb75eb02dd12339b57749dd", size = 140972, upload-time = "2024-12-24T18:11:14.628Z" },
    { url = "https://files.pythonhosted.org/packages/fb/43/c6a0b685fe6910d08ba971f62cd9c3e862a85770395ba5d9cad4fede33ab/charset_normalizer-3.4.1-cp313-cp313-musllinux_1_2_i686.whl", hash = "sha256:2967f74ad52c3b98de4c3b32e1a44e32975e008a9cd2a8cc8966d6a5218c5cb2", size = 149095, upload-time = "2024-12-24T18:11:17.672Z" },
    { url = "https://files.pythonhosted.org/packages/4c/ff/a9a504662452e2d2878512115638966e75633519ec11f25fca3d2049a94a/charset_normalizer-3.4.1-cp313-cp313-musllinux_1_2_ppc64le.whl", hash = "sha256:c75cb2a3e389853835e84a2d8fb2b81a10645b503eca9bcb98df6b5a43eb8886", size = 152668, upload-time = "2024-12-24T18:11:18.989Z" },
    { url = "https://files.pythonhosted.org/packages/6c/71/189996b6d9a4b932564701628af5cee6716733e9165af1d5e1b285c530ed/charset_normalizer-3.4.1-cp313-cp313-musllinux_1_2_s390x.whl", hash = "sha256:09b26ae6b1abf0d27570633b2b078a2a20419c99d66fb2823173d73f188ce601", size = 150073, upload-time = "2024-12-24T18:11:21.507Z" },
    { url = "https://files.pythonhosted.org/packages/e4/93/946a86ce20790e11312c87c75ba68d5f6ad2208cfb52b2d6a2c32840d922/charset_normalizer-3.4.1-cp313-cp313-musllinux_1_2_x86_64.whl", hash = "sha256:fa88b843d6e211393a37219e6a1c1df99d35e8fd90446f1118f4216e307e48cd", size = 145732, upload-time = "2024-12-24T18:11:22.774Z" },
    { url = "https://files.pythonhosted.org/packages/cd/e5/131d2fb1b0dddafc37be4f3a2fa79aa4c037368be9423061dccadfd90091/charset_normalizer-3.4.1-cp313-cp313-win32.whl", hash = "sha256:eb8178fe3dba6450a3e024e95ac49ed3400e506fd4e9e5c32d30adda88cbd407", size = 95391, upload-time = "2024-12-24T18:11:24.139Z" },
    { url = "https://files.pythonhosted.org/packages/27/f2/4f9a69cc7712b9b5ad8fdb87039fd89abba997ad5cbe690d1835d40405b0/charset_normalizer-3.4.1-cp313-cp313-win_amd64.whl", hash = "sha256:b1ac5992a838106edb89654e0aebfc24f5848ae2547d22c2c3f66454daa11971", size = 102702, upload-time = "2024-12-24T18:11:26.535Z" },
    { url = "https://files.pythonhosted.org/packages/7f/c0/b913f8f02836ed9ab32ea643c6fe4d3325c3d8627cf6e78098671cafff86/charset_normalizer-3.4.1-cp39-cp39-macosx_10_9_universal2.whl", hash = "sha256:b97e690a2118911e39b4042088092771b4ae3fc3aa86518f84b8cf6888dbdb41", size = 197867, upload-time = "2024-12-24T18:12:10.438Z" },
    { url = "https://files.pythonhosted.org/packages/0f/6c/2bee440303d705b6fb1e2ec789543edec83d32d258299b16eed28aad48e0/charset_normalizer-3.4.1-cp39-cp39-manylinux_2_17_aarch64.manylinux2014_aarch64.whl", hash = "sha256:78baa6d91634dfb69ec52a463534bc0df05dbd546209b79a3880a34487f4b84f", size = 141385, upload-time = "2024-12-24T18:12:11.847Z" },
    { url = "https://files.pythonhosted.org/packages/3d/04/cb42585f07f6f9fd3219ffb6f37d5a39b4fd2db2355b23683060029c35f7/charset_normalizer-3.4.1-cp39-cp39-manylinux_2_17_ppc64le.manylinux2014_ppc64le.whl", hash = "sha256:1a2bc9f351a75ef49d664206d51f8e5ede9da246602dc2d2726837620ea034b2", size = 151367, upload-time = "2024-12-24T18:12:13.177Z" },
    { url = "https://files.pythonhosted.org/packages/54/54/2412a5b093acb17f0222de007cc129ec0e0df198b5ad2ce5699355269dfe/charset_normalizer-3.4.1-cp39-cp39-manylinux_2_17_s390x.manylinux2014_s390x.whl", hash = "sha256:75832c08354f595c760a804588b9357d34ec00ba1c940c15e31e96d902093770", size = 143928, upload-time = "2024-12-24T18:12:14.497Z" },
    { url = "https://files.pythonhosted.org/packages/5a/6d/e2773862b043dcf8a221342954f375392bb2ce6487bcd9f2c1b34e1d6781/charset_normalizer-3.4.1-cp39-cp39-manylinux_2_17_x86_64.manylinux2014_x86_64.whl", hash = "sha256:0af291f4fe114be0280cdd29d533696a77b5b49cfde5467176ecab32353395c4", size = 146203, upload-time = "2024-12-24T18:12:15.731Z" },
    { url = "https://files.pythonhosted.org/packages/b9/f8/ca440ef60d8f8916022859885f231abb07ada3c347c03d63f283bec32ef5/charset_normalizer-3.4.1-cp39-cp39-manylinux_2_5_i686.manylinux1_i686.manylinux_2_17_i686.manylinux2014_i686.whl", hash = "sha256:0167ddc8ab6508fe81860a57dd472b2ef4060e8d378f0cc555707126830f2537", size = 148082, upload-time = "2024-12-24T18:12:18.641Z" },
    { url = "https://files.pythonhosted.org/packages/04/d2/42fd330901aaa4b805a1097856c2edf5095e260a597f65def493f4b8c833/charset_normalizer-3.4.1-cp39-cp39-musllinux_1_2_aarch64.whl", hash = "sha256:2a75d49014d118e4198bcee5ee0a6f25856b29b12dbf7cd012791f8a6cc5c496", size = 142053, upload-time = "2024-12-24T18:12:20.036Z" },
    { url = "https://files.pythonhosted.org/packages/9e/af/3a97a4fa3c53586f1910dadfc916e9c4f35eeada36de4108f5096cb7215f/charset_normalizer-3.4.1-cp39-cp39-musllinux_1_2_i686.whl", hash = "sha256:363e2f92b0f0174b2f8238240a1a30142e3db7b957a5dd5689b0e75fb717cc78", size = 150625, upload-time = "2024-12-24T18:12:22.804Z" },
    { url = "https://files.pythonhosted.org/packages/26/ae/23d6041322a3556e4da139663d02fb1b3c59a23ab2e2b56432bd2ad63ded/charset_normalizer-3.4.1-cp39-cp39-musllinux_1_2_ppc64le.whl", hash = "sha256:ab36c8eb7e454e34e60eb55ca5d241a5d18b2c6244f6827a30e451c42410b5f7", size = 153549, upload-time = "2024-12-24T18:12:24.163Z" },
    { url = "https://files.pythonhosted.org/packages/94/22/b8f2081c6a77cb20d97e57e0b385b481887aa08019d2459dc2858ed64871/charset_normalizer-3.4.1-cp39-cp39-musllinux_1_2_s390x.whl", hash = "sha256:4c0907b1928a36d5a998d72d64d8eaa7244989f7aaaf947500d3a800c83a3fd6", size = 150945, upload-time = "2024-12-24T18:12:25.415Z" },
    { url = "https://files.pythonhosted.org/packages/c7/0b/c5ec5092747f801b8b093cdf5610e732b809d6cb11f4c51e35fc28d1d389/charset_normalizer-3.4.1-cp39-cp39-musllinux_1_2_x86_64.whl", hash = "sha256:04432ad9479fa40ec0f387795ddad4437a2b50417c69fa275e212933519ff294", size = 146595, upload-time = "2024-12-24T18:12:28.03Z" },
    { url = "https://files.pythonhosted.org/packages/0c/5a/0b59704c38470df6768aa154cc87b1ac7c9bb687990a1559dc8765e8627e/charset_normalizer-3.4.1-cp39-cp39-win32.whl", hash = "sha256:3bed14e9c89dcb10e8f3a29f9ccac4955aebe93c71ae803af79265c9ca5644c5", size = 95453, upload-time = "2024-12-24T18:12:29.569Z" },
    { url = "https://files.pythonhosted.org/packages/85/2d/a9790237cb4d01a6d57afadc8573c8b73c609ade20b80f4cda30802009ee/charset_normalizer-3.4.1-cp39-cp39-win_amd64.whl", hash = "sha256:49402233c892a461407c512a19435d1ce275543138294f7ef013f0b63d5d3765", size = 102811, upload-time = "2024-12-24T18:12:30.83Z" },
    { url = "https://files.pythonhosted.org/packages/0e/f6/65ecc6878a89bb1c23a086ea335ad4bf21a588990c3f535a227b9eea9108/charset_normalizer-3.4.1-py3-none-any.whl", hash = "sha256:d98b1668f06378c6dbefec3b92299716b931cd4e6061f3c875a71ced1780ab85", size = 49767, upload-time = "2024-12-24T18:12:32.852Z" },
]

[[package]]
name = "colorama"
version = "0.4.6"
source = { registry = "https://pypi.org/simple" }
sdist = { url = "https://files.pythonhosted.org/packages/d8/53/6f443c9a4a8358a93a6792e2acffb9d9d5cb0a5cfd8802644b7b1c9a02e4/colorama-0.4.6.tar.gz", hash = "sha256:08695f5cb7ed6e0531a20572697297273c47b8cae5a63ffc6d6ed5c201be6e44", size = 27697, upload-time = "2022-10-25T02:36:22.414Z" }
wheels = [
    { url = "https://files.pythonhosted.org/packages/d1/d6/3965ed04c63042e047cb6a3e6ed1a63a35087b6a609aa3a15ed8ac56c221/colorama-0.4.6-py2.py3-none-any.whl", hash = "sha256:4f1d9991f5acc0ca119f9d443620b77f9d6b33703e51011c16baf57afb285fc6", size = 25335, upload-time = "2022-10-25T02:36:20.889Z" },
]

[[package]]
name = "dataclasses-json"
version = "0.6.7"
source = { registry = "https://pypi.org/simple" }
dependencies = [
    { name = "marshmallow" },
    { name = "typing-inspect" },
]
sdist = { url = "https://files.pythonhosted.org/packages/64/a4/f71d9cf3a5ac257c993b5ca3f93df5f7fb395c725e7f1e6479d2514173c3/dataclasses_json-0.6.7.tar.gz", hash = "sha256:b6b3e528266ea45b9535223bc53ca645f5208833c29229e847b3f26a1cc55fc0", size = 32227, upload-time = "2024-06-09T16:20:19.103Z" }
wheels = [
    { url = "https://files.pythonhosted.org/packages/c3/be/d0d44e092656fe7a06b55e6103cbce807cdbdee17884a5367c68c9860853/dataclasses_json-0.6.7-py3-none-any.whl", hash = "sha256:0dbf33f26c8d5305befd61b39d2b3414e8a407bedc2834dea9b8d642666fb40a", size = 28686, upload-time = "2024-06-09T16:20:16.715Z" },
]

[[package]]
name = "decorator"
version = "5.2.1"
source = { registry = "https://pypi.org/simple" }
sdist = { url = "https://files.pythonhosted.org/packages/43/fa/6d96a0978d19e17b68d634497769987b16c8f4cd0a7a05048bec693caa6b/decorator-5.2.1.tar.gz", hash = "sha256:65f266143752f734b0a7cc83c46f4618af75b8c5911b00ccb61d0ac9b6da0360", size = 56711, upload-time = "2025-02-24T04:41:34.073Z" }
wheels = [
    { url = "https://files.pythonhosted.org/packages/4e/8c/f3147f5c4b73e7550fe5f9352eaa956ae838d5c51eb58e7a25b9f3e2643b/decorator-5.2.1-py3-none-any.whl", hash = "sha256:d316bb415a2d9e2d2b3abcc4084c6502fc09240e292cd76a76afc106a1c8e04a", size = 9190, upload-time = "2025-02-24T04:41:32.565Z" },
]

[[package]]
name = "dnspython"
version = "2.7.0"
source = { registry = "https://pypi.org/simple" }
sdist = { url = "https://files.pythonhosted.org/packages/b5/4a/263763cb2ba3816dd94b08ad3a33d5fdae34ecb856678773cc40a3605829/dnspython-2.7.0.tar.gz", hash = "sha256:ce9c432eda0dc91cf618a5cedf1a4e142651196bbcd2c80e89ed5a907e5cfaf1", size = 345197, upload-time = "2024-10-05T20:14:59.362Z" }
wheels = [
    { url = "https://files.pythonhosted.org/packages/68/1b/e0a87d256e40e8c888847551b20a017a6b98139178505dc7ffb96f04e954/dnspython-2.7.0-py3-none-any.whl", hash = "sha256:b4c34b7d10b51bcc3a5071e7b8dee77939f1e878477eeecc965e9835f63c6c86", size = 313632, upload-time = "2024-10-05T20:14:57.687Z" },
]

[[package]]
name = "docutils"
version = "0.21.2"
source = { registry = "https://pypi.org/simple" }
sdist = { url = "https://files.pythonhosted.org/packages/ae/ed/aefcc8cd0ba62a0560c3c18c33925362d46c6075480bfa4df87b28e169a9/docutils-0.21.2.tar.gz", hash = "sha256:3a6b18732edf182daa3cd12775bbb338cf5691468f91eeeb109deff6ebfa986f", size = 2204444, upload-time = "2024-04-23T18:57:18.24Z" }
wheels = [
    { url = "https://files.pythonhosted.org/packages/8f/d7/9322c609343d929e75e7e5e6255e614fcc67572cfd083959cdef3b7aad79/docutils-0.21.2-py3-none-any.whl", hash = "sha256:dafca5b9e384f0e419294eb4d2ff9fa826435bf15f15b7bd45723e8ad76811b2", size = 587408, upload-time = "2024-04-23T18:57:14.835Z" },
]

[[package]]
name = "exceptiongroup"
version = "1.2.2"
source = { registry = "https://pypi.org/simple" }
sdist = { url = "https://files.pythonhosted.org/packages/09/35/2495c4ac46b980e4ca1f6ad6db102322ef3ad2410b79fdde159a4b0f3b92/exceptiongroup-1.2.2.tar.gz", hash = "sha256:47c2edf7c6738fafb49fd34290706d1a1a2f4d1c6df275526b62cbb4aa5393cc", size = 28883, upload-time = "2024-07-12T22:26:00.161Z" }
wheels = [
    { url = "https://files.pythonhosted.org/packages/02/cc/b7e31358aac6ed1ef2bb790a9746ac2c69bcb3c8588b41616914eb106eaf/exceptiongroup-1.2.2-py3-none-any.whl", hash = "sha256:3111b9d131c238bec2f8f516e123e14ba243563fb135d3fe885990585aa7795b", size = 16453, upload-time = "2024-07-12T22:25:58.476Z" },
]

[[package]]
name = "executing"
version = "2.2.0"
source = { registry = "https://pypi.org/simple" }
sdist = { url = "https://files.pythonhosted.org/packages/91/50/a9d80c47ff289c611ff12e63f7c5d13942c65d68125160cefd768c73e6e4/executing-2.2.0.tar.gz", hash = "sha256:5d108c028108fe2551d1a7b2e8b713341e2cb4fc0aa7dcf966fa4327a5226755", size = 978693, upload-time = "2025-01-22T15:41:29.403Z" }
wheels = [
    { url = "https://files.pythonhosted.org/packages/7b/8f/c4d9bafc34ad7ad5d8dc16dd1347ee0e507a52c3adb6bfa8887e1c6a26ba/executing-2.2.0-py2.py3-none-any.whl", hash = "sha256:11387150cad388d62750327a53d3339fad4888b39a6fe233c3afbb54ecffd3aa", size = 26702, upload-time = "2025-01-22T15:41:25.929Z" },
]

[[package]]
name = "frozenlist"
version = "1.5.0"
source = { registry = "https://pypi.org/simple" }
sdist = { url = "https://files.pythonhosted.org/packages/8f/ed/0f4cec13a93c02c47ec32d81d11c0c1efbadf4a471e3f3ce7cad366cbbd3/frozenlist-1.5.0.tar.gz", hash = "sha256:81d5af29e61b9c8348e876d442253723928dce6433e0e76cd925cd83f1b4b817", size = 39930, upload-time = "2024-10-23T09:48:29.903Z" }
wheels = [
    { url = "https://files.pythonhosted.org/packages/54/79/29d44c4af36b2b240725dce566b20f63f9b36ef267aaaa64ee7466f4f2f8/frozenlist-1.5.0-cp310-cp310-macosx_10_9_universal2.whl", hash = "sha256:5b6a66c18b5b9dd261ca98dffcb826a525334b2f29e7caa54e182255c5f6a65a", size = 94451, upload-time = "2024-10-23T09:46:20.558Z" },
    { url = "https://files.pythonhosted.org/packages/47/47/0c999aeace6ead8a44441b4f4173e2261b18219e4ad1fe9a479871ca02fc/frozenlist-1.5.0-cp310-cp310-macosx_10_9_x86_64.whl", hash = "sha256:d1b3eb7b05ea246510b43a7e53ed1653e55c2121019a97e60cad7efb881a97bb", size = 54301, upload-time = "2024-10-23T09:46:21.759Z" },
    { url = "https://files.pythonhosted.org/packages/8d/60/107a38c1e54176d12e06e9d4b5d755b677d71d1219217cee063911b1384f/frozenlist-1.5.0-cp310-cp310-macosx_11_0_arm64.whl", hash = "sha256:15538c0cbf0e4fa11d1e3a71f823524b0c46299aed6e10ebb4c2089abd8c3bec", size = 52213, upload-time = "2024-10-23T09:46:22.993Z" },
    { url = "https://files.pythonhosted.org/packages/17/62/594a6829ac5679c25755362a9dc93486a8a45241394564309641425d3ff6/frozenlist-1.5.0-cp310-cp310-manylinux_2_17_aarch64.manylinux2014_aarch64.whl", hash = "sha256:e79225373c317ff1e35f210dd5f1344ff31066ba8067c307ab60254cd3a78ad5", size = 240946, upload-time = "2024-10-23T09:46:24.661Z" },
    { url = "https://files.pythonhosted.org/packages/7e/75/6c8419d8f92c80dd0ee3f63bdde2702ce6398b0ac8410ff459f9b6f2f9cb/frozenlist-1.5.0-cp310-cp310-manylinux_2_17_ppc64le.manylinux2014_ppc64le.whl", hash = "sha256:9272fa73ca71266702c4c3e2d4a28553ea03418e591e377a03b8e3659d94fa76", size = 264608, upload-time = "2024-10-23T09:46:26.017Z" },
    { url = "https://files.pythonhosted.org/packages/88/3e/82a6f0b84bc6fb7e0be240e52863c6d4ab6098cd62e4f5b972cd31e002e8/frozenlist-1.5.0-cp310-cp310-manylinux_2_17_s390x.manylinux2014_s390x.whl", hash = "sha256:498524025a5b8ba81695761d78c8dd7382ac0b052f34e66939c42df860b8ff17", size = 261361, upload-time = "2024-10-23T09:46:27.787Z" },
    { url = "https://files.pythonhosted.org/packages/fd/85/14e5f9ccac1b64ff2f10c927b3ffdf88772aea875882406f9ba0cec8ad84/frozenlist-1.5.0-cp310-cp310-manylinux_2_5_i686.manylinux1_i686.manylinux_2_17_i686.manylinux2014_i686.whl", hash = "sha256:92b5278ed9d50fe610185ecd23c55d8b307d75ca18e94c0e7de328089ac5dcba", size = 231649, upload-time = "2024-10-23T09:46:28.992Z" },
    { url = "https://files.pythonhosted.org/packages/ee/59/928322800306f6529d1852323014ee9008551e9bb027cc38d276cbc0b0e7/frozenlist-1.5.0-cp310-cp310-manylinux_2_5_x86_64.manylinux1_x86_64.manylinux_2_17_x86_64.manylinux2014_x86_64.whl", hash = "sha256:7f3c8c1dacd037df16e85227bac13cca58c30da836c6f936ba1df0c05d046d8d", size = 241853, upload-time = "2024-10-23T09:46:30.211Z" },
    { url = "https://files.pythonhosted.org/packages/7d/bd/e01fa4f146a6f6c18c5d34cab8abdc4013774a26c4ff851128cd1bd3008e/frozenlist-1.5.0-cp310-cp310-musllinux_1_2_aarch64.whl", hash = "sha256:f2ac49a9bedb996086057b75bf93538240538c6d9b38e57c82d51f75a73409d2", size = 243652, upload-time = "2024-10-23T09:46:31.758Z" },
    { url = "https://files.pythonhosted.org/packages/a5/bd/e4771fd18a8ec6757033f0fa903e447aecc3fbba54e3630397b61596acf0/frozenlist-1.5.0-cp310-cp310-musllinux_1_2_i686.whl", hash = "sha256:e66cc454f97053b79c2ab09c17fbe3c825ea6b4de20baf1be28919460dd7877f", size = 241734, upload-time = "2024-10-23T09:46:33.044Z" },
    { url = "https://files.pythonhosted.org/packages/21/13/c83821fa5544af4f60c5d3a65d054af3213c26b14d3f5f48e43e5fb48556/frozenlist-1.5.0-cp310-cp310-musllinux_1_2_ppc64le.whl", hash = "sha256:5a3ba5f9a0dfed20337d3e966dc359784c9f96503674c2faf015f7fe8e96798c", size = 260959, upload-time = "2024-10-23T09:46:34.916Z" },
    { url = "https://files.pythonhosted.org/packages/71/f3/1f91c9a9bf7ed0e8edcf52698d23f3c211d8d00291a53c9f115ceb977ab1/frozenlist-1.5.0-cp310-cp310-musllinux_1_2_s390x.whl", hash = "sha256:6321899477db90bdeb9299ac3627a6a53c7399c8cd58d25da094007402b039ab", size = 262706, upload-time = "2024-10-23T09:46:36.159Z" },
    { url = "https://files.pythonhosted.org/packages/4c/22/4a256fdf5d9bcb3ae32622c796ee5ff9451b3a13a68cfe3f68e2c95588ce/frozenlist-1.5.0-cp310-cp310-musllinux_1_2_x86_64.whl", hash = "sha256:76e4753701248476e6286f2ef492af900ea67d9706a0155335a40ea21bf3b2f5", size = 250401, upload-time = "2024-10-23T09:46:37.327Z" },
    { url = "https://files.pythonhosted.org/packages/af/89/c48ebe1f7991bd2be6d5f4ed202d94960c01b3017a03d6954dd5fa9ea1e8/frozenlist-1.5.0-cp310-cp310-win32.whl", hash = "sha256:977701c081c0241d0955c9586ffdd9ce44f7a7795df39b9151cd9a6fd0ce4cfb", size = 45498, upload-time = "2024-10-23T09:46:38.552Z" },
    { url = "https://files.pythonhosted.org/packages/28/2f/cc27d5f43e023d21fe5c19538e08894db3d7e081cbf582ad5ed366c24446/frozenlist-1.5.0-cp310-cp310-win_amd64.whl", hash = "sha256:189f03b53e64144f90990d29a27ec4f7997d91ed3d01b51fa39d2dbe77540fd4", size = 51622, upload-time = "2024-10-23T09:46:39.513Z" },
    { url = "https://files.pythonhosted.org/packages/79/43/0bed28bf5eb1c9e4301003b74453b8e7aa85fb293b31dde352aac528dafc/frozenlist-1.5.0-cp311-cp311-macosx_10_9_universal2.whl", hash = "sha256:fd74520371c3c4175142d02a976aee0b4cb4a7cc912a60586ffd8d5929979b30", size = 94987, upload-time = "2024-10-23T09:46:40.487Z" },
    { url = "https://files.pythonhosted.org/packages/bb/bf/b74e38f09a246e8abbe1e90eb65787ed745ccab6eaa58b9c9308e052323d/frozenlist-1.5.0-cp311-cp311-macosx_10_9_x86_64.whl", hash = "sha256:2f3f7a0fbc219fb4455264cae4d9f01ad41ae6ee8524500f381de64ffaa077d5", size = 54584, upload-time = "2024-10-23T09:46:41.463Z" },
    { url = "https://files.pythonhosted.org/packages/2c/31/ab01375682f14f7613a1ade30149f684c84f9b8823a4391ed950c8285656/frozenlist-1.5.0-cp311-cp311-macosx_11_0_arm64.whl", hash = "sha256:f47c9c9028f55a04ac254346e92977bf0f166c483c74b4232bee19a6697e4778", size = 52499, upload-time = "2024-10-23T09:46:42.451Z" },
    { url = "https://files.pythonhosted.org/packages/98/a8/d0ac0b9276e1404f58fec3ab6e90a4f76b778a49373ccaf6a563f100dfbc/frozenlist-1.5.0-cp311-cp311-manylinux_2_17_aarch64.manylinux2014_aarch64.whl", hash = "sha256:0996c66760924da6e88922756d99b47512a71cfd45215f3570bf1e0b694c206a", size = 276357, upload-time = "2024-10-23T09:46:44.166Z" },
    { url = "https://files.pythonhosted.org/packages/ad/c9/c7761084fa822f07dac38ac29f841d4587570dd211e2262544aa0b791d21/frozenlist-1.5.0-cp311-cp311-manylinux_2_17_ppc64le.manylinux2014_ppc64le.whl", hash = "sha256:a2fe128eb4edeabe11896cb6af88fca5346059f6c8d807e3b910069f39157869", size = 287516, upload-time = "2024-10-23T09:46:45.369Z" },
    { url = "https://files.pythonhosted.org/packages/a1/ff/cd7479e703c39df7bdab431798cef89dc75010d8aa0ca2514c5b9321db27/frozenlist-1.5.0-cp311-cp311-manylinux_2_17_s390x.manylinux2014_s390x.whl", hash = "sha256:1a8ea951bbb6cacd492e3948b8da8c502a3f814f5d20935aae74b5df2b19cf3d", size = 283131, upload-time = "2024-10-23T09:46:46.654Z" },
    { url = "https://files.pythonhosted.org/packages/59/a0/370941beb47d237eca4fbf27e4e91389fd68699e6f4b0ebcc95da463835b/frozenlist-1.5.0-cp311-cp311-manylinux_2_5_i686.manylinux1_i686.manylinux_2_17_i686.manylinux2014_i686.whl", hash = "sha256:de537c11e4aa01d37db0d403b57bd6f0546e71a82347a97c6a9f0dcc532b3a45", size = 261320, upload-time = "2024-10-23T09:46:47.825Z" },
    { url = "https://files.pythonhosted.org/packages/b8/5f/c10123e8d64867bc9b4f2f510a32042a306ff5fcd7e2e09e5ae5100ee333/frozenlist-1.5.0-cp311-cp311-manylinux_2_5_x86_64.manylinux1_x86_64.manylinux_2_17_x86_64.manylinux2014_x86_64.whl", hash = "sha256:9c2623347b933fcb9095841f1cc5d4ff0b278addd743e0e966cb3d460278840d", size = 274877, upload-time = "2024-10-23T09:46:48.989Z" },
    { url = "https://files.pythonhosted.org/packages/fa/79/38c505601ae29d4348f21706c5d89755ceded02a745016ba2f58bd5f1ea6/frozenlist-1.5.0-cp311-cp311-musllinux_1_2_aarch64.whl", hash = "sha256:cee6798eaf8b1416ef6909b06f7dc04b60755206bddc599f52232606e18179d3", size = 269592, upload-time = "2024-10-23T09:46:50.235Z" },
    { url = "https://files.pythonhosted.org/packages/19/e2/39f3a53191b8204ba9f0bb574b926b73dd2efba2a2b9d2d730517e8f7622/frozenlist-1.5.0-cp311-cp311-musllinux_1_2_i686.whl", hash = "sha256:f5f9da7f5dbc00a604fe74aa02ae7c98bcede8a3b8b9666f9f86fc13993bc71a", size = 265934, upload-time = "2024-10-23T09:46:51.829Z" },
    { url = "https://files.pythonhosted.org/packages/d5/c9/3075eb7f7f3a91f1a6b00284af4de0a65a9ae47084930916f5528144c9dd/frozenlist-1.5.0-cp311-cp311-musllinux_1_2_ppc64le.whl", hash = "sha256:90646abbc7a5d5c7c19461d2e3eeb76eb0b204919e6ece342feb6032c9325ae9", size = 283859, upload-time = "2024-10-23T09:46:52.947Z" },
    { url = "https://files.pythonhosted.org/packages/05/f5/549f44d314c29408b962fa2b0e69a1a67c59379fb143b92a0a065ffd1f0f/frozenlist-1.5.0-cp311-cp311-musllinux_1_2_s390x.whl", hash = "sha256:bdac3c7d9b705d253b2ce370fde941836a5f8b3c5c2b8fd70940a3ea3af7f4f2", size = 287560, upload-time = "2024-10-23T09:46:54.162Z" },
    { url = "https://files.pythonhosted.org/packages/9d/f8/cb09b3c24a3eac02c4c07a9558e11e9e244fb02bf62c85ac2106d1eb0c0b/frozenlist-1.5.0-cp311-cp311-musllinux_1_2_x86_64.whl", hash = "sha256:03d33c2ddbc1816237a67f66336616416e2bbb6beb306e5f890f2eb22b959cdf", size = 277150, upload-time = "2024-10-23T09:46:55.361Z" },
    { url = "https://files.pythonhosted.org/packages/37/48/38c2db3f54d1501e692d6fe058f45b6ad1b358d82cd19436efab80cfc965/frozenlist-1.5.0-cp311-cp311-win32.whl", hash = "sha256:237f6b23ee0f44066219dae14c70ae38a63f0440ce6750f868ee08775073f942", size = 45244, upload-time = "2024-10-23T09:46:56.578Z" },
    { url = "https://files.pythonhosted.org/packages/ca/8c/2ddffeb8b60a4bce3b196c32fcc30d8830d4615e7b492ec2071da801b8ad/frozenlist-1.5.0-cp311-cp311-win_amd64.whl", hash = "sha256:0cc974cc93d32c42e7b0f6cf242a6bd941c57c61b618e78b6c0a96cb72788c1d", size = 51634, upload-time = "2024-10-23T09:46:57.6Z" },
    { url = "https://files.pythonhosted.org/packages/79/73/fa6d1a96ab7fd6e6d1c3500700963eab46813847f01ef0ccbaa726181dd5/frozenlist-1.5.0-cp312-cp312-macosx_10_13_universal2.whl", hash = "sha256:31115ba75889723431aa9a4e77d5f398f5cf976eea3bdf61749731f62d4a4a21", size = 94026, upload-time = "2024-10-23T09:46:58.601Z" },
    { url = "https://files.pythonhosted.org/packages/ab/04/ea8bf62c8868b8eada363f20ff1b647cf2e93377a7b284d36062d21d81d1/frozenlist-1.5.0-cp312-cp312-macosx_10_13_x86_64.whl", hash = "sha256:7437601c4d89d070eac8323f121fcf25f88674627505334654fd027b091db09d", size = 54150, upload-time = "2024-10-23T09:46:59.608Z" },
    { url = "https://files.pythonhosted.org/packages/d0/9a/8e479b482a6f2070b26bda572c5e6889bb3ba48977e81beea35b5ae13ece/frozenlist-1.5.0-cp312-cp312-macosx_11_0_arm64.whl", hash = "sha256:7948140d9f8ece1745be806f2bfdf390127cf1a763b925c4a805c603df5e697e", size = 51927, upload-time = "2024-10-23T09:47:00.625Z" },
    { url = "https://files.pythonhosted.org/packages/e3/12/2aad87deb08a4e7ccfb33600871bbe8f0e08cb6d8224371387f3303654d7/frozenlist-1.5.0-cp312-cp312-manylinux_2_17_aarch64.manylinux2014_aarch64.whl", hash = "sha256:feeb64bc9bcc6b45c6311c9e9b99406660a9c05ca8a5b30d14a78555088b0b3a", size = 282647, upload-time = "2024-10-23T09:47:01.992Z" },
    { url = "https://files.pythonhosted.org/packages/77/f2/07f06b05d8a427ea0060a9cef6e63405ea9e0d761846b95ef3fb3be57111/frozenlist-1.5.0-cp312-cp312-manylinux_2_17_ppc64le.manylinux2014_ppc64le.whl", hash = "sha256:683173d371daad49cffb8309779e886e59c2f369430ad28fe715f66d08d4ab1a", size = 289052, upload-time = "2024-10-23T09:47:04.039Z" },
    { url = "https://files.pythonhosted.org/packages/bd/9f/8bf45a2f1cd4aa401acd271b077989c9267ae8463e7c8b1eb0d3f561b65e/frozenlist-1.5.0-cp312-cp312-manylinux_2_17_s390x.manylinux2014_s390x.whl", hash = "sha256:7d57d8f702221405a9d9b40f9da8ac2e4a1a8b5285aac6100f3393675f0a85ee", size = 291719, upload-time = "2024-10-23T09:47:05.58Z" },
    { url = "https://files.pythonhosted.org/packages/41/d1/1f20fd05a6c42d3868709b7604c9f15538a29e4f734c694c6bcfc3d3b935/frozenlist-1.5.0-cp312-cp312-manylinux_2_5_i686.manylinux1_i686.manylinux_2_17_i686.manylinux2014_i686.whl", hash = "sha256:30c72000fbcc35b129cb09956836c7d7abf78ab5416595e4857d1cae8d6251a6", size = 267433, upload-time = "2024-10-23T09:47:07.807Z" },
    { url = "https://files.pythonhosted.org/packages/af/f2/64b73a9bb86f5a89fb55450e97cd5c1f84a862d4ff90d9fd1a73ab0f64a5/frozenlist-1.5.0-cp312-cp312-manylinux_2_5_x86_64.manylinux1_x86_64.manylinux_2_17_x86_64.manylinux2014_x86_64.whl", hash = "sha256:000a77d6034fbad9b6bb880f7ec073027908f1b40254b5d6f26210d2dab1240e", size = 283591, upload-time = "2024-10-23T09:47:09.645Z" },
    { url = "https://files.pythonhosted.org/packages/29/e2/ffbb1fae55a791fd6c2938dd9ea779509c977435ba3940b9f2e8dc9d5316/frozenlist-1.5.0-cp312-cp312-musllinux_1_2_aarch64.whl", hash = "sha256:5d7f5a50342475962eb18b740f3beecc685a15b52c91f7d975257e13e029eca9", size = 273249, upload-time = "2024-10-23T09:47:10.808Z" },
    { url = "https://files.pythonhosted.org/packages/2e/6e/008136a30798bb63618a114b9321b5971172a5abddff44a100c7edc5ad4f/frozenlist-1.5.0-cp312-cp312-musllinux_1_2_i686.whl", hash = "sha256:87f724d055eb4785d9be84e9ebf0f24e392ddfad00b3fe036e43f489fafc9039", size = 271075, upload-time = "2024-10-23T09:47:11.938Z" },
    { url = "https://files.pythonhosted.org/packages/ae/f0/4e71e54a026b06724cec9b6c54f0b13a4e9e298cc8db0f82ec70e151f5ce/frozenlist-1.5.0-cp312-cp312-musllinux_1_2_ppc64le.whl", hash = "sha256:6e9080bb2fb195a046e5177f10d9d82b8a204c0736a97a153c2466127de87784", size = 285398, upload-time = "2024-10-23T09:47:14.071Z" },
    { url = "https://files.pythonhosted.org/packages/4d/36/70ec246851478b1c0b59f11ef8ade9c482ff447c1363c2bd5fad45098b12/frozenlist-1.5.0-cp312-cp312-musllinux_1_2_s390x.whl", hash = "sha256:9b93d7aaa36c966fa42efcaf716e6b3900438632a626fb09c049f6a2f09fc631", size = 294445, upload-time = "2024-10-23T09:47:15.318Z" },
    { url = "https://files.pythonhosted.org/packages/37/e0/47f87544055b3349b633a03c4d94b405956cf2437f4ab46d0928b74b7526/frozenlist-1.5.0-cp312-cp312-musllinux_1_2_x86_64.whl", hash = "sha256:52ef692a4bc60a6dd57f507429636c2af8b6046db8b31b18dac02cbc8f507f7f", size = 280569, upload-time = "2024-10-23T09:47:17.149Z" },
    { url = "https://files.pythonhosted.org/packages/f9/7c/490133c160fb6b84ed374c266f42800e33b50c3bbab1652764e6e1fc498a/frozenlist-1.5.0-cp312-cp312-win32.whl", hash = "sha256:29d94c256679247b33a3dc96cce0f93cbc69c23bf75ff715919332fdbb6a32b8", size = 44721, upload-time = "2024-10-23T09:47:19.012Z" },
    { url = "https://files.pythonhosted.org/packages/b1/56/4e45136ffc6bdbfa68c29ca56ef53783ef4c2fd395f7cbf99a2624aa9aaa/frozenlist-1.5.0-cp312-cp312-win_amd64.whl", hash = "sha256:8969190d709e7c48ea386db202d708eb94bdb29207a1f269bab1196ce0dcca1f", size = 51329, upload-time = "2024-10-23T09:47:20.177Z" },
    { url = "https://files.pythonhosted.org/packages/da/3b/915f0bca8a7ea04483622e84a9bd90033bab54bdf485479556c74fd5eaf5/frozenlist-1.5.0-cp313-cp313-macosx_10_13_universal2.whl", hash = "sha256:7a1a048f9215c90973402e26c01d1cff8a209e1f1b53f72b95c13db61b00f953", size = 91538, upload-time = "2024-10-23T09:47:21.176Z" },
    { url = "https://files.pythonhosted.org/packages/c7/d1/a7c98aad7e44afe5306a2b068434a5830f1470675f0e715abb86eb15f15b/frozenlist-1.5.0-cp313-cp313-macosx_10_13_x86_64.whl", hash = "sha256:dd47a5181ce5fcb463b5d9e17ecfdb02b678cca31280639255ce9d0e5aa67af0", size = 52849, upload-time = "2024-10-23T09:47:22.439Z" },
    { url = "https://files.pythonhosted.org/packages/3a/c8/76f23bf9ab15d5f760eb48701909645f686f9c64fbb8982674c241fbef14/frozenlist-1.5.0-cp313-cp313-macosx_11_0_arm64.whl", hash = "sha256:1431d60b36d15cda188ea222033eec8e0eab488f39a272461f2e6d9e1a8e63c2", size = 50583, upload-time = "2024-10-23T09:47:23.44Z" },
    { url = "https://files.pythonhosted.org/packages/1f/22/462a3dd093d11df623179d7754a3b3269de3b42de2808cddef50ee0f4f48/frozenlist-1.5.0-cp313-cp313-manylinux_2_17_aarch64.manylinux2014_aarch64.whl", hash = "sha256:6482a5851f5d72767fbd0e507e80737f9c8646ae7fd303def99bfe813f76cf7f", size = 265636, upload-time = "2024-10-23T09:47:24.82Z" },
    { url = "https://files.pythonhosted.org/packages/80/cf/e075e407fc2ae7328155a1cd7e22f932773c8073c1fc78016607d19cc3e5/frozenlist-1.5.0-cp313-cp313-manylinux_2_17_ppc64le.manylinux2014_ppc64le.whl", hash = "sha256:44c49271a937625619e862baacbd037a7ef86dd1ee215afc298a417ff3270608", size = 270214, upload-time = "2024-10-23T09:47:26.156Z" },
    { url = "https://files.pythonhosted.org/packages/a1/58/0642d061d5de779f39c50cbb00df49682832923f3d2ebfb0fedf02d05f7f/frozenlist-1.5.0-cp313-cp313-manylinux_2_17_s390x.manylinux2014_s390x.whl", hash = "sha256:12f78f98c2f1c2429d42e6a485f433722b0061d5c0b0139efa64f396efb5886b", size = 273905, upload-time = "2024-10-23T09:47:27.741Z" },
    { url = "https://files.pythonhosted.org/packages/ab/66/3fe0f5f8f2add5b4ab7aa4e199f767fd3b55da26e3ca4ce2cc36698e50c4/frozenlist-1.5.0-cp313-cp313-manylinux_2_5_i686.manylinux1_i686.manylinux_2_17_i686.manylinux2014_i686.whl", hash = "sha256:ce3aa154c452d2467487765e3adc730a8c153af77ad84096bc19ce19a2400840", size = 250542, upload-time = "2024-10-23T09:47:28.938Z" },
    { url = "https://files.pythonhosted.org/packages/f6/b8/260791bde9198c87a465224e0e2bb62c4e716f5d198fc3a1dacc4895dbd1/frozenlist-1.5.0-cp313-cp313-manylinux_2_5_x86_64.manylinux1_x86_64.manylinux_2_17_x86_64.manylinux2014_x86_64.whl", hash = "sha256:9b7dc0c4338e6b8b091e8faf0db3168a37101943e687f373dce00959583f7439", size = 267026, upload-time = "2024-10-23T09:47:30.283Z" },
    { url = "https://files.pythonhosted.org/packages/2e/a4/3d24f88c527f08f8d44ade24eaee83b2627793fa62fa07cbb7ff7a2f7d42/frozenlist-1.5.0-cp313-cp313-musllinux_1_2_aarch64.whl", hash = "sha256:45e0896250900b5aa25180f9aec243e84e92ac84bd4a74d9ad4138ef3f5c97de", size = 257690, upload-time = "2024-10-23T09:47:32.388Z" },
    { url = "https://files.pythonhosted.org/packages/de/9a/d311d660420b2beeff3459b6626f2ab4fb236d07afbdac034a4371fe696e/frozenlist-1.5.0-cp313-cp313-musllinux_1_2_i686.whl", hash = "sha256:561eb1c9579d495fddb6da8959fd2a1fca2c6d060d4113f5844b433fc02f2641", size = 253893, upload-time = "2024-10-23T09:47:34.274Z" },
    { url = "https://files.pythonhosted.org/packages/c6/23/e491aadc25b56eabd0f18c53bb19f3cdc6de30b2129ee0bc39cd387cd560/frozenlist-1.5.0-cp313-cp313-musllinux_1_2_ppc64le.whl", hash = "sha256:df6e2f325bfee1f49f81aaac97d2aa757c7646534a06f8f577ce184afe2f0a9e", size = 267006, upload-time = "2024-10-23T09:47:35.499Z" },
    { url = "https://files.pythonhosted.org/packages/08/c4/ab918ce636a35fb974d13d666dcbe03969592aeca6c3ab3835acff01f79c/frozenlist-1.5.0-cp313-cp313-musllinux_1_2_s390x.whl", hash = "sha256:140228863501b44b809fb39ec56b5d4071f4d0aa6d216c19cbb08b8c5a7eadb9", size = 276157, upload-time = "2024-10-23T09:47:37.522Z" },
    { url = "https://files.pythonhosted.org/packages/c0/29/3b7a0bbbbe5a34833ba26f686aabfe982924adbdcafdc294a7a129c31688/frozenlist-1.5.0-cp313-cp313-musllinux_1_2_x86_64.whl", hash = "sha256:7707a25d6a77f5d27ea7dc7d1fc608aa0a478193823f88511ef5e6b8a48f9d03", size = 264642, upload-time = "2024-10-23T09:47:38.75Z" },
    { url = "https://files.pythonhosted.org/packages/ab/42/0595b3dbffc2e82d7fe658c12d5a5bafcd7516c6bf2d1d1feb5387caa9c1/frozenlist-1.5.0-cp313-cp313-win32.whl", hash = "sha256:31a9ac2b38ab9b5a8933b693db4939764ad3f299fcaa931a3e605bc3460e693c", size = 44914, upload-time = "2024-10-23T09:47:40.145Z" },
    { url = "https://files.pythonhosted.org/packages/17/c4/b7db1206a3fea44bf3b838ca61deb6f74424a8a5db1dd53ecb21da669be6/frozenlist-1.5.0-cp313-cp313-win_amd64.whl", hash = "sha256:11aabdd62b8b9c4b84081a3c246506d1cddd2dd93ff0ad53ede5defec7886b28", size = 51167, upload-time = "2024-10-23T09:47:41.812Z" },
    { url = "https://files.pythonhosted.org/packages/da/4d/d94ff0fb0f5313902c132817c62d19cdc5bdcd0c195d392006ef4b779fc6/frozenlist-1.5.0-cp39-cp39-macosx_10_9_universal2.whl", hash = "sha256:9bbcdfaf4af7ce002694a4e10a0159d5a8d20056a12b05b45cea944a4953f972", size = 95319, upload-time = "2024-10-23T09:48:06.405Z" },
    { url = "https://files.pythonhosted.org/packages/8c/1b/d90e554ca2b483d31cb2296e393f72c25bdc38d64526579e95576bfda587/frozenlist-1.5.0-cp39-cp39-macosx_10_9_x86_64.whl", hash = "sha256:1893f948bf6681733aaccf36c5232c231e3b5166d607c5fa77773611df6dc336", size = 54749, upload-time = "2024-10-23T09:48:07.48Z" },
    { url = "https://files.pythonhosted.org/packages/f8/66/7fdecc9ef49f8db2aa4d9da916e4ecf357d867d87aea292efc11e1b2e932/frozenlist-1.5.0-cp39-cp39-macosx_11_0_arm64.whl", hash = "sha256:2b5e23253bb709ef57a8e95e6ae48daa9ac5f265637529e4ce6b003a37b2621f", size = 52718, upload-time = "2024-10-23T09:48:08.725Z" },
    { url = "https://files.pythonhosted.org/packages/08/04/e2fddc92135276e07addbc1cf413acffa0c2d848b3e54cacf684e146df49/frozenlist-1.5.0-cp39-cp39-manylinux_2_17_aarch64.manylinux2014_aarch64.whl", hash = "sha256:0f253985bb515ecd89629db13cb58d702035ecd8cfbca7d7a7e29a0e6d39af5f", size = 241756, upload-time = "2024-10-23T09:48:09.843Z" },
    { url = "https://files.pythonhosted.org/packages/c6/52/be5ff200815d8a341aee5b16b6b707355e0ca3652953852238eb92b120c2/frozenlist-1.5.0-cp39-cp39-manylinux_2_17_ppc64le.manylinux2014_ppc64le.whl", hash = "sha256:04a5c6babd5e8fb7d3c871dc8b321166b80e41b637c31a995ed844a6139942b6", size = 267718, upload-time = "2024-10-23T09:48:11.828Z" },
    { url = "https://files.pythonhosted.org/packages/88/be/4bd93a58be57a3722fc544c36debdf9dcc6758f761092e894d78f18b8f20/frozenlist-1.5.0-cp39-cp39-manylinux_2_17_s390x.manylinux2014_s390x.whl", hash = "sha256:a9fe0f1c29ba24ba6ff6abf688cb0b7cf1efab6b6aa6adc55441773c252f7411", size = 263494, upload-time = "2024-10-23T09:48:13.424Z" },
    { url = "https://files.pythonhosted.org/packages/32/ba/58348b90193caa096ce9e9befea6ae67f38dabfd3aacb47e46137a6250a8/frozenlist-1.5.0-cp39-cp39-manylinux_2_5_i686.manylinux1_i686.manylinux_2_17_i686.manylinux2014_i686.whl", hash = "sha256:226d72559fa19babe2ccd920273e767c96a49b9d3d38badd7c91a0fdeda8ea08", size = 232838, upload-time = "2024-10-23T09:48:14.792Z" },
    { url = "https://files.pythonhosted.org/packages/f6/33/9f152105227630246135188901373c4f322cc026565ca6215b063f4c82f4/frozenlist-1.5.0-cp39-cp39-manylinux_2_5_x86_64.manylinux1_x86_64.manylinux_2_17_x86_64.manylinux2014_x86_64.whl", hash = "sha256:15b731db116ab3aedec558573c1a5eec78822b32292fe4f2f0345b7f697745c2", size = 242912, upload-time = "2024-10-23T09:48:16.249Z" },
    { url = "https://files.pythonhosted.org/packages/a0/10/3db38fb3ccbafadd80a1b0d6800c987b0e3fe3ef2d117c6ced0246eea17a/frozenlist-1.5.0-cp39-cp39-musllinux_1_2_aarch64.whl", hash = "sha256:366d8f93e3edfe5a918c874702f78faac300209a4d5bf38352b2c1bdc07a766d", size = 244763, upload-time = "2024-10-23T09:48:17.781Z" },
    { url = "https://files.pythonhosted.org/packages/e2/cd/1df468fdce2f66a4608dffe44c40cdc35eeaa67ef7fd1d813f99a9a37842/frozenlist-1.5.0-cp39-cp39-musllinux_1_2_i686.whl", hash = "sha256:1b96af8c582b94d381a1c1f51ffaedeb77c821c690ea5f01da3d70a487dd0a9b", size = 242841, upload-time = "2024-10-23T09:48:19.507Z" },
    { url = "https://files.pythonhosted.org/packages/ee/5f/16097a5ca0bb6b6779c02cc9379c72fe98d56115d4c54d059fb233168fb6/frozenlist-1.5.0-cp39-cp39-musllinux_1_2_ppc64le.whl", hash = "sha256:c03eff4a41bd4e38415cbed054bbaff4a075b093e2394b6915dca34a40d1e38b", size = 263407, upload-time = "2024-10-23T09:48:21.467Z" },
    { url = "https://files.pythonhosted.org/packages/0f/f7/58cd220ee1c2248ee65a32f5b4b93689e3fe1764d85537eee9fc392543bc/frozenlist-1.5.0-cp39-cp39-musllinux_1_2_s390x.whl", hash = "sha256:50cf5e7ee9b98f22bdecbabf3800ae78ddcc26e4a435515fc72d97903e8488e0", size = 265083, upload-time = "2024-10-23T09:48:22.725Z" },
    { url = "https://files.pythonhosted.org/packages/62/b8/49768980caabf81ac4a2d156008f7cbd0107e6b36d08a313bb31035d9201/frozenlist-1.5.0-cp39-cp39-musllinux_1_2_x86_64.whl", hash = "sha256:1e76bfbc72353269c44e0bc2cfe171900fbf7f722ad74c9a7b638052afe6a00c", size = 251564, upload-time = "2024-10-23T09:48:24.272Z" },
    { url = "https://files.pythonhosted.org/packages/cb/83/619327da3b86ef957ee7a0cbf3c166a09ed1e87a3f7f1ff487d7d0284683/frozenlist-1.5.0-cp39-cp39-win32.whl", hash = "sha256:666534d15ba8f0fda3f53969117383d5dc021266b3c1a42c9ec4855e4b58b9d3", size = 45691, upload-time = "2024-10-23T09:48:26.317Z" },
    { url = "https://files.pythonhosted.org/packages/8b/28/407bc34a745151ed2322c690b6e7d83d7101472e81ed76e1ebdac0b70a78/frozenlist-1.5.0-cp39-cp39-win_amd64.whl", hash = "sha256:5c28f4b5dbef8a0d8aad0d4de24d1e9e981728628afaf4ea0792f5d0939372f0", size = 51767, upload-time = "2024-10-23T09:48:27.427Z" },
    { url = "https://files.pythonhosted.org/packages/c6/c8/a5be5b7550c10858fcf9b0ea054baccab474da77d37f1e828ce043a3a5d4/frozenlist-1.5.0-py3-none-any.whl", hash = "sha256:d994863bba198a4a518b467bb971c56e1db3f180a25c6cf7bb1949c267f748c3", size = 11901, upload-time = "2024-10-23T09:48:28.851Z" },
]

[[package]]
name = "greenlet"
version = "3.2.0"
source = { registry = "https://pypi.org/simple" }
sdist = { url = "https://files.pythonhosted.org/packages/b0/9c/666d8c71b18d0189cf801c0e0b31c4bfc609ac823883286045b1f3ae8994/greenlet-3.2.0.tar.gz", hash = "sha256:1d2d43bd711a43db8d9b9187500e6432ddb4fafe112d082ffabca8660a9e01a7", size = 183685, upload-time = "2025-04-15T16:21:26.141Z" }
wheels = [
    { url = "https://files.pythonhosted.org/packages/96/bd/1d330ca53f844c463cb63cf4ca1ed1798a50b8fd1e1db576cbb473b8c1b3/greenlet-3.2.0-cp310-cp310-macosx_11_0_universal2.whl", hash = "sha256:b7a7b7f2bad3ca72eb2fa14643f1c4ca11d115614047299d89bc24a3b11ddd09", size = 267375, upload-time = "2025-04-15T16:19:16.05Z" },
    { url = "https://files.pythonhosted.org/packages/a3/a7/7ec4461f7a6a9f8963f2be793a99763e9cd66bc07599011620a75bb3900e/greenlet-3.2.0-cp310-cp310-manylinux_2_17_aarch64.manylinux2014_aarch64.whl", hash = "sha256:60e77242e38e99ecaede853755bbd8165e0b20a2f1f3abcaa6f0dceb826a7411", size = 625728, upload-time = "2025-04-15T16:48:56.508Z" },
    { url = "https://files.pythonhosted.org/packages/59/8a/70b63c74b3e27df7827777e206395ee190a0cf8f85cd1b3674b7992651f1/greenlet-3.2.0-cp310-cp310-manylinux_2_17_ppc64le.manylinux2014_ppc64le.whl", hash = "sha256:d3f32d7c70b1c26844fd0e4e56a1da852b493e4e1c30df7b07274a1e5a9b599e", size = 636992, upload-time = "2025-04-15T16:50:39.19Z" },
    { url = "https://files.pythonhosted.org/packages/5e/d8/dc3e8157b045423f75e2fb327d4c6f20246b5cc12a09f0c7f28860be5dea/greenlet-3.2.0-cp310-cp310-manylinux_2_17_s390x.manylinux2014_s390x.whl", hash = "sha256:d97bc1be4bad83b70d8b8627ada6724091af41139616696e59b7088f358583b9", size = 632888, upload-time = "2025-04-15T16:54:59.395Z" },
    { url = "https://files.pythonhosted.org/packages/2c/fb/6868c1c796ff6f9893d5b312c36c6c9d31c8be98e435210bfe1e5e6f8624/greenlet-3.2.0-cp310-cp310-manylinux_2_17_x86_64.manylinux2014_x86_64.whl", hash = "sha256:23f56a0103deb5570c8d6a0bb4ddf8a7a28931973ad7ed7a883460a67e599b32", size = 631647, upload-time = "2025-04-15T16:22:33.69Z" },
    { url = "https://files.pythonhosted.org/packages/56/54/a4bdefd2664382c7652fde5d7c2d8851b88161c65fbeeed15b351e5d9fc6/greenlet-3.2.0-cp310-cp310-manylinux_2_24_x86_64.manylinux_2_28_x86_64.whl", hash = "sha256:2919b126eeb63ca5fa971501cd20cd6cdb5522369a8e39548bbc73a3e10b8b41", size = 580585, upload-time = "2025-04-15T16:22:32.952Z" },
    { url = "https://files.pythonhosted.org/packages/e9/20/53a45e165c228b4d490a15918377a6ef16cf4ea9ddf5974d4b49e5c81650/greenlet-3.2.0-cp310-cp310-musllinux_1_1_aarch64.whl", hash = "sha256:844acfd479ee380f3810415e682c9ee941725fb90b45e139bb7fd6f85c6c9a30", size = 1109798, upload-time = "2025-04-15T16:52:48.808Z" },
    { url = "https://files.pythonhosted.org/packages/95/c4/f9be6264cc19b8ea2c868e1a0b06546de7da2aa296400845cd4abdbb877b/greenlet-3.2.0-cp310-cp310-musllinux_1_1_x86_64.whl", hash = "sha256:2b986f1a6467710e7ffeeeac1777da0318c95bbfcc467acbd0bd35abc775f558", size = 1133421, upload-time = "2025-04-15T16:22:58.333Z" },
    { url = "https://files.pythonhosted.org/packages/0a/d6/14648d06627db2db62d633d5d6af96866cea7e38b02b8e4992cd33c58e00/greenlet-3.2.0-cp310-cp310-win_amd64.whl", hash = "sha256:29449a2b82ed7ce11f8668c31ef20d31e9d88cd8329eb933098fab5a8608a93a", size = 294968, upload-time = "2025-04-15T17:09:24.385Z" },
    { url = "https://files.pythonhosted.org/packages/2d/d3/0a25528e54eca3c57524d2ef1f63283c8c6db466c785218036ab7fc2d4ff/greenlet-3.2.0-cp311-cp311-macosx_11_0_universal2.whl", hash = "sha256:b99de16560097b9984409ded0032f101f9555e1ab029440fc6a8b5e76dbba7ac", size = 268620, upload-time = "2025-04-15T16:19:14.102Z" },
    { url = "https://files.pythonhosted.org/packages/ff/40/f937eb7c1e641ca12089265c57874fcdd173c6c8aabdec3a494641d81eb9/greenlet-3.2.0-cp311-cp311-manylinux_2_17_aarch64.manylinux2014_aarch64.whl", hash = "sha256:a0bc5776ac2831c022e029839bf1b9d3052332dcf5f431bb88c8503e27398e31", size = 628787, upload-time = "2025-04-15T16:48:58.979Z" },
    { url = "https://files.pythonhosted.org/packages/12/8d/f248691502cb85ce8b18d442032dbde5d3dd16ff2d15593cbee33c40f29c/greenlet-3.2.0-cp311-cp311-manylinux_2_17_ppc64le.manylinux2014_ppc64le.whl", hash = "sha256:1dcb1108449b55ff6bc0edac9616468f71db261a4571f27c47ccf3530a7f8b97", size = 640838, upload-time = "2025-04-15T16:50:40.572Z" },
    { url = "https://files.pythonhosted.org/packages/d5/f1/2a572bf4fc667e8835ed8c4ef8b729eccd0666ed9e6db8c61c5796fd2dc9/greenlet-3.2.0-cp311-cp311-manylinux_2_17_s390x.manylinux2014_s390x.whl", hash = "sha256:82a68a25a08f51fc8b66b113d1d9863ee123cdb0e8f1439aed9fc795cd6f85cf", size = 636760, upload-time = "2025-04-15T16:55:01.045Z" },
    { url = "https://files.pythonhosted.org/packages/12/d6/f9ecc8dcb17516a0f4ab91df28497303e8d2d090d509fe3e1b1a85b23e90/greenlet-3.2.0-cp311-cp311-manylinux_2_17_x86_64.manylinux2014_x86_64.whl", hash = "sha256:7fee6f518868e8206c617f4084a83ad4d7a3750b541bf04e692dfa02e52e805d", size = 636001, upload-time = "2025-04-15T16:22:37.951Z" },
    { url = "https://files.pythonhosted.org/packages/fc/b2/28ab943ff898d6aad3e0ab88fad722c892a43375fabb9789dcc29075da36/greenlet-3.2.0-cp311-cp311-manylinux_2_24_x86_64.manylinux_2_28_x86_64.whl", hash = "sha256:6fad8a9ca98b37951a053d7d2d2553569b151cd8c4ede744806b94d50d7f8f73", size = 583936, upload-time = "2025-04-15T16:22:35.483Z" },
    { url = "https://files.pythonhosted.org/packages/44/a8/dedd1517fae684c3c08ff53ab8b03e328015da4b52d2bd993279ac3a8c3d/greenlet-3.2.0-cp311-cp311-musllinux_1_1_aarch64.whl", hash = "sha256:0e14541f9024a280adb9645143d6a0a51fda6f7c5695fd96cb4d542bb563442f", size = 1112901, upload-time = "2025-04-15T16:52:50.061Z" },
    { url = "https://files.pythonhosted.org/packages/45/23/15cf5d4bc864c3dc0dcb708bcaa81cd1a3dc2012326d32ad8a46d77a645e/greenlet-3.2.0-cp311-cp311-musllinux_1_1_x86_64.whl", hash = "sha256:7f163d04f777e7bd229a50b937ecc1ae2a5b25296e6001445e5433e4f51f5191", size = 1138328, upload-time = "2025-04-15T16:22:59.493Z" },
    { url = "https://files.pythonhosted.org/packages/ba/82/c7cf91e89451a922c049ac1f0123de091260697e26e8b98d299555ad96a5/greenlet-3.2.0-cp311-cp311-win_amd64.whl", hash = "sha256:39801e633a978c3f829f21022501e7b0c3872683d7495c1850558d1a6fb95ed0", size = 295415, upload-time = "2025-04-15T17:05:23.665Z" },
    { url = "https://files.pythonhosted.org/packages/0e/8d/3c55e88ab01866fb696f68d6c94587a1b7ec8c8a9c56b1383ad05bc14811/greenlet-3.2.0-cp312-cp312-macosx_11_0_universal2.whl", hash = "sha256:7d08b88ee8d506ca1f5b2a58744e934d33c6a1686dd83b81e7999dfc704a912f", size = 270391, upload-time = "2025-04-15T16:19:15.913Z" },
    { url = "https://files.pythonhosted.org/packages/8b/6f/4a15185a386992ba4fbb55f88c1a189b75c7ce6e145b43ae4e50754d1969/greenlet-3.2.0-cp312-cp312-manylinux_2_17_aarch64.manylinux2014_aarch64.whl", hash = "sha256:58ef3d637c54e2f079064ca936556c4af3989144e4154d80cfd4e2a59fc3769c", size = 637202, upload-time = "2025-04-15T16:49:00.79Z" },
    { url = "https://files.pythonhosted.org/packages/71/f8/60214debfe3b9670bafac97bfc40e318cbddb4ff4b5cf07df119c4a56dcd/greenlet-3.2.0-cp312-cp312-manylinux_2_17_ppc64le.manylinux2014_ppc64le.whl", hash = "sha256:33ea7e7269d6f7275ce31f593d6dcfedd97539c01f63fbdc8d84e493e20b1b2c", size = 651391, upload-time = "2025-04-15T16:50:42.011Z" },
    { url = "https://files.pythonhosted.org/packages/a9/44/fb5e067a728a4df73a30863973912ba6eb01f3d910caaf129ef789ca222d/greenlet-3.2.0-cp312-cp312-manylinux_2_17_s390x.manylinux2014_s390x.whl", hash = "sha256:e61d426969b68b2170a9f853cc36d5318030494576e9ec0bfe2dc2e2afa15a68", size = 646118, upload-time = "2025-04-15T16:55:02.46Z" },
    { url = "https://files.pythonhosted.org/packages/f0/3e/f329b452869d8bc07dbaa112c0175de5e666a7d15eb243781481fb59b863/greenlet-3.2.0-cp312-cp312-manylinux_2_17_x86_64.manylinux2014_x86_64.whl", hash = "sha256:04e781447a4722e30b4861af728cb878d73a3df79509dc19ea498090cea5d204", size = 648079, upload-time = "2025-04-15T16:22:39.91Z" },
    { url = "https://files.pythonhosted.org/packages/56/e5/813a2e8e842289579391cbd3ae6e6e6a3d2fcad8bdd89bd549a4035ab057/greenlet-3.2.0-cp312-cp312-manylinux_2_24_x86_64.manylinux_2_28_x86_64.whl", hash = "sha256:b2392cc41eeed4055978c6b52549ccd9effd263bb780ffd639c0e1e7e2055ab0", size = 603825, upload-time = "2025-04-15T16:22:39.344Z" },
    { url = "https://files.pythonhosted.org/packages/4a/11/0bad66138622d0c1463b0b87935cefd397f9f04fac325a838525a3aa4da7/greenlet-3.2.0-cp312-cp312-musllinux_1_1_aarch64.whl", hash = "sha256:430cba962c85e339767235a93450a6aaffed6f9c567e73874ea2075f5aae51e1", size = 1119582, upload-time = "2025-04-15T16:52:51.988Z" },
    { url = "https://files.pythonhosted.org/packages/17/26/0f8a4d222b9014af88bb8b5d921305308dd44de667c01714817dc9fb91fb/greenlet-3.2.0-cp312-cp312-musllinux_1_1_x86_64.whl", hash = "sha256:5e57ff52315bfc0c5493917f328b8ba3ae0c0515d94524453c4d24e7638cbb53", size = 1147452, upload-time = "2025-04-15T16:23:00.718Z" },
    { url = "https://files.pythonhosted.org/packages/8a/d4/70d262492338c4939f97dca310c45b002a3af84b265720f0e9b135bc85b2/greenlet-3.2.0-cp312-cp312-win_amd64.whl", hash = "sha256:211a9721f540e454a02e62db7956263e9a28a6cf776d4b9a7213844e36426333", size = 296217, upload-time = "2025-04-15T16:59:58.956Z" },
    { url = "https://files.pythonhosted.org/packages/c9/43/c0b655d4d7eae19282b028bcec449e5c80626ad0d8d0ca3703f9b1c29258/greenlet-3.2.0-cp313-cp313-macosx_11_0_universal2.whl", hash = "sha256:b86a3ccc865ae601f446af042707b749eebc297928ea7bd0c5f60c56525850be", size = 269131, upload-time = "2025-04-15T16:19:19.469Z" },
    { url = "https://files.pythonhosted.org/packages/7c/7d/c8f51c373c7f7ac0f73d04a6fd77ab34f6f643cb41a0d186d05ba96708e7/greenlet-3.2.0-cp313-cp313-manylinux_2_17_aarch64.manylinux2014_aarch64.whl", hash = "sha256:144283ad88ed77f3ebd74710dd419b55dd15d18704b0ae05935766a93f5671c5", size = 637323, upload-time = "2025-04-15T16:49:02.677Z" },
    { url = "https://files.pythonhosted.org/packages/89/65/c3ee41b2e56586737d6e124b250583695628ffa6b324855b3a1267a8d1d9/greenlet-3.2.0-cp313-cp313-manylinux_2_17_ppc64le.manylinux2014_ppc64le.whl", hash = "sha256:5be69cd50994b8465c3ad1467f9e63001f76e53a89440ad4440d1b6d52591280", size = 651430, upload-time = "2025-04-15T16:50:43.445Z" },
    { url = "https://files.pythonhosted.org/packages/f0/07/33bd7a3dcde1db7259371d026ce76be1eb653d2d892334fc79a500b3c5ee/greenlet-3.2.0-cp313-cp313-manylinux_2_17_s390x.manylinux2014_s390x.whl", hash = "sha256:47aeadd1e8fbdef8fdceb8fb4edc0cbb398a57568d56fd68f2bc00d0d809e6b6", size = 645798, upload-time = "2025-04-15T16:55:03.795Z" },
    { url = "https://files.pythonhosted.org/packages/35/5b/33c221a6a867030b0b770513a1b78f6c30e04294131dafdc8da78906bbe6/greenlet-3.2.0-cp313-cp313-manylinux_2_17_x86_64.manylinux2014_x86_64.whl", hash = "sha256:18adc14ab154ca6e53eecc9dc50ff17aeb7ba70b7e14779b26e16d71efa90038", size = 648271, upload-time = "2025-04-15T16:22:42.458Z" },
    { url = "https://files.pythonhosted.org/packages/4d/dd/d6452248fa6093504e3b7525dc2bdc4e55a4296ec6ee74ba241a51d852e2/greenlet-3.2.0-cp313-cp313-manylinux_2_24_x86_64.manylinux_2_28_x86_64.whl", hash = "sha256:e8622b33d8694ec373ad55050c3d4e49818132b44852158442e1931bb02af336", size = 606779, upload-time = "2025-04-15T16:22:41.417Z" },
    { url = "https://files.pythonhosted.org/packages/9d/24/160f04d2589bcb15b8661dcd1763437b22e01643626899a4139bf98f02af/greenlet-3.2.0-cp313-cp313-musllinux_1_1_aarch64.whl", hash = "sha256:e8ac9a2c20fbff3d0b853e9ef705cdedb70d9276af977d1ec1cde86a87a4c821", size = 1117968, upload-time = "2025-04-15T16:52:53.627Z" },
    { url = "https://files.pythonhosted.org/packages/6c/ff/c6e3f3a5168fef5209cfd9498b2b5dd77a0bf29dfc686a03dcc614cf4432/greenlet-3.2.0-cp313-cp313-musllinux_1_1_x86_64.whl", hash = "sha256:cd37273dc7ca1d5da149b58c8b3ce0711181672ba1b09969663905a765affe21", size = 1145510, upload-time = "2025-04-15T16:23:01.873Z" },
    { url = "https://files.pythonhosted.org/packages/dc/62/5215e374819052e542b5bde06bd7d4a171454b6938c96a2384f21cb94279/greenlet-3.2.0-cp313-cp313-win_amd64.whl", hash = "sha256:8a8940a8d301828acd8b9f3f85db23069a692ff2933358861b19936e29946b95", size = 296004, upload-time = "2025-04-15T16:55:46.007Z" },
    { url = "https://files.pythonhosted.org/packages/62/6d/dc9c909cba5cbf4b0833fce69912927a8ca74791c23c47b9fd4f28092108/greenlet-3.2.0-cp313-cp313t-manylinux_2_17_aarch64.manylinux2014_aarch64.whl", hash = "sha256:ee59db626760f1ca8da697a086454210d36a19f7abecc9922a2374c04b47735b", size = 629900, upload-time = "2025-04-15T16:49:04.099Z" },
    { url = "https://files.pythonhosted.org/packages/5e/a9/f3f304fbbbd604858ff3df303d7fa1d8f7f9e45a6ef74481aaf03aaac021/greenlet-3.2.0-cp313-cp313t-manylinux_2_17_ppc64le.manylinux2014_ppc64le.whl", hash = "sha256:7154b13ef87a8b62fc05419f12d75532d7783586ad016c57b5de8a1c6feeb517", size = 635270, upload-time = "2025-04-15T16:50:44.769Z" },
    { url = "https://files.pythonhosted.org/packages/34/92/4b7b4e2e23ecc723cceef9fe3898e78c8e14e106cc7ba2f276a66161da3e/greenlet-3.2.0-cp313-cp313t-manylinux_2_17_s390x.manylinux2014_s390x.whl", hash = "sha256:199453d64b02d0c9d139e36d29681efd0e407ed8e2c0bf89d88878d6a787c28f", size = 632534, upload-time = "2025-04-15T16:55:05.203Z" },
    { url = "https://files.pythonhosted.org/packages/da/7f/91f0ecbe72c9d789fb7f400b39da9d1e87fcc2cf8746a9636479ba79ab01/greenlet-3.2.0-cp313-cp313t-manylinux_2_17_x86_64.manylinux2014_x86_64.whl", hash = "sha256:0010e928e1901d36625f21d008618273f9dda26b516dbdecf873937d39c9dff0", size = 628826, upload-time = "2025-04-15T16:22:44.545Z" },
    { url = "https://files.pythonhosted.org/packages/9f/59/e449a44ce52b13751f55376d85adc155dd311608f6d2aa5b6bd2c8d15486/greenlet-3.2.0-cp313-cp313t-manylinux_2_24_x86_64.manylinux_2_28_x86_64.whl", hash = "sha256:6005f7a86de836a1dc4b8d824a2339cdd5a1ca7cb1af55ea92575401f9952f4c", size = 593697, upload-time = "2025-04-15T16:22:43.796Z" },
    { url = "https://files.pythonhosted.org/packages/bb/09/cca3392927c5c990b7a8ede64ccd0712808438d6490d63ce6b8704d6df5f/greenlet-3.2.0-cp313-cp313t-musllinux_1_1_aarch64.whl", hash = "sha256:17fd241c0d50bacb7ce8ff77a30f94a2d0ca69434ba2e0187cf95a5414aeb7e1", size = 1105762, upload-time = "2025-04-15T16:52:55.245Z" },
    { url = "https://files.pythonhosted.org/packages/4d/b9/3d201f819afc3b7a8cd7ebe645f1a17799603e2d62c968154518f79f4881/greenlet-3.2.0-cp313-cp313t-musllinux_1_1_x86_64.whl", hash = "sha256:7b17a26abc6a1890bf77d5d6b71c0999705386b00060d15c10b8182679ff2790", size = 1125173, upload-time = "2025-04-15T16:23:03.009Z" },
    { url = "https://files.pythonhosted.org/packages/80/7b/773a30602234597fc2882091f8e1d1a38ea0b4419d99ca7ed82c827e2c3a/greenlet-3.2.0-cp314-cp314-macosx_11_0_universal2.whl", hash = "sha256:397b6bbda06f8fe895893d96218cd6f6d855a6701dc45012ebe12262423cec8b", size = 269908, upload-time = "2025-04-15T16:20:33.58Z" },
    { url = "https://files.pythonhosted.org/packages/e6/35/06d5fca767ae4660d0f8087bd0552bf7a70e590bad16d0dbd94e1628f4ba/greenlet-3.2.0-cp39-cp39-macosx_11_0_universal2.whl", hash = "sha256:4174fa6fa214e8924cedf332b6f2395ba2b9879f250dacd3c361b2fca86f58af", size = 266169, upload-time = "2025-04-15T16:19:42.91Z" },
    { url = "https://files.pythonhosted.org/packages/00/0a/009c70774c23dd5c353cff5da84320f3c3e92a4e7ee39cf42e0ae2186030/greenlet-3.2.0-cp39-cp39-manylinux_2_17_aarch64.manylinux2014_aarch64.whl", hash = "sha256:6017a4d430fad5229e397ad464db504ae70cb7b903757c4688cee6c25d6ce8d8", size = 623864, upload-time = "2025-04-15T16:49:05.942Z" },
    { url = "https://files.pythonhosted.org/packages/04/e2/df53870438ec52e9a1a0fe7da97d25292dd11e1626a13496e27c18eced0d/greenlet-3.2.0-cp39-cp39-manylinux_2_17_ppc64le.manylinux2014_ppc64le.whl", hash = "sha256:78b721dfadc60e3639141c0e1f19d23953c5b4b98bfcaf04ce40f79e4f01751c", size = 635665, upload-time = "2025-04-15T16:50:46.617Z" },
    { url = "https://files.pythonhosted.org/packages/c0/c5/ec035ba7b6c66b475ac12a06d544cae211d65afb6ac3af39215d422bf679/greenlet-3.2.0-cp39-cp39-manylinux_2_17_s390x.manylinux2014_s390x.whl", hash = "sha256:8fd2583024ff6cd5d4f842d446d001de4c4fe1264fdb5f28ddea28f6488866df", size = 630948, upload-time = "2025-04-15T16:55:06.566Z" },
    { url = "https://files.pythonhosted.org/packages/c5/06/3d98e958b27c06b23c531761eef75f2efea7c3a446ab1eb57b70bad8528e/greenlet-3.2.0-cp39-cp39-manylinux_2_17_x86_64.manylinux2014_x86_64.whl", hash = "sha256:598da3bd464c2cc411b723e3d4afc27b13c219ac077ba897bac88443ae45f5ec", size = 630224, upload-time = "2025-04-15T16:22:46.393Z" },
    { url = "https://files.pythonhosted.org/packages/28/68/bba631f01f3a4df8f45fb4cd3888c54a113829df0612fc380bef20d35664/greenlet-3.2.0-cp39-cp39-manylinux_2_24_x86_64.manylinux_2_28_x86_64.whl", hash = "sha256:2688b3bd3198cc4bad7a79648a95fee088c24a0f6abd05d3639e6c3040ded015", size = 579090, upload-time = "2025-04-15T16:22:45.631Z" },
    { url = "https://files.pythonhosted.org/packages/4b/8a/bf0a3c944b446716954a9a6f97f51fdd64ed38864d4fba16835e95be0f06/greenlet-3.2.0-cp39-cp39-musllinux_1_1_aarch64.whl", hash = "sha256:1cf89e2d92bae0d7e2d6093ce0bed26feeaf59a5d588e3984e35fcd46fc41090", size = 1108320, upload-time = "2025-04-15T16:52:57.346Z" },
    { url = "https://files.pythonhosted.org/packages/1e/fe/4c2daea17f56d41df38af74a7e50fed718a618bfb7e86ac9399560c48d97/greenlet-3.2.0-cp39-cp39-musllinux_1_1_x86_64.whl", hash = "sha256:8b3538711e7c0efd5f7a8fc1096c4db9598d6ed99dc87286b31e4ce9f8a8da67", size = 1132392, upload-time = "2025-04-15T16:23:04.768Z" },
    { url = "https://files.pythonhosted.org/packages/98/96/c44981a880025a1731ac0c5d83bdb36b1a184c59266c22a4d19041aef19b/greenlet-3.2.0-cp39-cp39-win32.whl", hash = "sha256:ce531d7c424ef327a391de7a9777a6c93a38e1f89e18efa903a1c4ba11f85905", size = 277720, upload-time = "2025-04-15T17:13:23.749Z" },
    { url = "https://files.pythonhosted.org/packages/7b/9d/7448f8ba7cc29c7113aeb06b70b28be910a3d19a112e5c56885cff7977e5/greenlet-3.2.0-cp39-cp39-win_amd64.whl", hash = "sha256:7b162de2fb61b4c7f4b5d749408bf3280cae65db9b5a6aaf7f922ac829faa67c", size = 294842, upload-time = "2025-04-15T17:17:14.833Z" },
]

[[package]]
name = "h11"
version = "0.14.0"
source = { registry = "https://pypi.org/simple" }
sdist = { url = "https://files.pythonhosted.org/packages/f5/38/3af3d3633a34a3316095b39c8e8fb4853a28a536e55d347bd8d8e9a14b03/h11-0.14.0.tar.gz", hash = "sha256:8f19fbbe99e72420ff35c00b27a34cb9937e902a8b810e2c88300c6f0a3b699d", size = 100418, upload-time = "2022-09-25T15:40:01.519Z" }
wheels = [
    { url = "https://files.pythonhosted.org/packages/95/04/ff642e65ad6b90db43e668d70ffb6736436c7ce41fcc549f4e9472234127/h11-0.14.0-py3-none-any.whl", hash = "sha256:e3fe4ac4b851c468cc8363d500db52c2ead036020723024a109d37346efaa761", size = 58259, upload-time = "2022-09-25T15:39:59.68Z" },
]

[[package]]
name = "httpcore"
version = "1.0.8"
source = { registry = "https://pypi.org/simple" }
dependencies = [
    { name = "certifi" },
    { name = "h11" },
]
sdist = { url = "https://files.pythonhosted.org/packages/9f/45/ad3e1b4d448f22c0cff4f5692f5ed0666658578e358b8d58a19846048059/httpcore-1.0.8.tar.gz", hash = "sha256:86e94505ed24ea06514883fd44d2bc02d90e77e7979c8eb71b90f41d364a1bad", size = 85385, upload-time = "2025-04-11T14:42:46.661Z" }
wheels = [
    { url = "https://files.pythonhosted.org/packages/18/8d/f052b1e336bb2c1fc7ed1aaed898aa570c0b61a09707b108979d9fc6e308/httpcore-1.0.8-py3-none-any.whl", hash = "sha256:5254cf149bcb5f75e9d1b2b9f729ea4a4b883d1ad7379fc632b727cec23674be", size = 78732, upload-time = "2025-04-11T14:42:44.896Z" },
]

[[package]]
name = "httpx"
version = "0.28.1"
source = { registry = "https://pypi.org/simple" }
dependencies = [
    { name = "anyio" },
    { name = "certifi" },
    { name = "httpcore" },
    { name = "idna" },
]
sdist = { url = "https://files.pythonhosted.org/packages/b1/df/48c586a5fe32a0f01324ee087459e112ebb7224f646c0b5023f5e79e9956/httpx-0.28.1.tar.gz", hash = "sha256:75e98c5f16b0f35b567856f597f06ff2270a374470a5c2392242528e3e3e42fc", size = 141406, upload-time = "2024-12-06T15:37:23.222Z" }
wheels = [
    { url = "https://files.pythonhosted.org/packages/2a/39/e50c7c3a983047577ee07d2a9e53faf5a69493943ec3f6a384bdc792deb2/httpx-0.28.1-py3-none-any.whl", hash = "sha256:d909fcccc110f8c7faf814ca82a9a4d816bc5a6dbfea25d6591d6985b8ba59ad", size = 73517, upload-time = "2024-12-06T15:37:21.509Z" },
]

[[package]]
name = "httpx-sse"
version = "0.4.0"
source = { registry = "https://pypi.org/simple" }
sdist = { url = "https://files.pythonhosted.org/packages/4c/60/8f4281fa9bbf3c8034fd54c0e7412e66edbab6bc74c4996bd616f8d0406e/httpx-sse-0.4.0.tar.gz", hash = "sha256:1e81a3a3070ce322add1d3529ed42eb5f70817f45ed6ec915ab753f961139721", size = 12624, upload-time = "2023-12-22T08:01:21.083Z" }
wheels = [
    { url = "https://files.pythonhosted.org/packages/e1/9b/a181f281f65d776426002f330c31849b86b31fc9d848db62e16f03ff739f/httpx_sse-0.4.0-py3-none-any.whl", hash = "sha256:f329af6eae57eaa2bdfd962b42524764af68075ea87370a2de920af5341e318f", size = 7819, upload-time = "2023-12-22T08:01:19.89Z" },
]

[[package]]
name = "idna"
version = "3.10"
source = { registry = "https://pypi.org/simple" }
sdist = { url = "https://files.pythonhosted.org/packages/f1/70/7703c29685631f5a7590aa73f1f1d3fa9a380e654b86af429e0934a32f7d/idna-3.10.tar.gz", hash = "sha256:12f65c9b470abda6dc35cf8e63cc574b1c52b11df2c86030af0ac09b01b13ea9", size = 190490, upload-time = "2024-09-15T18:07:39.745Z" }
wheels = [
    { url = "https://files.pythonhosted.org/packages/76/c6/c88e154df9c4e1a2a66ccf0005a88dfb2650c1dffb6f5ce603dfbd452ce3/idna-3.10-py3-none-any.whl", hash = "sha256:946d195a0d259cbba61165e88e65941f16e9b36ea6ddb97f00452bae8b1287d3", size = 70442, upload-time = "2024-09-15T18:07:37.964Z" },
]

[[package]]
name = "imagesize"
version = "1.4.1"
source = { registry = "https://pypi.org/simple" }
sdist = { url = "https://files.pythonhosted.org/packages/a7/84/62473fb57d61e31fef6e36d64a179c8781605429fd927b5dd608c997be31/imagesize-1.4.1.tar.gz", hash = "sha256:69150444affb9cb0d5cc5a92b3676f0b2fb7cd9ae39e947a5e11a36b4497cd4a", size = 1280026, upload-time = "2022-07-01T12:21:05.687Z" }
wheels = [
    { url = "https://files.pythonhosted.org/packages/ff/62/85c4c919272577931d407be5ba5d71c20f0b616d31a0befe0ae45bb79abd/imagesize-1.4.1-py2.py3-none-any.whl", hash = "sha256:0d8d18d08f840c19d0ee7ca1fd82490fdc3729b7ac93f49870406ddde8ef8d8b", size = 8769, upload-time = "2022-07-01T12:21:02.467Z" },
]

[[package]]
name = "importlib-metadata"
version = "8.6.1"
source = { registry = "https://pypi.org/simple" }
dependencies = [
    { name = "zipp", marker = "python_full_version < '3.10'" },
]
sdist = { url = "https://files.pythonhosted.org/packages/33/08/c1395a292bb23fd03bdf572a1357c5a733d3eecbab877641ceacab23db6e/importlib_metadata-8.6.1.tar.gz", hash = "sha256:310b41d755445d74569f993ccfc22838295d9fe005425094fad953d7f15c8580", size = 55767, upload-time = "2025-01-20T22:21:30.429Z" }
wheels = [
    { url = "https://files.pythonhosted.org/packages/79/9d/0fb148dc4d6fa4a7dd1d8378168d9b4cd8d4560a6fbf6f0121c5fc34eb68/importlib_metadata-8.6.1-py3-none-any.whl", hash = "sha256:02a89390c1e15fdfdc0d7c6b25cb3e62650d0494005c97d6f148bf5b9787525e", size = 26971, upload-time = "2025-01-20T22:21:29.177Z" },
]

[[package]]
name = "ipython"
version = "8.18.1"
source = { registry = "https://pypi.org/simple" }
resolution-markers = [
    "python_full_version < '3.10'",
]
dependencies = [
    { name = "colorama", marker = "python_full_version < '3.10' and sys_platform == 'win32'" },
    { name = "decorator", marker = "python_full_version < '3.10'" },
    { name = "exceptiongroup", marker = "python_full_version < '3.10'" },
    { name = "jedi", marker = "python_full_version < '3.10'" },
    { name = "matplotlib-inline", marker = "python_full_version < '3.10'" },
    { name = "pexpect", marker = "python_full_version < '3.10' and sys_platform != 'win32'" },
    { name = "prompt-toolkit", marker = "python_full_version < '3.10'" },
    { name = "pygments", marker = "python_full_version < '3.10'" },
    { name = "stack-data", marker = "python_full_version < '3.10'" },
    { name = "traitlets", marker = "python_full_version < '3.10'" },
    { name = "typing-extensions", marker = "python_full_version < '3.10'" },
]
sdist = { url = "https://files.pythonhosted.org/packages/b1/b9/3ba6c45a6df813c09a48bac313c22ff83efa26cbb55011218d925a46e2ad/ipython-8.18.1.tar.gz", hash = "sha256:ca6f079bb33457c66e233e4580ebfc4128855b4cf6370dddd73842a9563e8a27", size = 5486330, upload-time = "2023-11-27T09:58:34.596Z" }
wheels = [
    { url = "https://files.pythonhosted.org/packages/47/6b/d9fdcdef2eb6a23f391251fde8781c38d42acd82abe84d054cb74f7863b0/ipython-8.18.1-py3-none-any.whl", hash = "sha256:e8267419d72d81955ec1177f8a29aaa90ac80ad647499201119e2f05e99aa397", size = 808161, upload-time = "2023-11-27T09:58:30.538Z" },
]

[[package]]
name = "ipython"
version = "8.35.0"
source = { registry = "https://pypi.org/simple" }
resolution-markers = [
    "python_full_version == '3.10.*'",
]
dependencies = [
    { name = "colorama", marker = "python_full_version == '3.10.*' and sys_platform == 'win32'" },
    { name = "decorator", marker = "python_full_version == '3.10.*'" },
    { name = "exceptiongroup", marker = "python_full_version == '3.10.*'" },
    { name = "jedi", marker = "python_full_version == '3.10.*'" },
    { name = "matplotlib-inline", marker = "python_full_version == '3.10.*'" },
    { name = "pexpect", marker = "python_full_version == '3.10.*' and sys_platform != 'emscripten' and sys_platform != 'win32'" },
    { name = "prompt-toolkit", marker = "python_full_version == '3.10.*'" },
    { name = "pygments", marker = "python_full_version == '3.10.*'" },
    { name = "stack-data", marker = "python_full_version == '3.10.*'" },
    { name = "traitlets", marker = "python_full_version == '3.10.*'" },
    { name = "typing-extensions", marker = "python_full_version == '3.10.*'" },
]
sdist = { url = "https://files.pythonhosted.org/packages/0c/77/7d1501e8b539b179936e0d5969b578ed23887be0ab8c63e0120b825bda3e/ipython-8.35.0.tar.gz", hash = "sha256:d200b7d93c3f5883fc36ab9ce28a18249c7706e51347681f80a0aef9895f2520", size = 5605027, upload-time = "2025-04-07T12:38:52.344Z" }
wheels = [
    { url = "https://files.pythonhosted.org/packages/91/bf/17ffca8c8b011d0bac90adb5d4e720cb3ae1fe5ccfdfc14ca31f827ee320/ipython-8.35.0-py3-none-any.whl", hash = "sha256:e6b7470468ba6f1f0a7b116bb688a3ece2f13e2f94138e508201fad677a788ba", size = 830880, upload-time = "2025-04-07T12:38:49.109Z" },
]

[[package]]
name = "ipython"
version = "9.1.0"
source = { registry = "https://pypi.org/simple" }
resolution-markers = [
    "python_full_version >= '3.12.4'",
    "python_full_version >= '3.11' and python_full_version < '3.12.4'",
]
dependencies = [
    { name = "colorama", marker = "python_full_version >= '3.11' and sys_platform == 'win32'" },
    { name = "decorator", marker = "python_full_version >= '3.11'" },
    { name = "ipython-pygments-lexers", marker = "python_full_version >= '3.11'" },
    { name = "jedi", marker = "python_full_version >= '3.11'" },
    { name = "matplotlib-inline", marker = "python_full_version >= '3.11'" },
    { name = "pexpect", marker = "python_full_version >= '3.11' and sys_platform != 'emscripten' and sys_platform != 'win32'" },
    { name = "prompt-toolkit", marker = "python_full_version >= '3.11'" },
    { name = "pygments", marker = "python_full_version >= '3.11'" },
    { name = "stack-data", marker = "python_full_version >= '3.11'" },
    { name = "traitlets", marker = "python_full_version >= '3.11'" },
    { name = "typing-extensions", marker = "python_full_version == '3.11.*'" },
]
sdist = { url = "https://files.pythonhosted.org/packages/70/9a/6b8984bedc990f3a4aa40ba8436dea27e23d26a64527de7c2e5e12e76841/ipython-9.1.0.tar.gz", hash = "sha256:a47e13a5e05e02f3b8e1e7a0f9db372199fe8c3763532fe7a1e0379e4e135f16", size = 4373688, upload-time = "2025-04-07T10:18:28.704Z" }
wheels = [
    { url = "https://files.pythonhosted.org/packages/b2/9d/4ff2adf55d1b6e3777b0303fdbe5b723f76e46cba4a53a32fe82260d2077/ipython-9.1.0-py3-none-any.whl", hash = "sha256:2df07257ec2f84a6b346b8d83100bcf8fa501c6e01ab75cd3799b0bb253b3d2a", size = 604053, upload-time = "2025-04-07T10:18:24.869Z" },
]

[[package]]
name = "ipython-pygments-lexers"
version = "1.1.1"
source = { registry = "https://pypi.org/simple" }
dependencies = [
    { name = "pygments", marker = "python_full_version >= '3.11'" },
]
sdist = { url = "https://files.pythonhosted.org/packages/ef/4c/5dd1d8af08107f88c7f741ead7a40854b8ac24ddf9ae850afbcf698aa552/ipython_pygments_lexers-1.1.1.tar.gz", hash = "sha256:09c0138009e56b6854f9535736f4171d855c8c08a563a0dcd8022f78355c7e81", size = 8393, upload-time = "2025-01-17T11:24:34.505Z" }
wheels = [
    { url = "https://files.pythonhosted.org/packages/d9/33/1f075bf72b0b747cb3288d011319aaf64083cf2efef8354174e3ed4540e2/ipython_pygments_lexers-1.1.1-py3-none-any.whl", hash = "sha256:a9462224a505ade19a605f71f8fa63c2048833ce50abc86768a0d81d876dc81c", size = 8074, upload-time = "2025-01-17T11:24:33.271Z" },
]

[[package]]
name = "jedi"
version = "0.19.2"
source = { registry = "https://pypi.org/simple" }
dependencies = [
    { name = "parso" },
]
sdist = { url = "https://files.pythonhosted.org/packages/72/3a/79a912fbd4d8dd6fbb02bf69afd3bb72cf0c729bb3063c6f4498603db17a/jedi-0.19.2.tar.gz", hash = "sha256:4770dc3de41bde3966b02eb84fbcf557fb33cce26ad23da12c742fb50ecb11f0", size = 1231287, upload-time = "2024-11-11T01:41:42.873Z" }
wheels = [
    { url = "https://files.pythonhosted.org/packages/c0/5a/9cac0c82afec3d09ccd97c8b6502d48f165f9124db81b4bcb90b4af974ee/jedi-0.19.2-py2.py3-none-any.whl", hash = "sha256:a8ef22bde8490f57fe5c7681a3c83cb58874daf72b4784de3cce5b6ef6edb5b9", size = 1572278, upload-time = "2024-11-11T01:41:40.175Z" },
]

[[package]]
name = "jinja2"
version = "3.1.6"
source = { registry = "https://pypi.org/simple" }
dependencies = [
    { name = "markupsafe" },
]
sdist = { url = "https://files.pythonhosted.org/packages/df/bf/f7da0350254c0ed7c72f3e33cef02e048281fec7ecec5f032d4aac52226b/jinja2-3.1.6.tar.gz", hash = "sha256:0137fb05990d35f1275a587e9aee6d56da821fc83491a0fb838183be43f66d6d", size = 245115, upload-time = "2025-03-05T20:05:02.478Z" }
wheels = [
    { url = "https://files.pythonhosted.org/packages/62/a1/3d680cbfd5f4b8f15abc1d571870c5fc3e594bb582bc3b64ea099db13e56/jinja2-3.1.6-py3-none-any.whl", hash = "sha256:85ece4451f492d0c13c5dd7c13a64681a86afae63a5f347908daf103ce6d2f67", size = 134899, upload-time = "2025-03-05T20:05:00.369Z" },
]

[[package]]
name = "jsonpatch"
version = "1.33"
source = { registry = "https://pypi.org/simple" }
dependencies = [
    { name = "jsonpointer" },
]
sdist = { url = "https://files.pythonhosted.org/packages/42/78/18813351fe5d63acad16aec57f94ec2b70a09e53ca98145589e185423873/jsonpatch-1.33.tar.gz", hash = "sha256:9fcd4009c41e6d12348b4a0ff2563ba56a2923a7dfee731d004e212e1ee5030c", size = 21699, upload-time = "2023-06-26T12:07:29.144Z" }
wheels = [
    { url = "https://files.pythonhosted.org/packages/73/07/02e16ed01e04a374e644b575638ec7987ae846d25ad97bcc9945a3ee4b0e/jsonpatch-1.33-py2.py3-none-any.whl", hash = "sha256:0ae28c0cd062bbd8b8ecc26d7d164fbbea9652a1a3693f3b956c1eae5145dade", size = 12898, upload-time = "2023-06-16T21:01:28.466Z" },
]

[[package]]
name = "jsonpointer"
version = "3.0.0"
source = { registry = "https://pypi.org/simple" }
sdist = { url = "https://files.pythonhosted.org/packages/6a/0a/eebeb1fa92507ea94016a2a790b93c2ae41a7e18778f85471dc54475ed25/jsonpointer-3.0.0.tar.gz", hash = "sha256:2b2d729f2091522d61c3b31f82e11870f60b68f43fbc705cb76bf4b832af59ef", size = 9114, upload-time = "2024-06-10T19:24:42.462Z" }
wheels = [
    { url = "https://files.pythonhosted.org/packages/71/92/5e77f98553e9e75130c78900d000368476aed74276eb8ae8796f65f00918/jsonpointer-3.0.0-py2.py3-none-any.whl", hash = "sha256:13e088adc14fca8b6aa8177c044e12701e6ad4b28ff10e65f2267a90109c9942", size = 7595, upload-time = "2024-06-10T19:24:40.698Z" },
]

[[package]]
name = "langchain"
version = "0.3.23"
source = { registry = "https://pypi.org/simple" }
dependencies = [
    { name = "async-timeout", marker = "python_full_version < '3.11'" },
    { name = "langchain-core" },
    { name = "langchain-text-splitters" },
    { name = "langsmith" },
    { name = "pydantic" },
    { name = "pyyaml" },
    { name = "requests" },
    { name = "sqlalchemy" },
]
sdist = { url = "https://files.pythonhosted.org/packages/47/ea/b0de568ca17614d5c00275c4ca506af4139cc7c51d0418802b2447055c00/langchain-0.3.23.tar.gz", hash = "sha256:d95004afe8abebb52d51d6026270248da3f4b53d93e9bf699f76005e0c83ad34", size = 10225576, upload-time = "2025-04-04T14:12:09.713Z" }
wheels = [
    { url = "https://files.pythonhosted.org/packages/d4/49/6e933837da1931c9db745967282ff8bfff51bc3faec0eade846b12203b75/langchain-0.3.23-py3-none-any.whl", hash = "sha256:084f05ee7e80b7c3f378ebadd7309f2a37868ce2906fa0ae64365a67843ade3d", size = 1011778, upload-time = "2025-04-04T14:12:07.704Z" },
]

[[package]]
name = "langchain-community"
version = "0.3.21"
source = { registry = "https://pypi.org/simple" }
dependencies = [
    { name = "aiohttp" },
    { name = "dataclasses-json" },
    { name = "httpx-sse" },
    { name = "langchain" },
    { name = "langchain-core" },
    { name = "langsmith" },
    { name = "numpy", version = "2.0.2", source = { registry = "https://pypi.org/simple" }, marker = "python_full_version < '3.10'" },
    { name = "numpy", version = "2.2.4", source = { registry = "https://pypi.org/simple" }, marker = "python_full_version >= '3.10'" },
    { name = "pydantic-settings" },
    { name = "pyyaml" },
    { name = "requests" },
    { name = "sqlalchemy" },
    { name = "tenacity" },
]
sdist = { url = "https://files.pythonhosted.org/packages/d8/be/5288a737069570741d46390028b4e8518354329345294ca89fcb2d44a9c1/langchain_community-0.3.21.tar.gz", hash = "sha256:b87b9992cbeea7553ed93e3d39faf9893a8690318485f7dc861751c7878729f7", size = 33226597, upload-time = "2025-04-04T14:19:42.545Z" }
wheels = [
    { url = "https://files.pythonhosted.org/packages/bb/72/4046a132a180b569265bc8aa7ecd6f958f6c11085bdf68c7e1bbe52f1907/langchain_community-0.3.21-py3-none-any.whl", hash = "sha256:8cb9bbb7ef15e5eea776193528dd0e0e1299047146d0c78b6c696ae2dc62e81f", size = 2526687, upload-time = "2025-04-04T14:19:39.586Z" },
]

[[package]]
name = "langchain-core"
version = "0.3.52"
source = { registry = "https://pypi.org/simple" }
dependencies = [
    { name = "jsonpatch" },
    { name = "langsmith" },
    { name = "packaging" },
    { name = "pydantic" },
    { name = "pyyaml" },
    { name = "tenacity" },
    { name = "typing-extensions" },
]
sdist = { url = "https://files.pythonhosted.org/packages/e0/5e/55fe9d77fce032191012454297ce19c4fdfb3801f7887a4907e923cd8886/langchain_core-0.3.52.tar.gz", hash = "sha256:f1981ec9efa4fceb11ff5ca57f5f9c8e22859cea3a94f8a044e6de8815afbd57", size = 552963, upload-time = "2025-04-15T16:28:30.174Z" }
wheels = [
    { url = "https://files.pythonhosted.org/packages/05/78/782a9e600377ca73339943e96776daf70bed38ddc69313dd769c505dad6f/langchain_core-0.3.52-py3-none-any.whl", hash = "sha256:cd137109c1e3d04f5a582c2cae9539b2cd5e4b795f486b58969dbc3d0387fe7c", size = 433586, upload-time = "2025-04-15T16:28:28.05Z" },
]

[[package]]
name = "langchain-mongodb"
version = "0.6.1"
source = { editable = "libs/langchain-mongodb" }
dependencies = [
    { name = "langchain" },
    { name = "langchain-core" },
    { name = "langchain-text-splitters" },
    { name = "lark" },
    { name = "numpy", version = "2.0.2", source = { registry = "https://pypi.org/simple" }, marker = "python_full_version < '3.10'" },
    { name = "numpy", version = "2.2.4", source = { registry = "https://pypi.org/simple" }, marker = "python_full_version >= '3.10'" },
    { name = "pymongo" },
]

[package.metadata]
requires-dist = [
    { name = "langchain", specifier = ">=0.3" },
    { name = "langchain-core", specifier = ">=0.3" },
    { name = "langchain-text-splitters", specifier = ">=0.3" },
    { name = "lark", specifier = ">=1.1.9,<2.0.0" },
    { name = "numpy", specifier = ">=1.26" },
    { name = "pymongo", specifier = ">=4.6.1" },
]

[package.metadata.requires-dev]
dev = [
    { name = "flaky", specifier = ">=3.8.1" },
    { name = "freezegun", specifier = ">=1.2.2" },
    { name = "langchain", specifier = ">=0.3.14" },
    { name = "langchain-community", specifier = ">=0.3.14" },
    { name = "langchain-core", specifier = ">=0.3.29" },
    { name = "langchain-ollama", specifier = ">=0.2.2" },
    { name = "langchain-openai", specifier = ">=0.2.14" },
    { name = "langchain-tests", specifier = "==0.3.14" },
    { name = "langchain-text-splitters", specifier = ">=0.3.5" },
    { name = "langgraph", specifier = ">=0.2.72" },
    { name = "mongomock", specifier = ">=4.2.0.post1" },
    { name = "mypy", specifier = ">=1.10" },
    { name = "pip", specifier = ">=25.0.1" },
    { name = "pre-commit", specifier = ">=4.0" },
    { name = "pypdf", specifier = ">=5.0.1" },
    { name = "pytest", specifier = ">=7.3.0" },
    { name = "pytest-asyncio", specifier = ">=0.21.1" },
    { name = "pytest-mock", specifier = ">=3.10.0" },
    { name = "pytest-watcher", specifier = ">=0.3.4" },
    { name = "simsimd", specifier = ">=5.0.0" },
    { name = "syrupy", specifier = ">=4.0.2" },
    { name = "typing-extensions", specifier = ">=4.12.2" },
]

[[package]]
name = "langchain-mongodb-monorepo"
version = "0.1.0"
source = { virtual = "." }

[package.dev-dependencies]
dev = [
    { name = "autodoc-pydantic" },
    { name = "ipython", version = "8.18.1", source = { registry = "https://pypi.org/simple" }, marker = "python_full_version < '3.10'" },
    { name = "ipython", version = "8.35.0", source = { registry = "https://pypi.org/simple" }, marker = "python_full_version == '3.10.*'" },
    { name = "ipython", version = "9.1.0", source = { registry = "https://pypi.org/simple" }, marker = "python_full_version >= '3.11'" },
    { name = "langchain-community" },
    { name = "langchain-core" },
    { name = "langchain-mongodb" },
    { name = "langgraph-checkpoint-mongodb" },
    { name = "langgraph-store-mongodb" },
    { name = "myst-parser", version = "3.0.1", source = { registry = "https://pypi.org/simple" }, marker = "python_full_version < '3.10'" },
    { name = "myst-parser", version = "4.0.1", source = { registry = "https://pypi.org/simple" }, marker = "python_full_version >= '3.10'" },
    { name = "pydata-sphinx-theme" },
    { name = "sphinx", version = "7.4.7", source = { registry = "https://pypi.org/simple" }, marker = "python_full_version < '3.10'" },
    { name = "sphinx", version = "8.1.3", source = { registry = "https://pypi.org/simple" }, marker = "python_full_version == '3.10.*'" },
    { name = "sphinx", version = "8.2.3", source = { registry = "https://pypi.org/simple" }, marker = "python_full_version >= '3.11'" },
    { name = "sphinx-copybutton" },
    { name = "sphinx-design" },
    { name = "sphinxcontrib-googleanalytics" },
    { name = "toml" },
]

[package.metadata]

[package.metadata.requires-dev]
dev = [
    { name = "autodoc-pydantic", specifier = ">=2.2.0" },
    { name = "ipython", specifier = ">=8.18.1" },
    { name = "langchain-community", specifier = ">=0.3.14" },
    { name = "langchain-core", specifier = ">=0.3.30" },
    { name = "langchain-mongodb", editable = "libs/langchain-mongodb" },
    { name = "langgraph-checkpoint-mongodb", editable = "libs/langgraph-checkpoint-mongodb" },
    { name = "langgraph-store-mongodb", editable = "libs/langgraph-store-mongodb" },
    { name = "myst-parser", specifier = ">=3.0.1" },
    { name = "pydata-sphinx-theme", specifier = ">=0.16.1" },
    { name = "sphinx", specifier = ">=7.4.7" },
    { name = "sphinx-copybutton", specifier = ">=0.5.2" },
    { name = "sphinx-design", specifier = ">=0.6.1" },
    { name = "sphinxcontrib-googleanalytics", specifier = ">=0.4" },
    { name = "toml", specifier = ">=0.10.2" },
]

[[package]]
name = "langchain-text-splitters"
version = "0.3.8"
source = { registry = "https://pypi.org/simple" }
dependencies = [
    { name = "langchain-core" },
]
sdist = { url = "https://files.pythonhosted.org/packages/e7/ac/b4a25c5716bb0103b1515f1f52cc69ffb1035a5a225ee5afe3aed28bf57b/langchain_text_splitters-0.3.8.tar.gz", hash = "sha256:116d4b9f2a22dda357d0b79e30acf005c5518177971c66a9f1ab0edfdb0f912e", size = 42128, upload-time = "2025-04-04T14:03:51.521Z" }
wheels = [
    { url = "https://files.pythonhosted.org/packages/8b/a3/3696ff2444658053c01b6b7443e761f28bb71217d82bb89137a978c5f66f/langchain_text_splitters-0.3.8-py3-none-any.whl", hash = "sha256:e75cc0f4ae58dcf07d9f18776400cf8ade27fadd4ff6d264df6278bb302f6f02", size = 32440, upload-time = "2025-04-04T14:03:50.6Z" },
]

[[package]]
name = "langgraph-checkpoint"
version = "2.0.24"
source = { registry = "https://pypi.org/simple" }
dependencies = [
    { name = "langchain-core" },
    { name = "ormsgpack" },
]
sdist = { url = "https://files.pythonhosted.org/packages/0d/df/bacef68562ba4c391ded751eecda8e579ec78a581506064cf625e0ebd93a/langgraph_checkpoint-2.0.24.tar.gz", hash = "sha256:9596dad332344e7e871257be464df8a07c2e9bac66143081b11b9422b0167e5b", size = 37328, upload-time = "2025-04-02T22:47:34.255Z" }
wheels = [
    { url = "https://files.pythonhosted.org/packages/bc/60/30397e8fd2b7dead3754aa79d708caff9dbb371f30b4cd21802c60f6b921/langgraph_checkpoint-2.0.24-py3-none-any.whl", hash = "sha256:3836e2909ef2387d1fa8d04ee3e2a353f980d519fd6c649af352676dc73d66b8", size = 42028, upload-time = "2025-04-02T22:47:33.017Z" },
]

[[package]]
name = "langgraph-checkpoint-mongodb"
version = "0.1.3"
source = { editable = "libs/langgraph-checkpoint-mongodb" }
dependencies = [
    { name = "langchain-mongodb" },
    { name = "langgraph-checkpoint" },
    { name = "motor" },
    { name = "pymongo" },
]

[package.metadata]
requires-dist = [
    { name = "langchain-mongodb", specifier = ">=0.6.1" },
    { name = "langgraph-checkpoint", specifier = ">=2.0.23,<3.0.0" },
    { name = "motor", specifier = ">3.6.0" },
    { name = "pymongo", specifier = ">=4.10,<4.13" },
]

[package.metadata.requires-dev]
dev = [
    { name = "anyio", specifier = ">=4.4.0" },
    { name = "langchain-core", specifier = ">=0.3.55" },
    { name = "langchain-ollama", specifier = ">=0.2.2" },
    { name = "langchain-openai", specifier = ">=0.2.14" },
    { name = "langgraph-checkpoint", specifier = ">=2.0.9" },
    { name = "mypy", specifier = ">=1.10.0" },
    { name = "pre-commit", specifier = ">=4.0" },
    { name = "pytest", specifier = ">=7.2.1" },
    { name = "pytest-asyncio", specifier = ">=0.21.1" },
    { name = "pytest-mock", specifier = ">=3.11.1" },
    { name = "pytest-repeat", specifier = ">=0.9.3" },
    { name = "pytest-watch", specifier = ">=4.2.0" },
    { name = "syrupy", specifier = ">=4.0.2" },
]

[[package]]
name = "langgraph-store-mongodb"
version = "0.0.1"
source = { editable = "libs/langgraph-store-mongodb" }
dependencies = [
    { name = "langchain-mongodb" },
    { name = "langgraph-checkpoint" },
]

[package.metadata]
requires-dist = [
    { name = "langchain-mongodb", specifier = ">=0.6.1" },
    { name = "langgraph-checkpoint", specifier = ">=2.0.23,<3.0.0" },
]

[package.metadata.requires-dev]
dev = [
    { name = "mypy", specifier = ">=1.10.0" },
    { name = "pre-commit", specifier = ">=4.0" },
    { name = "pytest", specifier = ">=7.2.1" },
    { name = "pytest-asyncio", specifier = ">=0.21.1" },
]

[[package]]
name = "langsmith"
version = "0.3.31"
source = { registry = "https://pypi.org/simple" }
dependencies = [
    { name = "httpx" },
    { name = "orjson", marker = "platform_python_implementation != 'PyPy'" },
    { name = "packaging" },
    { name = "pydantic" },
    { name = "requests" },
    { name = "requests-toolbelt" },
    { name = "zstandard" },
]
sdist = { url = "https://files.pythonhosted.org/packages/a5/d0/59101fe1ad16a914b1ebde82c2b24524872dae5feff2d5b7405ab3b82f47/langsmith-0.3.31.tar.gz", hash = "sha256:8d20bd08fa6c3bce54cb600ddc521cd218a1c3410f90d9266179bf83a7ff0897", size = 343600, upload-time = "2025-04-15T00:44:05.093Z" }
wheels = [
    { url = "https://files.pythonhosted.org/packages/64/c3/5db3d0977bb53e16eab834f2eea6e1c68d327e2f5c25b88f6506ef06e692/langsmith-0.3.31-py3-none-any.whl", hash = "sha256:ee780ae3eac69998c336817c0b9f5ccfecaaaa3e67d94b7ef726b58ab3e72a25", size = 358251, upload-time = "2025-04-15T00:44:02.794Z" },
]

[[package]]
name = "lark"
version = "1.2.2"
source = { registry = "https://pypi.org/simple" }
sdist = { url = "https://files.pythonhosted.org/packages/af/60/bc7622aefb2aee1c0b4ba23c1446d3e30225c8770b38d7aedbfb65ca9d5a/lark-1.2.2.tar.gz", hash = "sha256:ca807d0162cd16cef15a8feecb862d7319e7a09bdb13aef927968e45040fed80", size = 252132, upload-time = "2024-08-13T19:49:00.652Z" }
wheels = [
    { url = "https://files.pythonhosted.org/packages/2d/00/d90b10b962b4277f5e64a78b6609968859ff86889f5b898c1a778c06ec00/lark-1.2.2-py3-none-any.whl", hash = "sha256:c2276486b02f0f1b90be155f2c8ba4a8e194d42775786db622faccd652d8e80c", size = 111036, upload-time = "2024-08-13T19:48:58.603Z" },
]

[[package]]
name = "markdown-it-py"
version = "3.0.0"
source = { registry = "https://pypi.org/simple" }
dependencies = [
    { name = "mdurl" },
]
sdist = { url = "https://files.pythonhosted.org/packages/38/71/3b932df36c1a044d397a1f92d1cf91ee0a503d91e470cbd670aa66b07ed0/markdown-it-py-3.0.0.tar.gz", hash = "sha256:e3f60a94fa066dc52ec76661e37c851cb232d92f9886b15cb560aaada2df8feb", size = 74596, upload-time = "2023-06-03T06:41:14.443Z" }
wheels = [
    { url = "https://files.pythonhosted.org/packages/42/d7/1ec15b46af6af88f19b8e5ffea08fa375d433c998b8a7639e76935c14f1f/markdown_it_py-3.0.0-py3-none-any.whl", hash = "sha256:355216845c60bd96232cd8d8c40e8f9765cc86f46880e43a8fd22dc1a1a8cab1", size = 87528, upload-time = "2023-06-03T06:41:11.019Z" },
]

[[package]]
name = "markupsafe"
version = "3.0.2"
source = { registry = "https://pypi.org/simple" }
sdist = { url = "https://files.pythonhosted.org/packages/b2/97/5d42485e71dfc078108a86d6de8fa46db44a1a9295e89c5d6d4a06e23a62/markupsafe-3.0.2.tar.gz", hash = "sha256:ee55d3edf80167e48ea11a923c7386f4669df67d7994554387f84e7d8b0a2bf0", size = 20537, upload-time = "2024-10-18T15:21:54.129Z" }
wheels = [
    { url = "https://files.pythonhosted.org/packages/04/90/d08277ce111dd22f77149fd1a5d4653eeb3b3eaacbdfcbae5afb2600eebd/MarkupSafe-3.0.2-cp310-cp310-macosx_10_9_universal2.whl", hash = "sha256:7e94c425039cde14257288fd61dcfb01963e658efbc0ff54f5306b06054700f8", size = 14357, upload-time = "2024-10-18T15:20:51.44Z" },
    { url = "https://files.pythonhosted.org/packages/04/e1/6e2194baeae0bca1fae6629dc0cbbb968d4d941469cbab11a3872edff374/MarkupSafe-3.0.2-cp310-cp310-macosx_11_0_arm64.whl", hash = "sha256:9e2d922824181480953426608b81967de705c3cef4d1af983af849d7bd619158", size = 12393, upload-time = "2024-10-18T15:20:52.426Z" },
    { url = "https://files.pythonhosted.org/packages/1d/69/35fa85a8ece0a437493dc61ce0bb6d459dcba482c34197e3efc829aa357f/MarkupSafe-3.0.2-cp310-cp310-manylinux_2_17_aarch64.manylinux2014_aarch64.whl", hash = "sha256:38a9ef736c01fccdd6600705b09dc574584b89bea478200c5fbf112a6b0d5579", size = 21732, upload-time = "2024-10-18T15:20:53.578Z" },
    { url = "https://files.pythonhosted.org/packages/22/35/137da042dfb4720b638d2937c38a9c2df83fe32d20e8c8f3185dbfef05f7/MarkupSafe-3.0.2-cp310-cp310-manylinux_2_17_x86_64.manylinux2014_x86_64.whl", hash = "sha256:bbcb445fa71794da8f178f0f6d66789a28d7319071af7a496d4d507ed566270d", size = 20866, upload-time = "2024-10-18T15:20:55.06Z" },
    { url = "https://files.pythonhosted.org/packages/29/28/6d029a903727a1b62edb51863232152fd335d602def598dade38996887f0/MarkupSafe-3.0.2-cp310-cp310-manylinux_2_5_i686.manylinux1_i686.manylinux_2_17_i686.manylinux2014_i686.whl", hash = "sha256:57cb5a3cf367aeb1d316576250f65edec5bb3be939e9247ae594b4bcbc317dfb", size = 20964, upload-time = "2024-10-18T15:20:55.906Z" },
    { url = "https://files.pythonhosted.org/packages/cc/cd/07438f95f83e8bc028279909d9c9bd39e24149b0d60053a97b2bc4f8aa51/MarkupSafe-3.0.2-cp310-cp310-musllinux_1_2_aarch64.whl", hash = "sha256:3809ede931876f5b2ec92eef964286840ed3540dadf803dd570c3b7e13141a3b", size = 21977, upload-time = "2024-10-18T15:20:57.189Z" },
    { url = "https://files.pythonhosted.org/packages/29/01/84b57395b4cc062f9c4c55ce0df7d3108ca32397299d9df00fedd9117d3d/MarkupSafe-3.0.2-cp310-cp310-musllinux_1_2_i686.whl", hash = "sha256:e07c3764494e3776c602c1e78e298937c3315ccc9043ead7e685b7f2b8d47b3c", size = 21366, upload-time = "2024-10-18T15:20:58.235Z" },
    { url = "https://files.pythonhosted.org/packages/bd/6e/61ebf08d8940553afff20d1fb1ba7294b6f8d279df9fd0c0db911b4bbcfd/MarkupSafe-3.0.2-cp310-cp310-musllinux_1_2_x86_64.whl", hash = "sha256:b424c77b206d63d500bcb69fa55ed8d0e6a3774056bdc4839fc9298a7edca171", size = 21091, upload-time = "2024-10-18T15:20:59.235Z" },
    { url = "https://files.pythonhosted.org/packages/11/23/ffbf53694e8c94ebd1e7e491de185124277964344733c45481f32ede2499/MarkupSafe-3.0.2-cp310-cp310-win32.whl", hash = "sha256:fcabf5ff6eea076f859677f5f0b6b5c1a51e70a376b0579e0eadef8db48c6b50", size = 15065, upload-time = "2024-10-18T15:21:00.307Z" },
    { url = "https://files.pythonhosted.org/packages/44/06/e7175d06dd6e9172d4a69a72592cb3f7a996a9c396eee29082826449bbc3/MarkupSafe-3.0.2-cp310-cp310-win_amd64.whl", hash = "sha256:6af100e168aa82a50e186c82875a5893c5597a0c1ccdb0d8b40240b1f28b969a", size = 15514, upload-time = "2024-10-18T15:21:01.122Z" },
    { url = "https://files.pythonhosted.org/packages/6b/28/bbf83e3f76936960b850435576dd5e67034e200469571be53f69174a2dfd/MarkupSafe-3.0.2-cp311-cp311-macosx_10_9_universal2.whl", hash = "sha256:9025b4018f3a1314059769c7bf15441064b2207cb3f065e6ea1e7359cb46db9d", size = 14353, upload-time = "2024-10-18T15:21:02.187Z" },
    { url = "https://files.pythonhosted.org/packages/6c/30/316d194b093cde57d448a4c3209f22e3046c5bb2fb0820b118292b334be7/MarkupSafe-3.0.2-cp311-cp311-macosx_11_0_arm64.whl", hash = "sha256:93335ca3812df2f366e80509ae119189886b0f3c2b81325d39efdb84a1e2ae93", size = 12392, upload-time = "2024-10-18T15:21:02.941Z" },
    { url = "https://files.pythonhosted.org/packages/f2/96/9cdafba8445d3a53cae530aaf83c38ec64c4d5427d975c974084af5bc5d2/MarkupSafe-3.0.2-cp311-cp311-manylinux_2_17_aarch64.manylinux2014_aarch64.whl", hash = "sha256:2cb8438c3cbb25e220c2ab33bb226559e7afb3baec11c4f218ffa7308603c832", size = 23984, upload-time = "2024-10-18T15:21:03.953Z" },
    { url = "https://files.pythonhosted.org/packages/f1/a4/aefb044a2cd8d7334c8a47d3fb2c9f328ac48cb349468cc31c20b539305f/MarkupSafe-3.0.2-cp311-cp311-manylinux_2_17_x86_64.manylinux2014_x86_64.whl", hash = "sha256:a123e330ef0853c6e822384873bef7507557d8e4a082961e1defa947aa59ba84", size = 23120, upload-time = "2024-10-18T15:21:06.495Z" },
    { url = "https://files.pythonhosted.org/packages/8d/21/5e4851379f88f3fad1de30361db501300d4f07bcad047d3cb0449fc51f8c/MarkupSafe-3.0.2-cp311-cp311-manylinux_2_5_i686.manylinux1_i686.manylinux_2_17_i686.manylinux2014_i686.whl", hash = "sha256:1e084f686b92e5b83186b07e8a17fc09e38fff551f3602b249881fec658d3eca", size = 23032, upload-time = "2024-10-18T15:21:07.295Z" },
    { url = "https://files.pythonhosted.org/packages/00/7b/e92c64e079b2d0d7ddf69899c98842f3f9a60a1ae72657c89ce2655c999d/MarkupSafe-3.0.2-cp311-cp311-musllinux_1_2_aarch64.whl", hash = "sha256:d8213e09c917a951de9d09ecee036d5c7d36cb6cb7dbaece4c71a60d79fb9798", size = 24057, upload-time = "2024-10-18T15:21:08.073Z" },
    { url = "https://files.pythonhosted.org/packages/f9/ac/46f960ca323037caa0a10662ef97d0a4728e890334fc156b9f9e52bcc4ca/MarkupSafe-3.0.2-cp311-cp311-musllinux_1_2_i686.whl", hash = "sha256:5b02fb34468b6aaa40dfc198d813a641e3a63b98c2b05a16b9f80b7ec314185e", size = 23359, upload-time = "2024-10-18T15:21:09.318Z" },
    { url = "https://files.pythonhosted.org/packages/69/84/83439e16197337b8b14b6a5b9c2105fff81d42c2a7c5b58ac7b62ee2c3b1/MarkupSafe-3.0.2-cp311-cp311-musllinux_1_2_x86_64.whl", hash = "sha256:0bff5e0ae4ef2e1ae4fdf2dfd5b76c75e5c2fa4132d05fc1b0dabcd20c7e28c4", size = 23306, upload-time = "2024-10-18T15:21:10.185Z" },
    { url = "https://files.pythonhosted.org/packages/9a/34/a15aa69f01e2181ed8d2b685c0d2f6655d5cca2c4db0ddea775e631918cd/MarkupSafe-3.0.2-cp311-cp311-win32.whl", hash = "sha256:6c89876f41da747c8d3677a2b540fb32ef5715f97b66eeb0c6b66f5e3ef6f59d", size = 15094, upload-time = "2024-10-18T15:21:11.005Z" },
    { url = "https://files.pythonhosted.org/packages/da/b8/3a3bd761922d416f3dc5d00bfbed11f66b1ab89a0c2b6e887240a30b0f6b/MarkupSafe-3.0.2-cp311-cp311-win_amd64.whl", hash = "sha256:70a87b411535ccad5ef2f1df5136506a10775d267e197e4cf531ced10537bd6b", size = 15521, upload-time = "2024-10-18T15:21:12.911Z" },
    { url = "https://files.pythonhosted.org/packages/22/09/d1f21434c97fc42f09d290cbb6350d44eb12f09cc62c9476effdb33a18aa/MarkupSafe-3.0.2-cp312-cp312-macosx_10_13_universal2.whl", hash = "sha256:9778bd8ab0a994ebf6f84c2b949e65736d5575320a17ae8984a77fab08db94cf", size = 14274, upload-time = "2024-10-18T15:21:13.777Z" },
    { url = "https://files.pythonhosted.org/packages/6b/b0/18f76bba336fa5aecf79d45dcd6c806c280ec44538b3c13671d49099fdd0/MarkupSafe-3.0.2-cp312-cp312-macosx_11_0_arm64.whl", hash = "sha256:846ade7b71e3536c4e56b386c2a47adf5741d2d8b94ec9dc3e92e5e1ee1e2225", size = 12348, upload-time = "2024-10-18T15:21:14.822Z" },
    { url = "https://files.pythonhosted.org/packages/e0/25/dd5c0f6ac1311e9b40f4af06c78efde0f3b5cbf02502f8ef9501294c425b/MarkupSafe-3.0.2-cp312-cp312-manylinux_2_17_aarch64.manylinux2014_aarch64.whl", hash = "sha256:1c99d261bd2d5f6b59325c92c73df481e05e57f19837bdca8413b9eac4bd8028", size = 24149, upload-time = "2024-10-18T15:21:15.642Z" },
    { url = "https://files.pythonhosted.org/packages/f3/f0/89e7aadfb3749d0f52234a0c8c7867877876e0a20b60e2188e9850794c17/MarkupSafe-3.0.2-cp312-cp312-manylinux_2_17_x86_64.manylinux2014_x86_64.whl", hash = "sha256:e17c96c14e19278594aa4841ec148115f9c7615a47382ecb6b82bd8fea3ab0c8", size = 23118, upload-time = "2024-10-18T15:21:17.133Z" },
    { url = "https://files.pythonhosted.org/packages/d5/da/f2eeb64c723f5e3777bc081da884b414671982008c47dcc1873d81f625b6/MarkupSafe-3.0.2-cp312-cp312-manylinux_2_5_i686.manylinux1_i686.manylinux_2_17_i686.manylinux2014_i686.whl", hash = "sha256:88416bd1e65dcea10bc7569faacb2c20ce071dd1f87539ca2ab364bf6231393c", size = 22993, upload-time = "2024-10-18T15:21:18.064Z" },
    { url = "https://files.pythonhosted.org/packages/da/0e/1f32af846df486dce7c227fe0f2398dc7e2e51d4a370508281f3c1c5cddc/MarkupSafe-3.0.2-cp312-cp312-musllinux_1_2_aarch64.whl", hash = "sha256:2181e67807fc2fa785d0592dc2d6206c019b9502410671cc905d132a92866557", size = 24178, upload-time = "2024-10-18T15:21:18.859Z" },
    { url = "https://files.pythonhosted.org/packages/c4/f6/bb3ca0532de8086cbff5f06d137064c8410d10779c4c127e0e47d17c0b71/MarkupSafe-3.0.2-cp312-cp312-musllinux_1_2_i686.whl", hash = "sha256:52305740fe773d09cffb16f8ed0427942901f00adedac82ec8b67752f58a1b22", size = 23319, upload-time = "2024-10-18T15:21:19.671Z" },
    { url = "https://files.pythonhosted.org/packages/a2/82/8be4c96ffee03c5b4a034e60a31294daf481e12c7c43ab8e34a1453ee48b/MarkupSafe-3.0.2-cp312-cp312-musllinux_1_2_x86_64.whl", hash = "sha256:ad10d3ded218f1039f11a75f8091880239651b52e9bb592ca27de44eed242a48", size = 23352, upload-time = "2024-10-18T15:21:20.971Z" },
    { url = "https://files.pythonhosted.org/packages/51/ae/97827349d3fcffee7e184bdf7f41cd6b88d9919c80f0263ba7acd1bbcb18/MarkupSafe-3.0.2-cp312-cp312-win32.whl", hash = "sha256:0f4ca02bea9a23221c0182836703cbf8930c5e9454bacce27e767509fa286a30", size = 15097, upload-time = "2024-10-18T15:21:22.646Z" },
    { url = "https://files.pythonhosted.org/packages/c1/80/a61f99dc3a936413c3ee4e1eecac96c0da5ed07ad56fd975f1a9da5bc630/MarkupSafe-3.0.2-cp312-cp312-win_amd64.whl", hash = "sha256:8e06879fc22a25ca47312fbe7c8264eb0b662f6db27cb2d3bbbc74b1df4b9b87", size = 15601, upload-time = "2024-10-18T15:21:23.499Z" },
    { url = "https://files.pythonhosted.org/packages/83/0e/67eb10a7ecc77a0c2bbe2b0235765b98d164d81600746914bebada795e97/MarkupSafe-3.0.2-cp313-cp313-macosx_10_13_universal2.whl", hash = "sha256:ba9527cdd4c926ed0760bc301f6728ef34d841f405abf9d4f959c478421e4efd", size = 14274, upload-time = "2024-10-18T15:21:24.577Z" },
    { url = "https://files.pythonhosted.org/packages/2b/6d/9409f3684d3335375d04e5f05744dfe7e9f120062c9857df4ab490a1031a/MarkupSafe-3.0.2-cp313-cp313-macosx_11_0_arm64.whl", hash = "sha256:f8b3d067f2e40fe93e1ccdd6b2e1d16c43140e76f02fb1319a05cf2b79d99430", size = 12352, upload-time = "2024-10-18T15:21:25.382Z" },
    { url = "https://files.pythonhosted.org/packages/d2/f5/6eadfcd3885ea85fe2a7c128315cc1bb7241e1987443d78c8fe712d03091/MarkupSafe-3.0.2-cp313-cp313-manylinux_2_17_aarch64.manylinux2014_aarch64.whl", hash = "sha256:569511d3b58c8791ab4c2e1285575265991e6d8f8700c7be0e88f86cb0672094", size = 24122, upload-time = "2024-10-18T15:21:26.199Z" },
    { url = "https://files.pythonhosted.org/packages/0c/91/96cf928db8236f1bfab6ce15ad070dfdd02ed88261c2afafd4b43575e9e9/MarkupSafe-3.0.2-cp313-cp313-manylinux_2_17_x86_64.manylinux2014_x86_64.whl", hash = "sha256:15ab75ef81add55874e7ab7055e9c397312385bd9ced94920f2802310c930396", size = 23085, upload-time = "2024-10-18T15:21:27.029Z" },
    { url = "https://files.pythonhosted.org/packages/c2/cf/c9d56af24d56ea04daae7ac0940232d31d5a8354f2b457c6d856b2057d69/MarkupSafe-3.0.2-cp313-cp313-manylinux_2_5_i686.manylinux1_i686.manylinux_2_17_i686.manylinux2014_i686.whl", hash = "sha256:f3818cb119498c0678015754eba762e0d61e5b52d34c8b13d770f0719f7b1d79", size = 22978, upload-time = "2024-10-18T15:21:27.846Z" },
    { url = "https://files.pythonhosted.org/packages/2a/9f/8619835cd6a711d6272d62abb78c033bda638fdc54c4e7f4272cf1c0962b/MarkupSafe-3.0.2-cp313-cp313-musllinux_1_2_aarch64.whl", hash = "sha256:cdb82a876c47801bb54a690c5ae105a46b392ac6099881cdfb9f6e95e4014c6a", size = 24208, upload-time = "2024-10-18T15:21:28.744Z" },
    { url = "https://files.pythonhosted.org/packages/f9/bf/176950a1792b2cd2102b8ffeb5133e1ed984547b75db47c25a67d3359f77/MarkupSafe-3.0.2-cp313-cp313-musllinux_1_2_i686.whl", hash = "sha256:cabc348d87e913db6ab4aa100f01b08f481097838bdddf7c7a84b7575b7309ca", size = 23357, upload-time = "2024-10-18T15:21:29.545Z" },
    { url = "https://files.pythonhosted.org/packages/ce/4f/9a02c1d335caabe5c4efb90e1b6e8ee944aa245c1aaaab8e8a618987d816/MarkupSafe-3.0.2-cp313-cp313-musllinux_1_2_x86_64.whl", hash = "sha256:444dcda765c8a838eaae23112db52f1efaf750daddb2d9ca300bcae1039adc5c", size = 23344, upload-time = "2024-10-18T15:21:30.366Z" },
    { url = "https://files.pythonhosted.org/packages/ee/55/c271b57db36f748f0e04a759ace9f8f759ccf22b4960c270c78a394f58be/MarkupSafe-3.0.2-cp313-cp313-win32.whl", hash = "sha256:bcf3e58998965654fdaff38e58584d8937aa3096ab5354d493c77d1fdd66d7a1", size = 15101, upload-time = "2024-10-18T15:21:31.207Z" },
    { url = "https://files.pythonhosted.org/packages/29/88/07df22d2dd4df40aba9f3e402e6dc1b8ee86297dddbad4872bd5e7b0094f/MarkupSafe-3.0.2-cp313-cp313-win_amd64.whl", hash = "sha256:e6a2a455bd412959b57a172ce6328d2dd1f01cb2135efda2e4576e8a23fa3b0f", size = 15603, upload-time = "2024-10-18T15:21:32.032Z" },
    { url = "https://files.pythonhosted.org/packages/62/6a/8b89d24db2d32d433dffcd6a8779159da109842434f1dd2f6e71f32f738c/MarkupSafe-3.0.2-cp313-cp313t-macosx_10_13_universal2.whl", hash = "sha256:b5a6b3ada725cea8a5e634536b1b01c30bcdcd7f9c6fff4151548d5bf6b3a36c", size = 14510, upload-time = "2024-10-18T15:21:33.625Z" },
    { url = "https://files.pythonhosted.org/packages/7a/06/a10f955f70a2e5a9bf78d11a161029d278eeacbd35ef806c3fd17b13060d/MarkupSafe-3.0.2-cp313-cp313t-macosx_11_0_arm64.whl", hash = "sha256:a904af0a6162c73e3edcb969eeeb53a63ceeb5d8cf642fade7d39e7963a22ddb", size = 12486, upload-time = "2024-10-18T15:21:34.611Z" },
    { url = "https://files.pythonhosted.org/packages/34/cf/65d4a571869a1a9078198ca28f39fba5fbb910f952f9dbc5220afff9f5e6/MarkupSafe-3.0.2-cp313-cp313t-manylinux_2_17_aarch64.manylinux2014_aarch64.whl", hash = "sha256:4aa4e5faecf353ed117801a068ebab7b7e09ffb6e1d5e412dc852e0da018126c", size = 25480, upload-time = "2024-10-18T15:21:35.398Z" },
    { url = "https://files.pythonhosted.org/packages/0c/e3/90e9651924c430b885468b56b3d597cabf6d72be4b24a0acd1fa0e12af67/MarkupSafe-3.0.2-cp313-cp313t-manylinux_2_17_x86_64.manylinux2014_x86_64.whl", hash = "sha256:c0ef13eaeee5b615fb07c9a7dadb38eac06a0608b41570d8ade51c56539e509d", size = 23914, upload-time = "2024-10-18T15:21:36.231Z" },
    { url = "https://files.pythonhosted.org/packages/66/8c/6c7cf61f95d63bb866db39085150df1f2a5bd3335298f14a66b48e92659c/MarkupSafe-3.0.2-cp313-cp313t-manylinux_2_5_i686.manylinux1_i686.manylinux_2_17_i686.manylinux2014_i686.whl", hash = "sha256:d16a81a06776313e817c951135cf7340a3e91e8c1ff2fac444cfd75fffa04afe", size = 23796, upload-time = "2024-10-18T15:21:37.073Z" },
    { url = "https://files.pythonhosted.org/packages/bb/35/cbe9238ec3f47ac9a7c8b3df7a808e7cb50fe149dc7039f5f454b3fba218/MarkupSafe-3.0.2-cp313-cp313t-musllinux_1_2_aarch64.whl", hash = "sha256:6381026f158fdb7c72a168278597a5e3a5222e83ea18f543112b2662a9b699c5", size = 25473, upload-time = "2024-10-18T15:21:37.932Z" },
    { url = "https://files.pythonhosted.org/packages/e6/32/7621a4382488aa283cc05e8984a9c219abad3bca087be9ec77e89939ded9/MarkupSafe-3.0.2-cp313-cp313t-musllinux_1_2_i686.whl", hash = "sha256:3d79d162e7be8f996986c064d1c7c817f6df3a77fe3d6859f6f9e7be4b8c213a", size = 24114, upload-time = "2024-10-18T15:21:39.799Z" },
    { url = "https://files.pythonhosted.org/packages/0d/80/0985960e4b89922cb5a0bac0ed39c5b96cbc1a536a99f30e8c220a996ed9/MarkupSafe-3.0.2-cp313-cp313t-musllinux_1_2_x86_64.whl", hash = "sha256:131a3c7689c85f5ad20f9f6fb1b866f402c445b220c19fe4308c0b147ccd2ad9", size = 24098, upload-time = "2024-10-18T15:21:40.813Z" },
    { url = "https://files.pythonhosted.org/packages/82/78/fedb03c7d5380df2427038ec8d973587e90561b2d90cd472ce9254cf348b/MarkupSafe-3.0.2-cp313-cp313t-win32.whl", hash = "sha256:ba8062ed2cf21c07a9e295d5b8a2a5ce678b913b45fdf68c32d95d6c1291e0b6", size = 15208, upload-time = "2024-10-18T15:21:41.814Z" },
    { url = "https://files.pythonhosted.org/packages/4f/65/6079a46068dfceaeabb5dcad6d674f5f5c61a6fa5673746f42a9f4c233b3/MarkupSafe-3.0.2-cp313-cp313t-win_amd64.whl", hash = "sha256:e444a31f8db13eb18ada366ab3cf45fd4b31e4db1236a4448f68778c1d1a5a2f", size = 15739, upload-time = "2024-10-18T15:21:42.784Z" },
    { url = "https://files.pythonhosted.org/packages/a7/ea/9b1530c3fdeeca613faeb0fb5cbcf2389d816072fab72a71b45749ef6062/MarkupSafe-3.0.2-cp39-cp39-macosx_10_9_universal2.whl", hash = "sha256:eaa0a10b7f72326f1372a713e73c3f739b524b3af41feb43e4921cb529f5929a", size = 14344, upload-time = "2024-10-18T15:21:43.721Z" },
    { url = "https://files.pythonhosted.org/packages/4b/c2/fbdbfe48848e7112ab05e627e718e854d20192b674952d9042ebd8c9e5de/MarkupSafe-3.0.2-cp39-cp39-macosx_11_0_arm64.whl", hash = "sha256:48032821bbdf20f5799ff537c7ac3d1fba0ba032cfc06194faffa8cda8b560ff", size = 12389, upload-time = "2024-10-18T15:21:44.666Z" },
    { url = "https://files.pythonhosted.org/packages/f0/25/7a7c6e4dbd4f867d95d94ca15449e91e52856f6ed1905d58ef1de5e211d0/MarkupSafe-3.0.2-cp39-cp39-manylinux_2_17_aarch64.manylinux2014_aarch64.whl", hash = "sha256:1a9d3f5f0901fdec14d8d2f66ef7d035f2157240a433441719ac9a3fba440b13", size = 21607, upload-time = "2024-10-18T15:21:45.452Z" },
    { url = "https://files.pythonhosted.org/packages/53/8f/f339c98a178f3c1e545622206b40986a4c3307fe39f70ccd3d9df9a9e425/MarkupSafe-3.0.2-cp39-cp39-manylinux_2_17_x86_64.manylinux2014_x86_64.whl", hash = "sha256:88b49a3b9ff31e19998750c38e030fc7bb937398b1f78cfa599aaef92d693144", size = 20728, upload-time = "2024-10-18T15:21:46.295Z" },
    { url = "https://files.pythonhosted.org/packages/1a/03/8496a1a78308456dbd50b23a385c69b41f2e9661c67ea1329849a598a8f9/MarkupSafe-3.0.2-cp39-cp39-manylinux_2_5_i686.manylinux1_i686.manylinux_2_17_i686.manylinux2014_i686.whl", hash = "sha256:cfad01eed2c2e0c01fd0ecd2ef42c492f7f93902e39a42fc9ee1692961443a29", size = 20826, upload-time = "2024-10-18T15:21:47.134Z" },
    { url = "https://files.pythonhosted.org/packages/e6/cf/0a490a4bd363048c3022f2f475c8c05582179bb179defcee4766fb3dcc18/MarkupSafe-3.0.2-cp39-cp39-musllinux_1_2_aarch64.whl", hash = "sha256:1225beacc926f536dc82e45f8a4d68502949dc67eea90eab715dea3a21c1b5f0", size = 21843, upload-time = "2024-10-18T15:21:48.334Z" },
    { url = "https://files.pythonhosted.org/packages/19/a3/34187a78613920dfd3cdf68ef6ce5e99c4f3417f035694074beb8848cd77/MarkupSafe-3.0.2-cp39-cp39-musllinux_1_2_i686.whl", hash = "sha256:3169b1eefae027567d1ce6ee7cae382c57fe26e82775f460f0b2778beaad66c0", size = 21219, upload-time = "2024-10-18T15:21:49.587Z" },
    { url = "https://files.pythonhosted.org/packages/17/d8/5811082f85bb88410ad7e452263af048d685669bbbfb7b595e8689152498/MarkupSafe-3.0.2-cp39-cp39-musllinux_1_2_x86_64.whl", hash = "sha256:eb7972a85c54febfb25b5c4b4f3af4dcc731994c7da0d8a0b4a6eb0640e1d178", size = 20946, upload-time = "2024-10-18T15:21:50.441Z" },
    { url = "https://files.pythonhosted.org/packages/7c/31/bd635fb5989440d9365c5e3c47556cfea121c7803f5034ac843e8f37c2f2/MarkupSafe-3.0.2-cp39-cp39-win32.whl", hash = "sha256:8c4e8c3ce11e1f92f6536ff07154f9d49677ebaaafc32db9db4620bc11ed480f", size = 15063, upload-time = "2024-10-18T15:21:51.385Z" },
    { url = "https://files.pythonhosted.org/packages/b3/73/085399401383ce949f727afec55ec3abd76648d04b9f22e1c0e99cb4bec3/MarkupSafe-3.0.2-cp39-cp39-win_amd64.whl", hash = "sha256:6e296a513ca3d94054c2c881cc913116e90fd030ad1c656b3869762b754f5f8a", size = 15506, upload-time = "2024-10-18T15:21:52.974Z" },
]

[[package]]
name = "marshmallow"
version = "3.26.1"
source = { registry = "https://pypi.org/simple" }
dependencies = [
    { name = "packaging" },
]
sdist = { url = "https://files.pythonhosted.org/packages/ab/5e/5e53d26b42ab75491cda89b871dab9e97c840bf12c63ec58a1919710cd06/marshmallow-3.26.1.tar.gz", hash = "sha256:e6d8affb6cb61d39d26402096dc0aee12d5a26d490a121f118d2e81dc0719dc6", size = 221825, upload-time = "2025-02-03T15:32:25.093Z" }
wheels = [
    { url = "https://files.pythonhosted.org/packages/34/75/51952c7b2d3873b44a0028b1bd26a25078c18f92f256608e8d1dc61b39fd/marshmallow-3.26.1-py3-none-any.whl", hash = "sha256:3350409f20a70a7e4e11a27661187b77cdcaeb20abca41c1454fe33636bea09c", size = 50878, upload-time = "2025-02-03T15:32:22.295Z" },
]

[[package]]
name = "matplotlib-inline"
version = "0.1.7"
source = { registry = "https://pypi.org/simple" }
dependencies = [
    { name = "traitlets" },
]
sdist = { url = "https://files.pythonhosted.org/packages/99/5b/a36a337438a14116b16480db471ad061c36c3694df7c2084a0da7ba538b7/matplotlib_inline-0.1.7.tar.gz", hash = "sha256:8423b23ec666be3d16e16b60bdd8ac4e86e840ebd1dd11a30b9f117f2fa0ab90", size = 8159, upload-time = "2024-04-15T13:44:44.803Z" }
wheels = [
    { url = "https://files.pythonhosted.org/packages/8f/8e/9ad090d3553c280a8060fbf6e24dc1c0c29704ee7d1c372f0c174aa59285/matplotlib_inline-0.1.7-py3-none-any.whl", hash = "sha256:df192d39a4ff8f21b1895d72e6a13f5fcc5099f00fa84384e0ea28c2cc0653ca", size = 9899, upload-time = "2024-04-15T13:44:43.265Z" },
]

[[package]]
name = "mdit-py-plugins"
version = "0.4.2"
source = { registry = "https://pypi.org/simple" }
dependencies = [
    { name = "markdown-it-py" },
]
sdist = { url = "https://files.pythonhosted.org/packages/19/03/a2ecab526543b152300717cf232bb4bb8605b6edb946c845016fa9c9c9fd/mdit_py_plugins-0.4.2.tar.gz", hash = "sha256:5f2cd1fdb606ddf152d37ec30e46101a60512bc0e5fa1a7002c36647b09e26b5", size = 43542, upload-time = "2024-09-09T20:27:49.564Z" }
wheels = [
    { url = "https://files.pythonhosted.org/packages/a7/f7/7782a043553ee469c1ff49cfa1cdace2d6bf99a1f333cf38676b3ddf30da/mdit_py_plugins-0.4.2-py3-none-any.whl", hash = "sha256:0c673c3f889399a33b95e88d2f0d111b4447bdfea7f237dab2d488f459835636", size = 55316, upload-time = "2024-09-09T20:27:48.397Z" },
]

[[package]]
name = "mdurl"
version = "0.1.2"
source = { registry = "https://pypi.org/simple" }
sdist = { url = "https://files.pythonhosted.org/packages/d6/54/cfe61301667036ec958cb99bd3efefba235e65cdeb9c84d24a8293ba1d90/mdurl-0.1.2.tar.gz", hash = "sha256:bb413d29f5eea38f31dd4754dd7377d4465116fb207585f97bf925588687c1ba", size = 8729, upload-time = "2022-08-14T12:40:10.846Z" }
wheels = [
    { url = "https://files.pythonhosted.org/packages/b3/38/89ba8ad64ae25be8de66a6d463314cf1eb366222074cfda9ee839c56a4b4/mdurl-0.1.2-py3-none-any.whl", hash = "sha256:84008a41e51615a49fc9966191ff91509e3c40b939176e643fd50a5c2196b8f8", size = 9979, upload-time = "2022-08-14T12:40:09.779Z" },
]

[[package]]
name = "motor"
version = "3.7.0"
source = { registry = "https://pypi.org/simple" }
dependencies = [
    { name = "pymongo" },
]
sdist = { url = "https://files.pythonhosted.org/packages/2b/c0/b94558a88fb8406b092bb180c6fa5fb3068f8ec2c7e84dd2b0625f4f4f6e/motor-3.7.0.tar.gz", hash = "sha256:0dfa1f12c812bd90819c519b78bed626b5a9dbb29bba079ccff2bfa8627e0fec", size = 279745, upload-time = "2025-01-29T21:12:38.521Z" }
wheels = [
    { url = "https://files.pythonhosted.org/packages/ab/a6/e915e3225cc431c7ff07fd3e5ae138f6eb1c3ef4f8e8356cab1ea5dc1ed5/motor-3.7.0-py3-none-any.whl", hash = "sha256:61bdf1afded179f008d423f98066348157686f25a90776ea155db5f47f57d605", size = 74811, upload-time = "2025-01-29T21:12:36.21Z" },
]

[[package]]
name = "multidict"
version = "6.4.3"
source = { registry = "https://pypi.org/simple" }
dependencies = [
    { name = "typing-extensions", marker = "python_full_version < '3.11'" },
]
sdist = { url = "https://files.pythonhosted.org/packages/da/2c/e367dfb4c6538614a0c9453e510d75d66099edf1c4e69da1b5ce691a1931/multidict-6.4.3.tar.gz", hash = "sha256:3ada0b058c9f213c5f95ba301f922d402ac234f1111a7d8fd70f1b99f3c281ec", size = 89372, upload-time = "2025-04-10T22:20:17.956Z" }
wheels = [
    { url = "https://files.pythonhosted.org/packages/83/44/45e798d4cd1b5dfe41ddf36266c7aca6d954e3c7a8b0d599ad555ce2b4f8/multidict-6.4.3-cp310-cp310-macosx_10_9_universal2.whl", hash = "sha256:32a998bd8a64ca48616eac5a8c1cc4fa38fb244a3facf2eeb14abe186e0f6cc5", size = 65822, upload-time = "2025-04-10T22:17:32.83Z" },
    { url = "https://files.pythonhosted.org/packages/10/fb/9ea024f928503f8c758f8463759d21958bf27b1f7a1103df73e5022e6a7c/multidict-6.4.3-cp310-cp310-macosx_10_9_x86_64.whl", hash = "sha256:a54ec568f1fc7f3c313c2f3b16e5db346bf3660e1309746e7fccbbfded856188", size = 38706, upload-time = "2025-04-10T22:17:35.028Z" },
    { url = "https://files.pythonhosted.org/packages/6d/eb/7013316febca37414c0e1469fccadcb1a0e4315488f8f57ca5d29b384863/multidict-6.4.3-cp310-cp310-macosx_11_0_arm64.whl", hash = "sha256:a7be07e5df178430621c716a63151165684d3e9958f2bbfcb644246162007ab7", size = 37979, upload-time = "2025-04-10T22:17:36.626Z" },
    { url = "https://files.pythonhosted.org/packages/64/28/5a7bf4e7422613ea80f9ebc529d3845b20a422cfa94d4355504ac98047ee/multidict-6.4.3-cp310-cp310-manylinux_2_17_aarch64.manylinux2014_aarch64.whl", hash = "sha256:b128dbf1c939674a50dd0b28f12c244d90e5015e751a4f339a96c54f7275e291", size = 220233, upload-time = "2025-04-10T22:17:37.807Z" },
    { url = "https://files.pythonhosted.org/packages/52/05/b4c58850f71befde6a16548968b48331a155a80627750b150bb5962e4dea/multidict-6.4.3-cp310-cp310-manylinux_2_17_armv7l.manylinux2014_armv7l.manylinux_2_31_armv7l.whl", hash = "sha256:b9cb19dfd83d35b6ff24a4022376ea6e45a2beba8ef3f0836b8a4b288b6ad685", size = 217762, upload-time = "2025-04-10T22:17:39.493Z" },
    { url = "https://files.pythonhosted.org/packages/99/a3/393e23bba1e9a00f95b3957acd8f5e3ee3446e78c550f593be25f9de0483/multidict-6.4.3-cp310-cp310-manylinux_2_17_ppc64le.manylinux2014_ppc64le.whl", hash = "sha256:3cf62f8e447ea2c1395afa289b332e49e13d07435369b6f4e41f887db65b40bf", size = 230699, upload-time = "2025-04-10T22:17:41.207Z" },
    { url = "https://files.pythonhosted.org/packages/9c/a7/52c63069eb1a079f824257bb8045d93e692fa2eb34d08323d1fdbdfc398a/multidict-6.4.3-cp310-cp310-manylinux_2_17_s390x.manylinux2014_s390x.whl", hash = "sha256:909f7d43ff8f13d1adccb6a397094adc369d4da794407f8dd592c51cf0eae4b1", size = 226801, upload-time = "2025-04-10T22:17:42.62Z" },
    { url = "https://files.pythonhosted.org/packages/2c/e9/40d2b73e7d6574d91074d83477a990e3701affbe8b596010d4f5e6c7a6fa/multidict-6.4.3-cp310-cp310-manylinux_2_17_x86_64.manylinux2014_x86_64.whl", hash = "sha256:0bb8f8302fbc7122033df959e25777b0b7659b1fd6bcb9cb6bed76b5de67afef", size = 219833, upload-time = "2025-04-10T22:17:44.046Z" },
    { url = "https://files.pythonhosted.org/packages/e4/6a/0572b22fe63c632254f55a1c1cb7d29f644002b1d8731d6103a290edc754/multidict-6.4.3-cp310-cp310-manylinux_2_5_i686.manylinux1_i686.manylinux_2_17_i686.manylinux2014_i686.whl", hash = "sha256:224b79471b4f21169ea25ebc37ed6f058040c578e50ade532e2066562597b8a9", size = 212920, upload-time = "2025-04-10T22:17:45.48Z" },
    { url = "https://files.pythonhosted.org/packages/33/fe/c63735db9dece0053868b2d808bcc2592a83ce1830bc98243852a2b34d42/multidict-6.4.3-cp310-cp310-musllinux_1_2_aarch64.whl", hash = "sha256:a7bd27f7ab3204f16967a6f899b3e8e9eb3362c0ab91f2ee659e0345445e0078", size = 225263, upload-time = "2025-04-10T22:17:47.203Z" },
    { url = "https://files.pythonhosted.org/packages/47/c2/2db296d64d41525110c27ed38fadd5eb571c6b936233e75a5ea61b14e337/multidict-6.4.3-cp310-cp310-musllinux_1_2_armv7l.whl", hash = "sha256:99592bd3162e9c664671fd14e578a33bfdba487ea64bcb41d281286d3c870ad7", size = 214249, upload-time = "2025-04-10T22:17:48.95Z" },
    { url = "https://files.pythonhosted.org/packages/7e/74/8bc26e54c79f9a0f111350b1b28a9cacaaee53ecafccd53c90e59754d55a/multidict-6.4.3-cp310-cp310-musllinux_1_2_i686.whl", hash = "sha256:a62d78a1c9072949018cdb05d3c533924ef8ac9bcb06cbf96f6d14772c5cd451", size = 221650, upload-time = "2025-04-10T22:17:50.265Z" },
    { url = "https://files.pythonhosted.org/packages/af/d7/2ce87606e3799d9a08a941f4c170930a9895886ea8bd0eca75c44baeebe3/multidict-6.4.3-cp310-cp310-musllinux_1_2_ppc64le.whl", hash = "sha256:3ccdde001578347e877ca4f629450973c510e88e8865d5aefbcb89b852ccc666", size = 231235, upload-time = "2025-04-10T22:17:51.579Z" },
    { url = "https://files.pythonhosted.org/packages/07/e1/d191a7ad3b90c613fc4b130d07a41c380e249767586148709b54d006ca17/multidict-6.4.3-cp310-cp310-musllinux_1_2_s390x.whl", hash = "sha256:eccb67b0e78aa2e38a04c5ecc13bab325a43e5159a181a9d1a6723db913cbb3c", size = 226056, upload-time = "2025-04-10T22:17:53.092Z" },
    { url = "https://files.pythonhosted.org/packages/24/05/a57490cf6a8d5854f4af2d17dfc54924f37fbb683986e133b76710a36079/multidict-6.4.3-cp310-cp310-musllinux_1_2_x86_64.whl", hash = "sha256:8b6fcf6054fc4114a27aa865f8840ef3d675f9316e81868e0ad5866184a6cba5", size = 220014, upload-time = "2025-04-10T22:17:54.729Z" },
    { url = "https://files.pythonhosted.org/packages/5c/b1/be04fa9f08c684e9e27cca85b4ab94c10f017ec07c4c631af9c8c10bb275/multidict-6.4.3-cp310-cp310-win32.whl", hash = "sha256:f92c7f62d59373cd93bc9969d2da9b4b21f78283b1379ba012f7ee8127b3152e", size = 35042, upload-time = "2025-04-10T22:17:56.615Z" },
    { url = "https://files.pythonhosted.org/packages/d9/ca/8888f99892513001fa900eef11bafbf38ff3485109510487de009da85748/multidict-6.4.3-cp310-cp310-win_amd64.whl", hash = "sha256:b57e28dbc031d13916b946719f213c494a517b442d7b48b29443e79610acd887", size = 38506, upload-time = "2025-04-10T22:17:58.119Z" },
    { url = "https://files.pythonhosted.org/packages/16/e0/53cf7f27eda48fffa53cfd4502329ed29e00efb9e4ce41362cbf8aa54310/multidict-6.4.3-cp311-cp311-macosx_10_9_universal2.whl", hash = "sha256:f6f19170197cc29baccd33ccc5b5d6a331058796485857cf34f7635aa25fb0cd", size = 65259, upload-time = "2025-04-10T22:17:59.632Z" },
    { url = "https://files.pythonhosted.org/packages/44/79/1dcd93ce7070cf01c2ee29f781c42b33c64fce20033808f1cc9ec8413d6e/multidict-6.4.3-cp311-cp311-macosx_10_9_x86_64.whl", hash = "sha256:f2882bf27037eb687e49591690e5d491e677272964f9ec7bc2abbe09108bdfb8", size = 38451, upload-time = "2025-04-10T22:18:01.202Z" },
    { url = "https://files.pythonhosted.org/packages/f4/35/2292cf29ab5f0d0b3613fad1b75692148959d3834d806be1885ceb49a8ff/multidict-6.4.3-cp311-cp311-macosx_11_0_arm64.whl", hash = "sha256:fbf226ac85f7d6b6b9ba77db4ec0704fde88463dc17717aec78ec3c8546c70ad", size = 37706, upload-time = "2025-04-10T22:18:02.276Z" },
    { url = "https://files.pythonhosted.org/packages/f6/d1/6b157110b2b187b5a608b37714acb15ee89ec773e3800315b0107ea648cd/multidict-6.4.3-cp311-cp311-manylinux_2_17_aarch64.manylinux2014_aarch64.whl", hash = "sha256:2e329114f82ad4b9dd291bef614ea8971ec119ecd0f54795109976de75c9a852", size = 226669, upload-time = "2025-04-10T22:18:03.436Z" },
    { url = "https://files.pythonhosted.org/packages/40/7f/61a476450651f177c5570e04bd55947f693077ba7804fe9717ee9ae8de04/multidict-6.4.3-cp311-cp311-manylinux_2_17_armv7l.manylinux2014_armv7l.manylinux_2_31_armv7l.whl", hash = "sha256:1f4e0334d7a555c63f5c8952c57ab6f1c7b4f8c7f3442df689fc9f03df315c08", size = 223182, upload-time = "2025-04-10T22:18:04.922Z" },
    { url = "https://files.pythonhosted.org/packages/51/7b/eaf7502ac4824cdd8edcf5723e2e99f390c879866aec7b0c420267b53749/multidict-6.4.3-cp311-cp311-manylinux_2_17_ppc64le.manylinux2014_ppc64le.whl", hash = "sha256:740915eb776617b57142ce0bb13b7596933496e2f798d3d15a20614adf30d229", size = 235025, upload-time = "2025-04-10T22:18:06.274Z" },
    { url = "https://files.pythonhosted.org/packages/3b/f6/facdbbd73c96b67a93652774edd5778ab1167854fa08ea35ad004b1b70ad/multidict-6.4.3-cp311-cp311-manylinux_2_17_s390x.manylinux2014_s390x.whl", hash = "sha256:255dac25134d2b141c944b59a0d2f7211ca12a6d4779f7586a98b4b03ea80508", size = 231481, upload-time = "2025-04-10T22:18:07.742Z" },
    { url = "https://files.pythonhosted.org/packages/70/57/c008e861b3052405eebf921fd56a748322d8c44dcfcab164fffbccbdcdc4/multidict-6.4.3-cp311-cp311-manylinux_2_17_x86_64.manylinux2014_x86_64.whl", hash = "sha256:d4e8535bd4d741039b5aad4285ecd9b902ef9e224711f0b6afda6e38d7ac02c7", size = 223492, upload-time = "2025-04-10T22:18:09.095Z" },
    { url = "https://files.pythonhosted.org/packages/30/4d/7d8440d3a12a6ae5d6b202d6e7f2ac6ab026e04e99aaf1b73f18e6bc34bc/multidict-6.4.3-cp311-cp311-manylinux_2_5_i686.manylinux1_i686.manylinux_2_17_i686.manylinux2014_i686.whl", hash = "sha256:30c433a33be000dd968f5750722eaa0991037be0be4a9d453eba121774985bc8", size = 217279, upload-time = "2025-04-10T22:18:10.474Z" },
    { url = "https://files.pythonhosted.org/packages/7f/e7/bca0df4dd057597b94138d2d8af04eb3c27396a425b1b0a52e082f9be621/multidict-6.4.3-cp311-cp311-musllinux_1_2_aarch64.whl", hash = "sha256:4eb33b0bdc50acd538f45041f5f19945a1f32b909b76d7b117c0c25d8063df56", size = 228733, upload-time = "2025-04-10T22:18:11.793Z" },
    { url = "https://files.pythonhosted.org/packages/88/f5/383827c3f1c38d7c92dbad00a8a041760228573b1c542fbf245c37bbca8a/multidict-6.4.3-cp311-cp311-musllinux_1_2_armv7l.whl", hash = "sha256:75482f43465edefd8a5d72724887ccdcd0c83778ded8f0cb1e0594bf71736cc0", size = 218089, upload-time = "2025-04-10T22:18:13.153Z" },
    { url = "https://files.pythonhosted.org/packages/36/8a/a5174e8a7d8b94b4c8f9c1e2cf5d07451f41368ffe94d05fc957215b8e72/multidict-6.4.3-cp311-cp311-musllinux_1_2_i686.whl", hash = "sha256:ce5b3082e86aee80b3925ab4928198450d8e5b6466e11501fe03ad2191c6d777", size = 225257, upload-time = "2025-04-10T22:18:14.654Z" },
    { url = "https://files.pythonhosted.org/packages/8c/76/1d4b7218f0fd00b8e5c90b88df2e45f8af127f652f4e41add947fa54c1c4/multidict-6.4.3-cp311-cp311-musllinux_1_2_ppc64le.whl", hash = "sha256:e413152e3212c4d39f82cf83c6f91be44bec9ddea950ce17af87fbf4e32ca6b2", size = 234728, upload-time = "2025-04-10T22:18:16.236Z" },
    { url = "https://files.pythonhosted.org/packages/64/44/18372a4f6273fc7ca25630d7bf9ae288cde64f29593a078bff450c7170b6/multidict-6.4.3-cp311-cp311-musllinux_1_2_s390x.whl", hash = "sha256:8aac2eeff69b71f229a405c0a4b61b54bade8e10163bc7b44fcd257949620618", size = 230087, upload-time = "2025-04-10T22:18:17.979Z" },
    { url = "https://files.pythonhosted.org/packages/0f/ae/28728c314a698d8a6d9491fcacc897077348ec28dd85884d09e64df8a855/multidict-6.4.3-cp311-cp311-musllinux_1_2_x86_64.whl", hash = "sha256:ab583ac203af1d09034be41458feeab7863c0635c650a16f15771e1386abf2d7", size = 223137, upload-time = "2025-04-10T22:18:19.362Z" },
    { url = "https://files.pythonhosted.org/packages/22/50/785bb2b3fe16051bc91c70a06a919f26312da45c34db97fc87441d61e343/multidict-6.4.3-cp311-cp311-win32.whl", hash = "sha256:1b2019317726f41e81154df636a897de1bfe9228c3724a433894e44cd2512378", size = 34959, upload-time = "2025-04-10T22:18:20.728Z" },
    { url = "https://files.pythonhosted.org/packages/2f/63/2a22e099ae2f4d92897618c00c73a09a08a2a9aa14b12736965bf8d59fd3/multidict-6.4.3-cp311-cp311-win_amd64.whl", hash = "sha256:43173924fa93c7486402217fab99b60baf78d33806af299c56133a3755f69589", size = 38541, upload-time = "2025-04-10T22:18:22.001Z" },
    { url = "https://files.pythonhosted.org/packages/fc/bb/3abdaf8fe40e9226ce8a2ba5ecf332461f7beec478a455d6587159f1bf92/multidict-6.4.3-cp312-cp312-macosx_10_13_universal2.whl", hash = "sha256:1f1c2f58f08b36f8475f3ec6f5aeb95270921d418bf18f90dffd6be5c7b0e676", size = 64019, upload-time = "2025-04-10T22:18:23.174Z" },
    { url = "https://files.pythonhosted.org/packages/7e/b5/1b2e8de8217d2e89db156625aa0fe4a6faad98972bfe07a7b8c10ef5dd6b/multidict-6.4.3-cp312-cp312-macosx_10_13_x86_64.whl", hash = "sha256:26ae9ad364fc61b936fb7bf4c9d8bd53f3a5b4417142cd0be5c509d6f767e2f1", size = 37925, upload-time = "2025-04-10T22:18:24.834Z" },
    { url = "https://files.pythonhosted.org/packages/b4/e2/3ca91c112644a395c8eae017144c907d173ea910c913ff8b62549dcf0bbf/multidict-6.4.3-cp312-cp312-macosx_11_0_arm64.whl", hash = "sha256:659318c6c8a85f6ecfc06b4e57529e5a78dfdd697260cc81f683492ad7e9435a", size = 37008, upload-time = "2025-04-10T22:18:26.069Z" },
    { url = "https://files.pythonhosted.org/packages/60/23/79bc78146c7ac8d1ac766b2770ca2e07c2816058b8a3d5da6caed8148637/multidict-6.4.3-cp312-cp312-manylinux_2_17_aarch64.manylinux2014_aarch64.whl", hash = "sha256:e1eb72c741fd24d5a28242ce72bb61bc91f8451877131fa3fe930edb195f7054", size = 224374, upload-time = "2025-04-10T22:18:27.714Z" },
    { url = "https://files.pythonhosted.org/packages/86/35/77950ed9ebd09136003a85c1926ba42001ca5be14feb49710e4334ee199b/multidict-6.4.3-cp312-cp312-manylinux_2_17_armv7l.manylinux2014_armv7l.manylinux_2_31_armv7l.whl", hash = "sha256:3cd06d88cb7398252284ee75c8db8e680aa0d321451132d0dba12bc995f0adcc", size = 230869, upload-time = "2025-04-10T22:18:29.162Z" },
    { url = "https://files.pythonhosted.org/packages/49/97/2a33c6e7d90bc116c636c14b2abab93d6521c0c052d24bfcc231cbf7f0e7/multidict-6.4.3-cp312-cp312-manylinux_2_17_ppc64le.manylinux2014_ppc64le.whl", hash = "sha256:4543d8dc6470a82fde92b035a92529317191ce993533c3c0c68f56811164ed07", size = 231949, upload-time = "2025-04-10T22:18:30.679Z" },
    { url = "https://files.pythonhosted.org/packages/56/ce/e9b5d9fcf854f61d6686ada7ff64893a7a5523b2a07da6f1265eaaea5151/multidict-6.4.3-cp312-cp312-manylinux_2_17_s390x.manylinux2014_s390x.whl", hash = "sha256:30a3ebdc068c27e9d6081fca0e2c33fdf132ecea703a72ea216b81a66860adde", size = 231032, upload-time = "2025-04-10T22:18:32.146Z" },
    { url = "https://files.pythonhosted.org/packages/f0/ac/7ced59dcdfeddd03e601edb05adff0c66d81ed4a5160c443e44f2379eef0/multidict-6.4.3-cp312-cp312-manylinux_2_17_x86_64.manylinux2014_x86_64.whl", hash = "sha256:b038f10e23f277153f86f95c777ba1958bcd5993194fda26a1d06fae98b2f00c", size = 223517, upload-time = "2025-04-10T22:18:33.538Z" },
    { url = "https://files.pythonhosted.org/packages/db/e6/325ed9055ae4e085315193a1b58bdb4d7fc38ffcc1f4975cfca97d015e17/multidict-6.4.3-cp312-cp312-manylinux_2_5_i686.manylinux1_i686.manylinux_2_17_i686.manylinux2014_i686.whl", hash = "sha256:c605a2b2dc14282b580454b9b5d14ebe0668381a3a26d0ac39daa0ca115eb2ae", size = 216291, upload-time = "2025-04-10T22:18:34.962Z" },
    { url = "https://files.pythonhosted.org/packages/fa/84/eeee6d477dd9dcb7691c3bb9d08df56017f5dd15c730bcc9383dcf201cf4/multidict-6.4.3-cp312-cp312-musllinux_1_2_aarch64.whl", hash = "sha256:8bd2b875f4ca2bb527fe23e318ddd509b7df163407b0fb717df229041c6df5d3", size = 228982, upload-time = "2025-04-10T22:18:36.443Z" },
    { url = "https://files.pythonhosted.org/packages/82/94/4d1f3e74e7acf8b0c85db350e012dcc61701cd6668bc2440bb1ecb423c90/multidict-6.4.3-cp312-cp312-musllinux_1_2_armv7l.whl", hash = "sha256:c2e98c840c9c8e65c0e04b40c6c5066c8632678cd50c8721fdbcd2e09f21a507", size = 226823, upload-time = "2025-04-10T22:18:37.924Z" },
    { url = "https://files.pythonhosted.org/packages/09/f0/1e54b95bda7cd01080e5732f9abb7b76ab5cc795b66605877caeb2197476/multidict-6.4.3-cp312-cp312-musllinux_1_2_i686.whl", hash = "sha256:66eb80dd0ab36dbd559635e62fba3083a48a252633164857a1d1684f14326427", size = 222714, upload-time = "2025-04-10T22:18:39.807Z" },
    { url = "https://files.pythonhosted.org/packages/e7/a2/f6cbca875195bd65a3e53b37ab46486f3cc125bdeab20eefe5042afa31fb/multidict-6.4.3-cp312-cp312-musllinux_1_2_ppc64le.whl", hash = "sha256:c23831bdee0a2a3cf21be057b5e5326292f60472fb6c6f86392bbf0de70ba731", size = 233739, upload-time = "2025-04-10T22:18:41.341Z" },
    { url = "https://files.pythonhosted.org/packages/79/68/9891f4d2b8569554723ddd6154375295f789dc65809826c6fb96a06314fd/multidict-6.4.3-cp312-cp312-musllinux_1_2_s390x.whl", hash = "sha256:1535cec6443bfd80d028052e9d17ba6ff8a5a3534c51d285ba56c18af97e9713", size = 230809, upload-time = "2025-04-10T22:18:42.817Z" },
    { url = "https://files.pythonhosted.org/packages/e6/72/a7be29ba1e87e4fc5ceb44dabc7940b8005fd2436a332a23547709315f70/multidict-6.4.3-cp312-cp312-musllinux_1_2_x86_64.whl", hash = "sha256:3b73e7227681f85d19dec46e5b881827cd354aabe46049e1a61d2f9aaa4e285a", size = 226934, upload-time = "2025-04-10T22:18:44.311Z" },
    { url = "https://files.pythonhosted.org/packages/12/c1/259386a9ad6840ff7afc686da96808b503d152ac4feb3a96c651dc4f5abf/multidict-6.4.3-cp312-cp312-win32.whl", hash = "sha256:8eac0c49df91b88bf91f818e0a24c1c46f3622978e2c27035bfdca98e0e18124", size = 35242, upload-time = "2025-04-10T22:18:46.193Z" },
    { url = "https://files.pythonhosted.org/packages/06/24/c8fdff4f924d37225dc0c56a28b1dca10728fc2233065fafeb27b4b125be/multidict-6.4.3-cp312-cp312-win_amd64.whl", hash = "sha256:11990b5c757d956cd1db7cb140be50a63216af32cd6506329c2c59d732d802db", size = 38635, upload-time = "2025-04-10T22:18:47.498Z" },
    { url = "https://files.pythonhosted.org/packages/6c/4b/86fd786d03915c6f49998cf10cd5fe6b6ac9e9a071cb40885d2e080fb90d/multidict-6.4.3-cp313-cp313-macosx_10_13_universal2.whl", hash = "sha256:7a76534263d03ae0cfa721fea40fd2b5b9d17a6f85e98025931d41dc49504474", size = 63831, upload-time = "2025-04-10T22:18:48.748Z" },
    { url = "https://files.pythonhosted.org/packages/45/05/9b51fdf7aef2563340a93be0a663acba2c428c4daeaf3960d92d53a4a930/multidict-6.4.3-cp313-cp313-macosx_10_13_x86_64.whl", hash = "sha256:805031c2f599eee62ac579843555ed1ce389ae00c7e9f74c2a1b45e0564a88dd", size = 37888, upload-time = "2025-04-10T22:18:50.021Z" },
    { url = "https://files.pythonhosted.org/packages/0b/43/53fc25394386c911822419b522181227ca450cf57fea76e6188772a1bd91/multidict-6.4.3-cp313-cp313-macosx_11_0_arm64.whl", hash = "sha256:c56c179839d5dcf51d565132185409d1d5dd8e614ba501eb79023a6cab25576b", size = 36852, upload-time = "2025-04-10T22:18:51.246Z" },
    { url = "https://files.pythonhosted.org/packages/8a/68/7b99c751e822467c94a235b810a2fd4047d4ecb91caef6b5c60116991c4b/multidict-6.4.3-cp313-cp313-manylinux_2_17_aarch64.manylinux2014_aarch64.whl", hash = "sha256:9c64f4ddb3886dd8ab71b68a7431ad4aa01a8fa5be5b11543b29674f29ca0ba3", size = 223644, upload-time = "2025-04-10T22:18:52.965Z" },
    { url = "https://files.pythonhosted.org/packages/80/1b/d458d791e4dd0f7e92596667784fbf99e5c8ba040affe1ca04f06b93ae92/multidict-6.4.3-cp313-cp313-manylinux_2_17_armv7l.manylinux2014_armv7l.manylinux_2_31_armv7l.whl", hash = "sha256:3002a856367c0b41cad6784f5b8d3ab008eda194ed7864aaa58f65312e2abcac", size = 230446, upload-time = "2025-04-10T22:18:54.509Z" },
    { url = "https://files.pythonhosted.org/packages/e2/46/9793378d988905491a7806d8987862dc5a0bae8a622dd896c4008c7b226b/multidict-6.4.3-cp313-cp313-manylinux_2_17_ppc64le.manylinux2014_ppc64le.whl", hash = "sha256:3d75e621e7d887d539d6e1d789f0c64271c250276c333480a9e1de089611f790", size = 231070, upload-time = "2025-04-10T22:18:56.019Z" },
    { url = "https://files.pythonhosted.org/packages/a7/b8/b127d3e1f8dd2a5bf286b47b24567ae6363017292dc6dec44656e6246498/multidict-6.4.3-cp313-cp313-manylinux_2_17_s390x.manylinux2014_s390x.whl", hash = "sha256:995015cf4a3c0d72cbf453b10a999b92c5629eaf3a0c3e1efb4b5c1f602253bb", size = 229956, upload-time = "2025-04-10T22:18:59.146Z" },
    { url = "https://files.pythonhosted.org/packages/0c/93/f70a4c35b103fcfe1443059a2bb7f66e5c35f2aea7804105ff214f566009/multidict-6.4.3-cp313-cp313-manylinux_2_17_x86_64.manylinux2014_x86_64.whl", hash = "sha256:a2b0fabae7939d09d7d16a711468c385272fa1b9b7fb0d37e51143585d8e72e0", size = 222599, upload-time = "2025-04-10T22:19:00.657Z" },
    { url = "https://files.pythonhosted.org/packages/63/8c/e28e0eb2fe34921d6aa32bfc4ac75b09570b4d6818cc95d25499fe08dc1d/multidict-6.4.3-cp313-cp313-manylinux_2_5_i686.manylinux1_i686.manylinux_2_17_i686.manylinux2014_i686.whl", hash = "sha256:61ed4d82f8a1e67eb9eb04f8587970d78fe7cddb4e4d6230b77eda23d27938f9", size = 216136, upload-time = "2025-04-10T22:19:02.244Z" },
    { url = "https://files.pythonhosted.org/packages/72/f5/fbc81f866585b05f89f99d108be5d6ad170e3b6c4d0723d1a2f6ba5fa918/multidict-6.4.3-cp313-cp313-musllinux_1_2_aarch64.whl", hash = "sha256:062428944a8dc69df9fdc5d5fc6279421e5f9c75a9ee3f586f274ba7b05ab3c8", size = 228139, upload-time = "2025-04-10T22:19:04.151Z" },
    { url = "https://files.pythonhosted.org/packages/bb/ba/7d196bad6b85af2307d81f6979c36ed9665f49626f66d883d6c64d156f78/multidict-6.4.3-cp313-cp313-musllinux_1_2_armv7l.whl", hash = "sha256:b90e27b4674e6c405ad6c64e515a505c6d113b832df52fdacb6b1ffd1fa9a1d1", size = 226251, upload-time = "2025-04-10T22:19:06.117Z" },
    { url = "https://files.pythonhosted.org/packages/cc/e2/fae46a370dce79d08b672422a33df721ec8b80105e0ea8d87215ff6b090d/multidict-6.4.3-cp313-cp313-musllinux_1_2_i686.whl", hash = "sha256:7d50d4abf6729921e9613d98344b74241572b751c6b37feed75fb0c37bd5a817", size = 221868, upload-time = "2025-04-10T22:19:07.981Z" },
    { url = "https://files.pythonhosted.org/packages/26/20/bbc9a3dec19d5492f54a167f08546656e7aef75d181d3d82541463450e88/multidict-6.4.3-cp313-cp313-musllinux_1_2_ppc64le.whl", hash = "sha256:43fe10524fb0a0514be3954be53258e61d87341008ce4914f8e8b92bee6f875d", size = 233106, upload-time = "2025-04-10T22:19:09.5Z" },
    { url = "https://files.pythonhosted.org/packages/ee/8d/f30ae8f5ff7a2461177f4d8eb0d8f69f27fb6cfe276b54ec4fd5a282d918/multidict-6.4.3-cp313-cp313-musllinux_1_2_s390x.whl", hash = "sha256:236966ca6c472ea4e2d3f02f6673ebfd36ba3f23159c323f5a496869bc8e47c9", size = 230163, upload-time = "2025-04-10T22:19:11Z" },
    { url = "https://files.pythonhosted.org/packages/15/e9/2833f3c218d3c2179f3093f766940ded6b81a49d2e2f9c46ab240d23dfec/multidict-6.4.3-cp313-cp313-musllinux_1_2_x86_64.whl", hash = "sha256:422a5ec315018e606473ba1f5431e064cf8b2a7468019233dcf8082fabad64c8", size = 225906, upload-time = "2025-04-10T22:19:12.875Z" },
    { url = "https://files.pythonhosted.org/packages/f1/31/6edab296ac369fd286b845fa5dd4c409e63bc4655ed8c9510fcb477e9ae9/multidict-6.4.3-cp313-cp313-win32.whl", hash = "sha256:f901a5aace8e8c25d78960dcc24c870c8d356660d3b49b93a78bf38eb682aac3", size = 35238, upload-time = "2025-04-10T22:19:14.41Z" },
    { url = "https://files.pythonhosted.org/packages/23/57/2c0167a1bffa30d9a1383c3dab99d8caae985defc8636934b5668830d2ef/multidict-6.4.3-cp313-cp313-win_amd64.whl", hash = "sha256:1c152c49e42277bc9a2f7b78bd5fa10b13e88d1b0328221e7aef89d5c60a99a5", size = 38799, upload-time = "2025-04-10T22:19:15.869Z" },
    { url = "https://files.pythonhosted.org/packages/c9/13/2ead63b9ab0d2b3080819268acb297bd66e238070aa8d42af12b08cbee1c/multidict-6.4.3-cp313-cp313t-macosx_10_13_universal2.whl", hash = "sha256:be8751869e28b9c0d368d94f5afcb4234db66fe8496144547b4b6d6a0645cfc6", size = 68642, upload-time = "2025-04-10T22:19:17.527Z" },
    { url = "https://files.pythonhosted.org/packages/85/45/f1a751e1eede30c23951e2ae274ce8fad738e8a3d5714be73e0a41b27b16/multidict-6.4.3-cp313-cp313t-macosx_10_13_x86_64.whl", hash = "sha256:0d4b31f8a68dccbcd2c0ea04f0e014f1defc6b78f0eb8b35f2265e8716a6df0c", size = 40028, upload-time = "2025-04-10T22:19:19.465Z" },
    { url = "https://files.pythonhosted.org/packages/a7/29/fcc53e886a2cc5595cc4560df333cb9630257bda65003a7eb4e4e0d8f9c1/multidict-6.4.3-cp313-cp313t-macosx_11_0_arm64.whl", hash = "sha256:032efeab3049e37eef2ff91271884303becc9e54d740b492a93b7e7266e23756", size = 39424, upload-time = "2025-04-10T22:19:20.762Z" },
    { url = "https://files.pythonhosted.org/packages/f6/f0/056c81119d8b88703971f937b371795cab1407cd3c751482de5bfe1a04a9/multidict-6.4.3-cp313-cp313t-manylinux_2_17_aarch64.manylinux2014_aarch64.whl", hash = "sha256:9e78006af1a7c8a8007e4f56629d7252668344442f66982368ac06522445e375", size = 226178, upload-time = "2025-04-10T22:19:22.17Z" },
    { url = "https://files.pythonhosted.org/packages/a3/79/3b7e5fea0aa80583d3a69c9d98b7913dfd4fbc341fb10bb2fb48d35a9c21/multidict-6.4.3-cp313-cp313t-manylinux_2_17_armv7l.manylinux2014_armv7l.manylinux_2_31_armv7l.whl", hash = "sha256:daeac9dd30cda8703c417e4fddccd7c4dc0c73421a0b54a7da2713be125846be", size = 222617, upload-time = "2025-04-10T22:19:23.773Z" },
    { url = "https://files.pythonhosted.org/packages/06/db/3ed012b163e376fc461e1d6a67de69b408339bc31dc83d39ae9ec3bf9578/multidict-6.4.3-cp313-cp313t-manylinux_2_17_ppc64le.manylinux2014_ppc64le.whl", hash = "sha256:1f6f90700881438953eae443a9c6f8a509808bc3b185246992c4233ccee37fea", size = 227919, upload-time = "2025-04-10T22:19:25.35Z" },
    { url = "https://files.pythonhosted.org/packages/b1/db/0433c104bca380989bc04d3b841fc83e95ce0c89f680e9ea4251118b52b6/multidict-6.4.3-cp313-cp313t-manylinux_2_17_s390x.manylinux2014_s390x.whl", hash = "sha256:f84627997008390dd15762128dcf73c3365f4ec0106739cde6c20a07ed198ec8", size = 226097, upload-time = "2025-04-10T22:19:27.183Z" },
    { url = "https://files.pythonhosted.org/packages/c2/95/910db2618175724dd254b7ae635b6cd8d2947a8b76b0376de7b96d814dab/multidict-6.4.3-cp313-cp313t-manylinux_2_17_x86_64.manylinux2014_x86_64.whl", hash = "sha256:3307b48cd156153b117c0ea54890a3bdbf858a5b296ddd40dc3852e5f16e9b02", size = 220706, upload-time = "2025-04-10T22:19:28.882Z" },
    { url = "https://files.pythonhosted.org/packages/d1/af/aa176c6f5f1d901aac957d5258d5e22897fe13948d1e69063ae3d5d0ca01/multidict-6.4.3-cp313-cp313t-manylinux_2_5_i686.manylinux1_i686.manylinux_2_17_i686.manylinux2014_i686.whl", hash = "sha256:ead46b0fa1dcf5af503a46e9f1c2e80b5d95c6011526352fa5f42ea201526124", size = 211728, upload-time = "2025-04-10T22:19:30.481Z" },
    { url = "https://files.pythonhosted.org/packages/e7/42/d51cc5fc1527c3717d7f85137d6c79bb7a93cd214c26f1fc57523774dbb5/multidict-6.4.3-cp313-cp313t-musllinux_1_2_aarch64.whl", hash = "sha256:1748cb2743bedc339d63eb1bca314061568793acd603a6e37b09a326334c9f44", size = 226276, upload-time = "2025-04-10T22:19:32.454Z" },
    { url = "https://files.pythonhosted.org/packages/28/6b/d836dea45e0b8432343ba4acf9a8ecaa245da4c0960fb7ab45088a5e568a/multidict-6.4.3-cp313-cp313t-musllinux_1_2_armv7l.whl", hash = "sha256:acc9fa606f76fc111b4569348cc23a771cb52c61516dcc6bcef46d612edb483b", size = 212069, upload-time = "2025-04-10T22:19:34.17Z" },
    { url = "https://files.pythonhosted.org/packages/55/34/0ee1a7adb3560e18ee9289c6e5f7db54edc312b13e5c8263e88ea373d12c/multidict-6.4.3-cp313-cp313t-musllinux_1_2_i686.whl", hash = "sha256:31469d5832b5885adeb70982e531ce86f8c992334edd2f2254a10fa3182ac504", size = 217858, upload-time = "2025-04-10T22:19:35.879Z" },
    { url = "https://files.pythonhosted.org/packages/04/08/586d652c2f5acefe0cf4e658eedb4d71d4ba6dfd4f189bd81b400fc1bc6b/multidict-6.4.3-cp313-cp313t-musllinux_1_2_ppc64le.whl", hash = "sha256:ba46b51b6e51b4ef7bfb84b82f5db0dc5e300fb222a8a13b8cd4111898a869cf", size = 226988, upload-time = "2025-04-10T22:19:37.434Z" },
    { url = "https://files.pythonhosted.org/packages/82/e3/cc59c7e2bc49d7f906fb4ffb6d9c3a3cf21b9f2dd9c96d05bef89c2b1fd1/multidict-6.4.3-cp313-cp313t-musllinux_1_2_s390x.whl", hash = "sha256:389cfefb599edf3fcfd5f64c0410da686f90f5f5e2c4d84e14f6797a5a337af4", size = 220435, upload-time = "2025-04-10T22:19:39.005Z" },
    { url = "https://files.pythonhosted.org/packages/e0/32/5c3a556118aca9981d883f38c4b1bfae646f3627157f70f4068e5a648955/multidict-6.4.3-cp313-cp313t-musllinux_1_2_x86_64.whl", hash = "sha256:64bc2bbc5fba7b9db5c2c8d750824f41c6994e3882e6d73c903c2afa78d091e4", size = 221494, upload-time = "2025-04-10T22:19:41.447Z" },
    { url = "https://files.pythonhosted.org/packages/b9/3b/1599631f59024b75c4d6e3069f4502409970a336647502aaf6b62fb7ac98/multidict-6.4.3-cp313-cp313t-win32.whl", hash = "sha256:0ecdc12ea44bab2807d6b4a7e5eef25109ab1c82a8240d86d3c1fc9f3b72efd5", size = 41775, upload-time = "2025-04-10T22:19:43.707Z" },
    { url = "https://files.pythonhosted.org/packages/e8/4e/09301668d675d02ca8e8e1a3e6be046619e30403f5ada2ed5b080ae28d02/multidict-6.4.3-cp313-cp313t-win_amd64.whl", hash = "sha256:7146a8742ea71b5d7d955bffcef58a9e6e04efba704b52a460134fefd10a8208", size = 45946, upload-time = "2025-04-10T22:19:45.071Z" },
    { url = "https://files.pythonhosted.org/packages/62/41/609ef2253da5d1686a85456b8315dec648a45a1d547074db225e94b3dd61/multidict-6.4.3-cp39-cp39-macosx_10_9_universal2.whl", hash = "sha256:5427a2679e95a642b7f8b0f761e660c845c8e6fe3141cddd6b62005bd133fc21", size = 65724, upload-time = "2025-04-10T22:19:46.917Z" },
    { url = "https://files.pythonhosted.org/packages/b5/4e/3a2daf9ccbdb503df7b91cbee240fccc96dd3287397b05ed59673b196cde/multidict-6.4.3-cp39-cp39-macosx_10_9_x86_64.whl", hash = "sha256:24a8caa26521b9ad09732972927d7b45b66453e6ebd91a3c6a46d811eeb7349b", size = 38659, upload-time = "2025-04-10T22:19:48.306Z" },
    { url = "https://files.pythonhosted.org/packages/04/f8/3a7ec724c51ad9c1534ebb0a60020e24c12b1fe4c60a4fdd0c97a3383cf4/multidict-6.4.3-cp39-cp39-macosx_11_0_arm64.whl", hash = "sha256:6b5a272bc7c36a2cd1b56ddc6bff02e9ce499f9f14ee4a45c45434ef083f2459", size = 37927, upload-time = "2025-04-10T22:19:49.733Z" },
    { url = "https://files.pythonhosted.org/packages/7f/c5/76c9a8cd657b3a44daf08f14faebb558b00fa22698f58ee7fa3876ade2e4/multidict-6.4.3-cp39-cp39-manylinux_2_17_aarch64.manylinux2014_aarch64.whl", hash = "sha256:edf74dc5e212b8c75165b435c43eb0d5e81b6b300a938a4eb82827119115e840", size = 217990, upload-time = "2025-04-10T22:19:51.577Z" },
    { url = "https://files.pythonhosted.org/packages/ac/b9/6ccb5bfc3747546e096f34c8b2ee91ccab0a92fefe7a9addc4ef9055ab4d/multidict-6.4.3-cp39-cp39-manylinux_2_17_armv7l.manylinux2014_armv7l.manylinux_2_31_armv7l.whl", hash = "sha256:9f35de41aec4b323c71f54b0ca461ebf694fb48bec62f65221f52e0017955b39", size = 213431, upload-time = "2025-04-10T22:19:53.37Z" },
    { url = "https://files.pythonhosted.org/packages/0b/e9/95af61c79ffabb4a4331fe0736280ef30b324b67772fd018faf408d73f7d/multidict-6.4.3-cp39-cp39-manylinux_2_17_ppc64le.manylinux2014_ppc64le.whl", hash = "sha256:ae93e0ff43b6f6892999af64097b18561691ffd835e21a8348a441e256592e1f", size = 228087, upload-time = "2025-04-10T22:19:55.008Z" },
    { url = "https://files.pythonhosted.org/packages/04/d2/bd7454b40e4d0f21771b2aa077c0e3f4dfb965f209ffce21112743cdadaa/multidict-6.4.3-cp39-cp39-manylinux_2_17_s390x.manylinux2014_s390x.whl", hash = "sha256:5e3929269e9d7eff905d6971d8b8c85e7dbc72c18fb99c8eae6fe0a152f2e343", size = 224061, upload-time = "2025-04-10T22:19:56.643Z" },
    { url = "https://files.pythonhosted.org/packages/7a/f9/b50679179dd909ba28ce49dca551b40a8349aaed64beececd8ab64589b65/multidict-6.4.3-cp39-cp39-manylinux_2_17_x86_64.manylinux2014_x86_64.whl", hash = "sha256:fb6214fe1750adc2a1b801a199d64b5a67671bf76ebf24c730b157846d0e90d2", size = 216133, upload-time = "2025-04-10T22:19:58.33Z" },
    { url = "https://files.pythonhosted.org/packages/8f/47/9b77c483a5183ed734d1272cbe685d7313922806d686c63748997374afc1/multidict-6.4.3-cp39-cp39-manylinux_2_5_i686.manylinux1_i686.manylinux_2_17_i686.manylinux2014_i686.whl", hash = "sha256:6d79cf5c0c6284e90f72123f4a3e4add52d6c6ebb4a9054e88df15b8d08444c6", size = 209868, upload-time = "2025-04-10T22:20:00.529Z" },
    { url = "https://files.pythonhosted.org/packages/6e/b1/c621ed6098e81404098236a08f7be9274e364cdb0fed12de837030235d19/multidict-6.4.3-cp39-cp39-musllinux_1_2_aarch64.whl", hash = "sha256:2427370f4a255262928cd14533a70d9738dfacadb7563bc3b7f704cc2360fc4e", size = 221723, upload-time = "2025-04-10T22:20:02.696Z" },
    { url = "https://files.pythonhosted.org/packages/3a/9f/77f41726c1a3e5651e37c67aea5736645484834efd06795b2f8d38318890/multidict-6.4.3-cp39-cp39-musllinux_1_2_armv7l.whl", hash = "sha256:fbd8d737867912b6c5f99f56782b8cb81f978a97b4437a1c476de90a3e41c9a1", size = 211008, upload-time = "2025-04-10T22:20:04.418Z" },
    { url = "https://files.pythonhosted.org/packages/00/66/eec0484c1de91439ce4e054f754f0ecb1c9d1a5fa09a1c12952fb3717ce9/multidict-6.4.3-cp39-cp39-musllinux_1_2_i686.whl", hash = "sha256:0ee1bf613c448997f73fc4efb4ecebebb1c02268028dd4f11f011f02300cf1e8", size = 216800, upload-time = "2025-04-10T22:20:06.088Z" },
    { url = "https://files.pythonhosted.org/packages/95/58/a8f07841c6db4bdd8d1ae50cc8910cc63b5078b6dae3b196ec654d888060/multidict-6.4.3-cp39-cp39-musllinux_1_2_ppc64le.whl", hash = "sha256:578568c4ba5f2b8abd956baf8b23790dbfdc953e87d5b110bce343b4a54fc9e7", size = 227661, upload-time = "2025-04-10T22:20:07.807Z" },
    { url = "https://files.pythonhosted.org/packages/2a/a5/c50b9430fe79d4b04efda204f22450a23cb4ae895734940541141a858089/multidict-6.4.3-cp39-cp39-musllinux_1_2_s390x.whl", hash = "sha256:a059ad6b80de5b84b9fa02a39400319e62edd39d210b4e4f8c4f1243bdac4752", size = 221821, upload-time = "2025-04-10T22:20:09.517Z" },
    { url = "https://files.pythonhosted.org/packages/99/4c/2b69c52c4b1357d197c38a913fcf45b4200af79adfcdf96d88cb02d18f5b/multidict-6.4.3-cp39-cp39-musllinux_1_2_x86_64.whl", hash = "sha256:dd53893675b729a965088aaadd6a1f326a72b83742b056c1065bdd2e2a42b4df", size = 216332, upload-time = "2025-04-10T22:20:11.237Z" },
    { url = "https://files.pythonhosted.org/packages/1b/39/63d9bd977aed6a053955b30aad38bbfe1f0f8d7462f80760b498387c91ee/multidict-6.4.3-cp39-cp39-win32.whl", hash = "sha256:abcfed2c4c139f25c2355e180bcc077a7cae91eefbb8b3927bb3f836c9586f1f", size = 35087, upload-time = "2025-04-10T22:20:12.971Z" },
    { url = "https://files.pythonhosted.org/packages/8f/d4/c6b8936fa9ff5e77fbba9ba431bc380ad0f8e6442a05c7fb6bfe35fdff60/multidict-6.4.3-cp39-cp39-win_amd64.whl", hash = "sha256:b1b389ae17296dd739015d5ddb222ee99fd66adeae910de21ac950e00979d897", size = 38680, upload-time = "2025-04-10T22:20:14.974Z" },
    { url = "https://files.pythonhosted.org/packages/96/10/7d526c8974f017f1e7ca584c71ee62a638e9334d8d33f27d7cdfc9ae79e4/multidict-6.4.3-py3-none-any.whl", hash = "sha256:59fe01ee8e2a1e8ceb3f6dbb216b09c8d9f4ef1c22c4fc825d045a147fa2ebc9", size = 10400, upload-time = "2025-04-10T22:20:16.445Z" },
]

[[package]]
name = "mypy-extensions"
version = "1.0.0"
source = { registry = "https://pypi.org/simple" }
sdist = { url = "https://files.pythonhosted.org/packages/98/a4/1ab47638b92648243faf97a5aeb6ea83059cc3624972ab6b8d2316078d3f/mypy_extensions-1.0.0.tar.gz", hash = "sha256:75dbf8955dc00442a438fc4d0666508a9a97b6bd41aa2f0ffe9d2f2725af0782", size = 4433, upload-time = "2023-02-04T12:11:27.157Z" }
wheels = [
    { url = "https://files.pythonhosted.org/packages/2a/e2/5d3f6ada4297caebe1a2add3b126fe800c96f56dbe5d1988a2cbe0b267aa/mypy_extensions-1.0.0-py3-none-any.whl", hash = "sha256:4392f6c0eb8a5668a69e23d168ffa70f0be9ccfd32b5cc2d26a34ae5b844552d", size = 4695, upload-time = "2023-02-04T12:11:25.002Z" },
]

[[package]]
name = "myst-parser"
version = "3.0.1"
source = { registry = "https://pypi.org/simple" }
resolution-markers = [
    "python_full_version < '3.10'",
]
dependencies = [
    { name = "docutils", marker = "python_full_version < '3.10'" },
    { name = "jinja2", marker = "python_full_version < '3.10'" },
    { name = "markdown-it-py", marker = "python_full_version < '3.10'" },
    { name = "mdit-py-plugins", marker = "python_full_version < '3.10'" },
    { name = "pyyaml", marker = "python_full_version < '3.10'" },
    { name = "sphinx", version = "7.4.7", source = { registry = "https://pypi.org/simple" }, marker = "python_full_version < '3.10'" },
]
sdist = { url = "https://files.pythonhosted.org/packages/49/64/e2f13dac02f599980798c01156393b781aec983b52a6e4057ee58f07c43a/myst_parser-3.0.1.tar.gz", hash = "sha256:88f0cb406cb363b077d176b51c476f62d60604d68a8dcdf4832e080441301a87", size = 92392, upload-time = "2024-04-28T20:22:42.116Z" }
wheels = [
    { url = "https://files.pythonhosted.org/packages/e2/de/21aa8394f16add8f7427f0a1326ccd2b3a2a8a3245c9252bc5ac034c6155/myst_parser-3.0.1-py3-none-any.whl", hash = "sha256:6457aaa33a5d474aca678b8ead9b3dc298e89c68e67012e73146ea6fd54babf1", size = 83163, upload-time = "2024-04-28T20:22:39.985Z" },
]

[[package]]
name = "myst-parser"
version = "4.0.1"
source = { registry = "https://pypi.org/simple" }
resolution-markers = [
    "python_full_version >= '3.12.4'",
    "python_full_version >= '3.11' and python_full_version < '3.12.4'",
    "python_full_version == '3.10.*'",
]
dependencies = [
    { name = "docutils", marker = "python_full_version >= '3.10'" },
    { name = "jinja2", marker = "python_full_version >= '3.10'" },
    { name = "markdown-it-py", marker = "python_full_version >= '3.10'" },
    { name = "mdit-py-plugins", marker = "python_full_version >= '3.10'" },
    { name = "pyyaml", marker = "python_full_version >= '3.10'" },
    { name = "sphinx", version = "8.1.3", source = { registry = "https://pypi.org/simple" }, marker = "python_full_version == '3.10.*'" },
    { name = "sphinx", version = "8.2.3", source = { registry = "https://pypi.org/simple" }, marker = "python_full_version >= '3.11'" },
]
sdist = { url = "https://files.pythonhosted.org/packages/66/a5/9626ba4f73555b3735ad86247a8077d4603aa8628537687c839ab08bfe44/myst_parser-4.0.1.tar.gz", hash = "sha256:5cfea715e4f3574138aecbf7d54132296bfd72bb614d31168f48c477a830a7c4", size = 93985, upload-time = "2025-02-12T10:53:03.833Z" }
wheels = [
    { url = "https://files.pythonhosted.org/packages/5f/df/76d0321c3797b54b60fef9ec3bd6f4cfd124b9e422182156a1dd418722cf/myst_parser-4.0.1-py3-none-any.whl", hash = "sha256:9134e88959ec3b5780aedf8a99680ea242869d012e8821db3126d427edc9c95d", size = 84579, upload-time = "2025-02-12T10:53:02.078Z" },
]

[[package]]
name = "numpy"
version = "2.0.2"
source = { registry = "https://pypi.org/simple" }
resolution-markers = [
    "python_full_version < '3.10'",
]
sdist = { url = "https://files.pythonhosted.org/packages/a9/75/10dd1f8116a8b796cb2c737b674e02d02e80454bda953fa7e65d8c12b016/numpy-2.0.2.tar.gz", hash = "sha256:883c987dee1880e2a864ab0dc9892292582510604156762362d9326444636e78", size = 18902015, upload-time = "2024-08-26T20:19:40.945Z" }
wheels = [
    { url = "https://files.pythonhosted.org/packages/21/91/3495b3237510f79f5d81f2508f9f13fea78ebfdf07538fc7444badda173d/numpy-2.0.2-cp310-cp310-macosx_10_9_x86_64.whl", hash = "sha256:51129a29dbe56f9ca83438b706e2e69a39892b5eda6cedcb6b0c9fdc9b0d3ece", size = 21165245, upload-time = "2024-08-26T20:04:14.625Z" },
    { url = "https://files.pythonhosted.org/packages/05/33/26178c7d437a87082d11019292dce6d3fe6f0e9026b7b2309cbf3e489b1d/numpy-2.0.2-cp310-cp310-macosx_11_0_arm64.whl", hash = "sha256:f15975dfec0cf2239224d80e32c3170b1d168335eaedee69da84fbe9f1f9cd04", size = 13738540, upload-time = "2024-08-26T20:04:36.784Z" },
    { url = "https://files.pythonhosted.org/packages/ec/31/cc46e13bf07644efc7a4bf68df2df5fb2a1a88d0cd0da9ddc84dc0033e51/numpy-2.0.2-cp310-cp310-macosx_14_0_arm64.whl", hash = "sha256:8c5713284ce4e282544c68d1c3b2c7161d38c256d2eefc93c1d683cf47683e66", size = 5300623, upload-time = "2024-08-26T20:04:46.491Z" },
    { url = "https://files.pythonhosted.org/packages/6e/16/7bfcebf27bb4f9d7ec67332ffebee4d1bf085c84246552d52dbb548600e7/numpy-2.0.2-cp310-cp310-macosx_14_0_x86_64.whl", hash = "sha256:becfae3ddd30736fe1889a37f1f580e245ba79a5855bff5f2a29cb3ccc22dd7b", size = 6901774, upload-time = "2024-08-26T20:04:58.173Z" },
    { url = "https://files.pythonhosted.org/packages/f9/a3/561c531c0e8bf082c5bef509d00d56f82e0ea7e1e3e3a7fc8fa78742a6e5/numpy-2.0.2-cp310-cp310-manylinux_2_17_aarch64.manylinux2014_aarch64.whl", hash = "sha256:2da5960c3cf0df7eafefd806d4e612c5e19358de82cb3c343631188991566ccd", size = 13907081, upload-time = "2024-08-26T20:05:19.098Z" },
    { url = "https://files.pythonhosted.org/packages/fa/66/f7177ab331876200ac7563a580140643d1179c8b4b6a6b0fc9838de2a9b8/numpy-2.0.2-cp310-cp310-manylinux_2_17_x86_64.manylinux2014_x86_64.whl", hash = "sha256:496f71341824ed9f3d2fd36cf3ac57ae2e0165c143b55c3a035ee219413f3318", size = 19523451, upload-time = "2024-08-26T20:05:47.479Z" },
    { url = "https://files.pythonhosted.org/packages/25/7f/0b209498009ad6453e4efc2c65bcdf0ae08a182b2b7877d7ab38a92dc542/numpy-2.0.2-cp310-cp310-musllinux_1_1_x86_64.whl", hash = "sha256:a61ec659f68ae254e4d237816e33171497e978140353c0c2038d46e63282d0c8", size = 19927572, upload-time = "2024-08-26T20:06:17.137Z" },
    { url = "https://files.pythonhosted.org/packages/3e/df/2619393b1e1b565cd2d4c4403bdd979621e2c4dea1f8532754b2598ed63b/numpy-2.0.2-cp310-cp310-musllinux_1_2_aarch64.whl", hash = "sha256:d731a1c6116ba289c1e9ee714b08a8ff882944d4ad631fd411106a30f083c326", size = 14400722, upload-time = "2024-08-26T20:06:39.16Z" },
    { url = "https://files.pythonhosted.org/packages/22/ad/77e921b9f256d5da36424ffb711ae79ca3f451ff8489eeca544d0701d74a/numpy-2.0.2-cp310-cp310-win32.whl", hash = "sha256:984d96121c9f9616cd33fbd0618b7f08e0cfc9600a7ee1d6fd9b239186d19d97", size = 6472170, upload-time = "2024-08-26T20:06:50.361Z" },
    { url = "https://files.pythonhosted.org/packages/10/05/3442317535028bc29cf0c0dd4c191a4481e8376e9f0db6bcf29703cadae6/numpy-2.0.2-cp310-cp310-win_amd64.whl", hash = "sha256:c7b0be4ef08607dd04da4092faee0b86607f111d5ae68036f16cc787e250a131", size = 15905558, upload-time = "2024-08-26T20:07:13.881Z" },
    { url = "https://files.pythonhosted.org/packages/8b/cf/034500fb83041aa0286e0fb16e7c76e5c8b67c0711bb6e9e9737a717d5fe/numpy-2.0.2-cp311-cp311-macosx_10_9_x86_64.whl", hash = "sha256:49ca4decb342d66018b01932139c0961a8f9ddc7589611158cb3c27cbcf76448", size = 21169137, upload-time = "2024-08-26T20:07:45.345Z" },
    { url = "https://files.pythonhosted.org/packages/4a/d9/32de45561811a4b87fbdee23b5797394e3d1504b4a7cf40c10199848893e/numpy-2.0.2-cp311-cp311-macosx_11_0_arm64.whl", hash = "sha256:11a76c372d1d37437857280aa142086476136a8c0f373b2e648ab2c8f18fb195", size = 13703552, upload-time = "2024-08-26T20:08:06.666Z" },
    { url = "https://files.pythonhosted.org/packages/c1/ca/2f384720020c7b244d22508cb7ab23d95f179fcfff33c31a6eeba8d6c512/numpy-2.0.2-cp311-cp311-macosx_14_0_arm64.whl", hash = "sha256:807ec44583fd708a21d4a11d94aedf2f4f3c3719035c76a2bbe1fe8e217bdc57", size = 5298957, upload-time = "2024-08-26T20:08:15.83Z" },
    { url = "https://files.pythonhosted.org/packages/0e/78/a3e4f9fb6aa4e6fdca0c5428e8ba039408514388cf62d89651aade838269/numpy-2.0.2-cp311-cp311-macosx_14_0_x86_64.whl", hash = "sha256:8cafab480740e22f8d833acefed5cc87ce276f4ece12fdaa2e8903db2f82897a", size = 6905573, upload-time = "2024-08-26T20:08:27.185Z" },
    { url = "https://files.pythonhosted.org/packages/a0/72/cfc3a1beb2caf4efc9d0b38a15fe34025230da27e1c08cc2eb9bfb1c7231/numpy-2.0.2-cp311-cp311-manylinux_2_17_aarch64.manylinux2014_aarch64.whl", hash = "sha256:a15f476a45e6e5a3a79d8a14e62161d27ad897381fecfa4a09ed5322f2085669", size = 13914330, upload-time = "2024-08-26T20:08:48.058Z" },
    { url = "https://files.pythonhosted.org/packages/ba/a8/c17acf65a931ce551fee11b72e8de63bf7e8a6f0e21add4c937c83563538/numpy-2.0.2-cp311-cp311-manylinux_2_17_x86_64.manylinux2014_x86_64.whl", hash = "sha256:13e689d772146140a252c3a28501da66dfecd77490b498b168b501835041f951", size = 19534895, upload-time = "2024-08-26T20:09:16.536Z" },
    { url = "https://files.pythonhosted.org/packages/ba/86/8767f3d54f6ae0165749f84648da9dcc8cd78ab65d415494962c86fac80f/numpy-2.0.2-cp311-cp311-musllinux_1_1_x86_64.whl", hash = "sha256:9ea91dfb7c3d1c56a0e55657c0afb38cf1eeae4544c208dc465c3c9f3a7c09f9", size = 19937253, upload-time = "2024-08-26T20:09:46.263Z" },
    { url = "https://files.pythonhosted.org/packages/df/87/f76450e6e1c14e5bb1eae6836478b1028e096fd02e85c1c37674606ab752/numpy-2.0.2-cp311-cp311-musllinux_1_2_aarch64.whl", hash = "sha256:c1c9307701fec8f3f7a1e6711f9089c06e6284b3afbbcd259f7791282d660a15", size = 14414074, upload-time = "2024-08-26T20:10:08.483Z" },
    { url = "https://files.pythonhosted.org/packages/5c/ca/0f0f328e1e59f73754f06e1adfb909de43726d4f24c6a3f8805f34f2b0fa/numpy-2.0.2-cp311-cp311-win32.whl", hash = "sha256:a392a68bd329eafac5817e5aefeb39038c48b671afd242710b451e76090e81f4", size = 6470640, upload-time = "2024-08-26T20:10:19.732Z" },
    { url = "https://files.pythonhosted.org/packages/eb/57/3a3f14d3a759dcf9bf6e9eda905794726b758819df4663f217d658a58695/numpy-2.0.2-cp311-cp311-win_amd64.whl", hash = "sha256:286cd40ce2b7d652a6f22efdfc6d1edf879440e53e76a75955bc0c826c7e64dc", size = 15910230, upload-time = "2024-08-26T20:10:43.413Z" },
    { url = "https://files.pythonhosted.org/packages/45/40/2e117be60ec50d98fa08c2f8c48e09b3edea93cfcabd5a9ff6925d54b1c2/numpy-2.0.2-cp312-cp312-macosx_10_9_x86_64.whl", hash = "sha256:df55d490dea7934f330006d0f81e8551ba6010a5bf035a249ef61a94f21c500b", size = 20895803, upload-time = "2024-08-26T20:11:13.916Z" },
    { url = "https://files.pythonhosted.org/packages/46/92/1b8b8dee833f53cef3e0a3f69b2374467789e0bb7399689582314df02651/numpy-2.0.2-cp312-cp312-macosx_11_0_arm64.whl", hash = "sha256:8df823f570d9adf0978347d1f926b2a867d5608f434a7cff7f7908c6570dcf5e", size = 13471835, upload-time = "2024-08-26T20:11:34.779Z" },
    { url = "https://files.pythonhosted.org/packages/7f/19/e2793bde475f1edaea6945be141aef6c8b4c669b90c90a300a8954d08f0a/numpy-2.0.2-cp312-cp312-macosx_14_0_arm64.whl", hash = "sha256:9a92ae5c14811e390f3767053ff54eaee3bf84576d99a2456391401323f4ec2c", size = 5038499, upload-time = "2024-08-26T20:11:43.902Z" },
    { url = "https://files.pythonhosted.org/packages/e3/ff/ddf6dac2ff0dd50a7327bcdba45cb0264d0e96bb44d33324853f781a8f3c/numpy-2.0.2-cp312-cp312-macosx_14_0_x86_64.whl", hash = "sha256:a842d573724391493a97a62ebbb8e731f8a5dcc5d285dfc99141ca15a3302d0c", size = 6633497, upload-time = "2024-08-26T20:11:55.09Z" },
    { url = "https://files.pythonhosted.org/packages/72/21/67f36eac8e2d2cd652a2e69595a54128297cdcb1ff3931cfc87838874bd4/numpy-2.0.2-cp312-cp312-manylinux_2_17_aarch64.manylinux2014_aarch64.whl", hash = "sha256:c05e238064fc0610c840d1cf6a13bf63d7e391717d247f1bf0318172e759e692", size = 13621158, upload-time = "2024-08-26T20:12:14.95Z" },
    { url = "https://files.pythonhosted.org/packages/39/68/e9f1126d757653496dbc096cb429014347a36b228f5a991dae2c6b6cfd40/numpy-2.0.2-cp312-cp312-manylinux_2_17_x86_64.manylinux2014_x86_64.whl", hash = "sha256:0123ffdaa88fa4ab64835dcbde75dcdf89c453c922f18dced6e27c90d1d0ec5a", size = 19236173, upload-time = "2024-08-26T20:12:44.049Z" },
    { url = "https://files.pythonhosted.org/packages/d1/e9/1f5333281e4ebf483ba1c888b1d61ba7e78d7e910fdd8e6499667041cc35/numpy-2.0.2-cp312-cp312-musllinux_1_1_x86_64.whl", hash = "sha256:96a55f64139912d61de9137f11bf39a55ec8faec288c75a54f93dfd39f7eb40c", size = 19634174, upload-time = "2024-08-26T20:13:13.634Z" },
    { url = "https://files.pythonhosted.org/packages/71/af/a469674070c8d8408384e3012e064299f7a2de540738a8e414dcfd639996/numpy-2.0.2-cp312-cp312-musllinux_1_2_aarch64.whl", hash = "sha256:ec9852fb39354b5a45a80bdab5ac02dd02b15f44b3804e9f00c556bf24b4bded", size = 14099701, upload-time = "2024-08-26T20:13:34.851Z" },
    { url = "https://files.pythonhosted.org/packages/d0/3d/08ea9f239d0e0e939b6ca52ad403c84a2bce1bde301a8eb4888c1c1543f1/numpy-2.0.2-cp312-cp312-win32.whl", hash = "sha256:671bec6496f83202ed2d3c8fdc486a8fc86942f2e69ff0e986140339a63bcbe5", size = 6174313, upload-time = "2024-08-26T20:13:45.653Z" },
    { url = "https://files.pythonhosted.org/packages/b2/b5/4ac39baebf1fdb2e72585c8352c56d063b6126be9fc95bd2bb5ef5770c20/numpy-2.0.2-cp312-cp312-win_amd64.whl", hash = "sha256:cfd41e13fdc257aa5778496b8caa5e856dc4896d4ccf01841daee1d96465467a", size = 15606179, upload-time = "2024-08-26T20:14:08.786Z" },
    { url = "https://files.pythonhosted.org/packages/43/c1/41c8f6df3162b0c6ffd4437d729115704bd43363de0090c7f913cfbc2d89/numpy-2.0.2-cp39-cp39-macosx_10_9_x86_64.whl", hash = "sha256:9059e10581ce4093f735ed23f3b9d283b9d517ff46009ddd485f1747eb22653c", size = 21169942, upload-time = "2024-08-26T20:14:40.108Z" },
    { url = "https://files.pythonhosted.org/packages/39/bc/fd298f308dcd232b56a4031fd6ddf11c43f9917fbc937e53762f7b5a3bb1/numpy-2.0.2-cp39-cp39-macosx_11_0_arm64.whl", hash = "sha256:423e89b23490805d2a5a96fe40ec507407b8ee786d66f7328be214f9679df6dd", size = 13711512, upload-time = "2024-08-26T20:15:00.985Z" },
    { url = "https://files.pythonhosted.org/packages/96/ff/06d1aa3eeb1c614eda245c1ba4fb88c483bee6520d361641331872ac4b82/numpy-2.0.2-cp39-cp39-macosx_14_0_arm64.whl", hash = "sha256:2b2955fa6f11907cf7a70dab0d0755159bca87755e831e47932367fc8f2f2d0b", size = 5306976, upload-time = "2024-08-26T20:15:10.876Z" },
    { url = "https://files.pythonhosted.org/packages/2d/98/121996dcfb10a6087a05e54453e28e58694a7db62c5a5a29cee14c6e047b/numpy-2.0.2-cp39-cp39-macosx_14_0_x86_64.whl", hash = "sha256:97032a27bd9d8988b9a97a8c4d2c9f2c15a81f61e2f21404d7e8ef00cb5be729", size = 6906494, upload-time = "2024-08-26T20:15:22.055Z" },
    { url = "https://files.pythonhosted.org/packages/15/31/9dffc70da6b9bbf7968f6551967fc21156207366272c2a40b4ed6008dc9b/numpy-2.0.2-cp39-cp39-manylinux_2_17_aarch64.manylinux2014_aarch64.whl", hash = "sha256:1e795a8be3ddbac43274f18588329c72939870a16cae810c2b73461c40718ab1", size = 13912596, upload-time = "2024-08-26T20:15:42.452Z" },
    { url = "https://files.pythonhosted.org/packages/b9/14/78635daab4b07c0930c919d451b8bf8c164774e6a3413aed04a6d95758ce/numpy-2.0.2-cp39-cp39-manylinux_2_17_x86_64.manylinux2014_x86_64.whl", hash = "sha256:f26b258c385842546006213344c50655ff1555a9338e2e5e02a0756dc3e803dd", size = 19526099, upload-time = "2024-08-26T20:16:11.048Z" },
    { url = "https://files.pythonhosted.org/packages/26/4c/0eeca4614003077f68bfe7aac8b7496f04221865b3a5e7cb230c9d055afd/numpy-2.0.2-cp39-cp39-musllinux_1_1_x86_64.whl", hash = "sha256:5fec9451a7789926bcf7c2b8d187292c9f93ea30284802a0ab3f5be8ab36865d", size = 19932823, upload-time = "2024-08-26T20:16:40.171Z" },
    { url = "https://files.pythonhosted.org/packages/f1/46/ea25b98b13dccaebddf1a803f8c748680d972e00507cd9bc6dcdb5aa2ac1/numpy-2.0.2-cp39-cp39-musllinux_1_2_aarch64.whl", hash = "sha256:9189427407d88ff25ecf8f12469d4d39d35bee1db5d39fc5c168c6f088a6956d", size = 14404424, upload-time = "2024-08-26T20:17:02.604Z" },
    { url = "https://files.pythonhosted.org/packages/c8/a6/177dd88d95ecf07e722d21008b1b40e681a929eb9e329684d449c36586b2/numpy-2.0.2-cp39-cp39-win32.whl", hash = "sha256:905d16e0c60200656500c95b6b8dca5d109e23cb24abc701d41c02d74c6b3afa", size = 6476809, upload-time = "2024-08-26T20:17:13.553Z" },
    { url = "https://files.pythonhosted.org/packages/ea/2b/7fc9f4e7ae5b507c1a3a21f0f15ed03e794c1242ea8a242ac158beb56034/numpy-2.0.2-cp39-cp39-win_amd64.whl", hash = "sha256:a3f4ab0caa7f053f6797fcd4e1e25caee367db3112ef2b6ef82d749530768c73", size = 15911314, upload-time = "2024-08-26T20:17:36.72Z" },
    { url = "https://files.pythonhosted.org/packages/8f/3b/df5a870ac6a3be3a86856ce195ef42eec7ae50d2a202be1f5a4b3b340e14/numpy-2.0.2-pp39-pypy39_pp73-macosx_10_9_x86_64.whl", hash = "sha256:7f0a0c6f12e07fa94133c8a67404322845220c06a9e80e85999afe727f7438b8", size = 21025288, upload-time = "2024-08-26T20:18:07.732Z" },
    { url = "https://files.pythonhosted.org/packages/2c/97/51af92f18d6f6f2d9ad8b482a99fb74e142d71372da5d834b3a2747a446e/numpy-2.0.2-pp39-pypy39_pp73-macosx_14_0_x86_64.whl", hash = "sha256:312950fdd060354350ed123c0e25a71327d3711584beaef30cdaa93320c392d4", size = 6762793, upload-time = "2024-08-26T20:18:19.125Z" },
    { url = "https://files.pythonhosted.org/packages/12/46/de1fbd0c1b5ccaa7f9a005b66761533e2f6a3e560096682683a223631fe9/numpy-2.0.2-pp39-pypy39_pp73-manylinux_2_17_x86_64.manylinux2014_x86_64.whl", hash = "sha256:26df23238872200f63518dd2aa984cfca675d82469535dc7162dc2ee52d9dd5c", size = 19334885, upload-time = "2024-08-26T20:18:47.237Z" },
    { url = "https://files.pythonhosted.org/packages/cc/dc/d330a6faefd92b446ec0f0dfea4c3207bb1fef3c4771d19cf4543efd2c78/numpy-2.0.2-pp39-pypy39_pp73-win_amd64.whl", hash = "sha256:a46288ec55ebbd58947d31d72be2c63cbf839f0a63b49cb755022310792a3385", size = 15828784, upload-time = "2024-08-26T20:19:11.19Z" },
]

[[package]]
name = "numpy"
version = "2.2.4"
source = { registry = "https://pypi.org/simple" }
resolution-markers = [
    "python_full_version >= '3.12.4'",
    "python_full_version >= '3.11' and python_full_version < '3.12.4'",
    "python_full_version == '3.10.*'",
]
sdist = { url = "https://files.pythonhosted.org/packages/e1/78/31103410a57bc2c2b93a3597340a8119588571f6a4539067546cb9a0bfac/numpy-2.2.4.tar.gz", hash = "sha256:9ba03692a45d3eef66559efe1d1096c4b9b75c0986b5dff5530c378fb8331d4f", size = 20270701, upload-time = "2025-03-16T18:27:00.648Z" }
wheels = [
    { url = "https://files.pythonhosted.org/packages/04/89/a79e86e5c1433926ed7d60cb267fb64aa578b6101ab645800fd43b4801de/numpy-2.2.4-cp310-cp310-macosx_10_9_x86_64.whl", hash = "sha256:8146f3550d627252269ac42ae660281d673eb6f8b32f113538e0cc2a9aed42b9", size = 21250661, upload-time = "2025-03-16T18:02:13.017Z" },
    { url = "https://files.pythonhosted.org/packages/79/c2/f50921beb8afd60ed9589ad880332cfefdb805422210d327fb48f12b7a81/numpy-2.2.4-cp310-cp310-macosx_11_0_arm64.whl", hash = "sha256:e642d86b8f956098b564a45e6f6ce68a22c2c97a04f5acd3f221f57b8cb850ae", size = 14389926, upload-time = "2025-03-16T18:02:39.022Z" },
    { url = "https://files.pythonhosted.org/packages/c7/b9/2c4e96130b0b0f97b0ef4a06d6dae3b39d058b21a5e2fa2decd7fd6b1c8f/numpy-2.2.4-cp310-cp310-macosx_14_0_arm64.whl", hash = "sha256:a84eda42bd12edc36eb5b53bbcc9b406820d3353f1994b6cfe453a33ff101775", size = 5428329, upload-time = "2025-03-16T18:02:50.032Z" },
    { url = "https://files.pythonhosted.org/packages/7f/a5/3d7094aa898f4fc5c84cdfb26beeae780352d43f5d8bdec966c4393d644c/numpy-2.2.4-cp310-cp310-macosx_14_0_x86_64.whl", hash = "sha256:4ba5054787e89c59c593a4169830ab362ac2bee8a969249dc56e5d7d20ff8df9", size = 6963559, upload-time = "2025-03-16T18:03:02.523Z" },
    { url = "https://files.pythonhosted.org/packages/4c/22/fb1be710a14434c09080dd4a0acc08939f612ec02efcb04b9e210474782d/numpy-2.2.4-cp310-cp310-manylinux_2_17_aarch64.manylinux2014_aarch64.whl", hash = "sha256:7716e4a9b7af82c06a2543c53ca476fa0b57e4d760481273e09da04b74ee6ee2", size = 14368066, upload-time = "2025-03-16T18:03:27.146Z" },
    { url = "https://files.pythonhosted.org/packages/c2/07/2e5cc71193e3ef3a219ffcf6ca4858e46ea2be09c026ddd480d596b32867/numpy-2.2.4-cp310-cp310-manylinux_2_17_x86_64.manylinux2014_x86_64.whl", hash = "sha256:adf8c1d66f432ce577d0197dceaac2ac00c0759f573f28516246351c58a85020", size = 16417040, upload-time = "2025-03-16T18:03:55.999Z" },
    { url = "https://files.pythonhosted.org/packages/1a/97/3b1537776ad9a6d1a41813818343745e8dd928a2916d4c9edcd9a8af1dac/numpy-2.2.4-cp310-cp310-musllinux_1_2_aarch64.whl", hash = "sha256:218f061d2faa73621fa23d6359442b0fc658d5b9a70801373625d958259eaca3", size = 15879862, upload-time = "2025-03-16T18:04:23.56Z" },
    { url = "https://files.pythonhosted.org/packages/b0/b7/4472f603dd45ef36ff3d8e84e84fe02d9467c78f92cc121633dce6da307b/numpy-2.2.4-cp310-cp310-musllinux_1_2_x86_64.whl", hash = "sha256:df2f57871a96bbc1b69733cd4c51dc33bea66146b8c63cacbfed73eec0883017", size = 18206032, upload-time = "2025-03-16T18:04:53.694Z" },
    { url = "https://files.pythonhosted.org/packages/0d/bd/6a092963fb82e6c5aa0d0440635827bbb2910da229545473bbb58c537ed3/numpy-2.2.4-cp310-cp310-win32.whl", hash = "sha256:a0258ad1f44f138b791327961caedffbf9612bfa504ab9597157806faa95194a", size = 6608517, upload-time = "2025-03-16T18:05:06.647Z" },
    { url = "https://files.pythonhosted.org/packages/01/e3/cb04627bc2a1638948bc13e818df26495aa18e20d5be1ed95ab2b10b6847/numpy-2.2.4-cp310-cp310-win_amd64.whl", hash = "sha256:0d54974f9cf14acf49c60f0f7f4084b6579d24d439453d5fc5805d46a165b542", size = 12943498, upload-time = "2025-03-16T18:05:28.591Z" },
    { url = "https://files.pythonhosted.org/packages/16/fb/09e778ee3a8ea0d4dc8329cca0a9c9e65fed847d08e37eba74cb7ed4b252/numpy-2.2.4-cp311-cp311-macosx_10_9_x86_64.whl", hash = "sha256:e9e0a277bb2eb5d8a7407e14688b85fd8ad628ee4e0c7930415687b6564207a4", size = 21254989, upload-time = "2025-03-16T18:06:04.092Z" },
    { url = "https://files.pythonhosted.org/packages/a2/0a/1212befdbecab5d80eca3cde47d304cad986ad4eec7d85a42e0b6d2cc2ef/numpy-2.2.4-cp311-cp311-macosx_11_0_arm64.whl", hash = "sha256:9eeea959168ea555e556b8188da5fa7831e21d91ce031e95ce23747b7609f8a4", size = 14425910, upload-time = "2025-03-16T18:06:29.062Z" },
    { url = "https://files.pythonhosted.org/packages/2b/3e/e7247c1d4f15086bb106c8d43c925b0b2ea20270224f5186fa48d4fb5cbd/numpy-2.2.4-cp311-cp311-macosx_14_0_arm64.whl", hash = "sha256:bd3ad3b0a40e713fc68f99ecfd07124195333f1e689387c180813f0e94309d6f", size = 5426490, upload-time = "2025-03-16T18:06:39.901Z" },
    { url = "https://files.pythonhosted.org/packages/5d/fa/aa7cd6be51419b894c5787a8a93c3302a1ed4f82d35beb0613ec15bdd0e2/numpy-2.2.4-cp311-cp311-macosx_14_0_x86_64.whl", hash = "sha256:cf28633d64294969c019c6df4ff37f5698e8326db68cc2b66576a51fad634880", size = 6967754, upload-time = "2025-03-16T18:06:52.658Z" },
    { url = "https://files.pythonhosted.org/packages/d5/ee/96457c943265de9fadeb3d2ffdbab003f7fba13d971084a9876affcda095/numpy-2.2.4-cp311-cp311-manylinux_2_17_aarch64.manylinux2014_aarch64.whl", hash = "sha256:2fa8fa7697ad1646b5c93de1719965844e004fcad23c91228aca1cf0800044a1", size = 14373079, upload-time = "2025-03-16T18:07:16.297Z" },
    { url = "https://files.pythonhosted.org/packages/c5/5c/ceefca458559f0ccc7a982319f37ed07b0d7b526964ae6cc61f8ad1b6119/numpy-2.2.4-cp311-cp311-manylinux_2_17_x86_64.manylinux2014_x86_64.whl", hash = "sha256:f4162988a360a29af158aeb4a2f4f09ffed6a969c9776f8f3bdee9b06a8ab7e5", size = 16428819, upload-time = "2025-03-16T18:07:44.188Z" },
    { url = "https://files.pythonhosted.org/packages/22/31/9b2ac8eee99e001eb6add9fa27514ef5e9faf176169057a12860af52704c/numpy-2.2.4-cp311-cp311-musllinux_1_2_aarch64.whl", hash = "sha256:892c10d6a73e0f14935c31229e03325a7b3093fafd6ce0af704be7f894d95687", size = 15881470, upload-time = "2025-03-16T18:08:11.545Z" },
    { url = "https://files.pythonhosted.org/packages/f0/dc/8569b5f25ff30484b555ad8a3f537e0225d091abec386c9420cf5f7a2976/numpy-2.2.4-cp311-cp311-musllinux_1_2_x86_64.whl", hash = "sha256:db1f1c22173ac1c58db249ae48aa7ead29f534b9a948bc56828337aa84a32ed6", size = 18218144, upload-time = "2025-03-16T18:08:42.042Z" },
    { url = "https://files.pythonhosted.org/packages/5e/05/463c023a39bdeb9bb43a99e7dee2c664cb68d5bb87d14f92482b9f6011cc/numpy-2.2.4-cp311-cp311-win32.whl", hash = "sha256:ea2bb7e2ae9e37d96835b3576a4fa4b3a97592fbea8ef7c3587078b0068b8f09", size = 6606368, upload-time = "2025-03-16T18:08:55.074Z" },
    { url = "https://files.pythonhosted.org/packages/8b/72/10c1d2d82101c468a28adc35de6c77b308f288cfd0b88e1070f15b98e00c/numpy-2.2.4-cp311-cp311-win_amd64.whl", hash = "sha256:f7de08cbe5551911886d1ab60de58448c6df0f67d9feb7d1fb21e9875ef95e91", size = 12947526, upload-time = "2025-03-16T18:09:16.844Z" },
    { url = "https://files.pythonhosted.org/packages/a2/30/182db21d4f2a95904cec1a6f779479ea1ac07c0647f064dea454ec650c42/numpy-2.2.4-cp312-cp312-macosx_10_13_x86_64.whl", hash = "sha256:a7b9084668aa0f64e64bd00d27ba5146ef1c3a8835f3bd912e7a9e01326804c4", size = 20947156, upload-time = "2025-03-16T18:09:51.975Z" },
    { url = "https://files.pythonhosted.org/packages/24/6d/9483566acfbda6c62c6bc74b6e981c777229d2af93c8eb2469b26ac1b7bc/numpy-2.2.4-cp312-cp312-macosx_11_0_arm64.whl", hash = "sha256:dbe512c511956b893d2dacd007d955a3f03d555ae05cfa3ff1c1ff6df8851854", size = 14133092, upload-time = "2025-03-16T18:10:16.329Z" },
    { url = "https://files.pythonhosted.org/packages/27/f6/dba8a258acbf9d2bed2525cdcbb9493ef9bae5199d7a9cb92ee7e9b2aea6/numpy-2.2.4-cp312-cp312-macosx_14_0_arm64.whl", hash = "sha256:bb649f8b207ab07caebba230d851b579a3c8711a851d29efe15008e31bb4de24", size = 5163515, upload-time = "2025-03-16T18:10:26.19Z" },
    { url = "https://files.pythonhosted.org/packages/62/30/82116199d1c249446723c68f2c9da40d7f062551036f50b8c4caa42ae252/numpy-2.2.4-cp312-cp312-macosx_14_0_x86_64.whl", hash = "sha256:f34dc300df798742b3d06515aa2a0aee20941c13579d7a2f2e10af01ae4901ee", size = 6696558, upload-time = "2025-03-16T18:10:38.996Z" },
    { url = "https://files.pythonhosted.org/packages/0e/b2/54122b3c6df5df3e87582b2e9430f1bdb63af4023c739ba300164c9ae503/numpy-2.2.4-cp312-cp312-manylinux_2_17_aarch64.manylinux2014_aarch64.whl", hash = "sha256:c3f7ac96b16955634e223b579a3e5798df59007ca43e8d451a0e6a50f6bfdfba", size = 14084742, upload-time = "2025-03-16T18:11:02.76Z" },
    { url = "https://files.pythonhosted.org/packages/02/e2/e2cbb8d634151aab9528ef7b8bab52ee4ab10e076509285602c2a3a686e0/numpy-2.2.4-cp312-cp312-manylinux_2_17_x86_64.manylinux2014_x86_64.whl", hash = "sha256:4f92084defa704deadd4e0a5ab1dc52d8ac9e8a8ef617f3fbb853e79b0ea3592", size = 16134051, upload-time = "2025-03-16T18:11:32.767Z" },
    { url = "https://files.pythonhosted.org/packages/8e/21/efd47800e4affc993e8be50c1b768de038363dd88865920439ef7b422c60/numpy-2.2.4-cp312-cp312-musllinux_1_2_aarch64.whl", hash = "sha256:7a4e84a6283b36632e2a5b56e121961f6542ab886bc9e12f8f9818b3c266bfbb", size = 15578972, upload-time = "2025-03-16T18:11:59.877Z" },
    { url = "https://files.pythonhosted.org/packages/04/1e/f8bb88f6157045dd5d9b27ccf433d016981032690969aa5c19e332b138c0/numpy-2.2.4-cp312-cp312-musllinux_1_2_x86_64.whl", hash = "sha256:11c43995255eb4127115956495f43e9343736edb7fcdb0d973defd9de14cd84f", size = 17898106, upload-time = "2025-03-16T18:12:31.487Z" },
    { url = "https://files.pythonhosted.org/packages/2b/93/df59a5a3897c1f036ae8ff845e45f4081bb06943039ae28a3c1c7c780f22/numpy-2.2.4-cp312-cp312-win32.whl", hash = "sha256:65ef3468b53269eb5fdb3a5c09508c032b793da03251d5f8722b1194f1790c00", size = 6311190, upload-time = "2025-03-16T18:12:44.46Z" },
    { url = "https://files.pythonhosted.org/packages/46/69/8c4f928741c2a8efa255fdc7e9097527c6dc4e4df147e3cadc5d9357ce85/numpy-2.2.4-cp312-cp312-win_amd64.whl", hash = "sha256:2aad3c17ed2ff455b8eaafe06bcdae0062a1db77cb99f4b9cbb5f4ecb13c5146", size = 12644305, upload-time = "2025-03-16T18:13:06.864Z" },
    { url = "https://files.pythonhosted.org/packages/2a/d0/bd5ad792e78017f5decfb2ecc947422a3669a34f775679a76317af671ffc/numpy-2.2.4-cp313-cp313-macosx_10_13_x86_64.whl", hash = "sha256:1cf4e5c6a278d620dee9ddeb487dc6a860f9b199eadeecc567f777daace1e9e7", size = 20933623, upload-time = "2025-03-16T18:13:43.231Z" },
    { url = "https://files.pythonhosted.org/packages/c3/bc/2b3545766337b95409868f8e62053135bdc7fa2ce630aba983a2aa60b559/numpy-2.2.4-cp313-cp313-macosx_11_0_arm64.whl", hash = "sha256:1974afec0b479e50438fc3648974268f972e2d908ddb6d7fb634598cdb8260a0", size = 14148681, upload-time = "2025-03-16T18:14:08.031Z" },
    { url = "https://files.pythonhosted.org/packages/6a/70/67b24d68a56551d43a6ec9fe8c5f91b526d4c1a46a6387b956bf2d64744e/numpy-2.2.4-cp313-cp313-macosx_14_0_arm64.whl", hash = "sha256:79bd5f0a02aa16808fcbc79a9a376a147cc1045f7dfe44c6e7d53fa8b8a79392", size = 5148759, upload-time = "2025-03-16T18:14:18.613Z" },
    { url = "https://files.pythonhosted.org/packages/1c/8b/e2fc8a75fcb7be12d90b31477c9356c0cbb44abce7ffb36be39a0017afad/numpy-2.2.4-cp313-cp313-macosx_14_0_x86_64.whl", hash = "sha256:3387dd7232804b341165cedcb90694565a6015433ee076c6754775e85d86f1fc", size = 6683092, upload-time = "2025-03-16T18:14:31.386Z" },
    { url = "https://files.pythonhosted.org/packages/13/73/41b7b27f169ecf368b52533edb72e56a133f9e86256e809e169362553b49/numpy-2.2.4-cp313-cp313-manylinux_2_17_aarch64.manylinux2014_aarch64.whl", hash = "sha256:6f527d8fdb0286fd2fd97a2a96c6be17ba4232da346931d967a0630050dfd298", size = 14081422, upload-time = "2025-03-16T18:14:54.83Z" },
    { url = "https://files.pythonhosted.org/packages/4b/04/e208ff3ae3ddfbafc05910f89546382f15a3f10186b1f56bd99f159689c2/numpy-2.2.4-cp313-cp313-manylinux_2_17_x86_64.manylinux2014_x86_64.whl", hash = "sha256:bce43e386c16898b91e162e5baaad90c4b06f9dcbe36282490032cec98dc8ae7", size = 16132202, upload-time = "2025-03-16T18:15:22.035Z" },
    { url = "https://files.pythonhosted.org/packages/fe/bc/2218160574d862d5e55f803d88ddcad88beff94791f9c5f86d67bd8fbf1c/numpy-2.2.4-cp313-cp313-musllinux_1_2_aarch64.whl", hash = "sha256:31504f970f563d99f71a3512d0c01a645b692b12a63630d6aafa0939e52361e6", size = 15573131, upload-time = "2025-03-16T18:15:48.546Z" },
    { url = "https://files.pythonhosted.org/packages/a5/78/97c775bc4f05abc8a8426436b7cb1be806a02a2994b195945600855e3a25/numpy-2.2.4-cp313-cp313-musllinux_1_2_x86_64.whl", hash = "sha256:81413336ef121a6ba746892fad881a83351ee3e1e4011f52e97fba79233611fd", size = 17894270, upload-time = "2025-03-16T18:16:20.274Z" },
    { url = "https://files.pythonhosted.org/packages/b9/eb/38c06217a5f6de27dcb41524ca95a44e395e6a1decdc0c99fec0832ce6ae/numpy-2.2.4-cp313-cp313-win32.whl", hash = "sha256:f486038e44caa08dbd97275a9a35a283a8f1d2f0ee60ac260a1790e76660833c", size = 6308141, upload-time = "2025-03-16T18:20:15.297Z" },
    { url = "https://files.pythonhosted.org/packages/52/17/d0dd10ab6d125c6d11ffb6dfa3423c3571befab8358d4f85cd4471964fcd/numpy-2.2.4-cp313-cp313-win_amd64.whl", hash = "sha256:207a2b8441cc8b6a2a78c9ddc64d00d20c303d79fba08c577752f080c4007ee3", size = 12636885, upload-time = "2025-03-16T18:20:36.982Z" },
    { url = "https://files.pythonhosted.org/packages/fa/e2/793288ede17a0fdc921172916efb40f3cbc2aa97e76c5c84aba6dc7e8747/numpy-2.2.4-cp313-cp313t-macosx_10_13_x86_64.whl", hash = "sha256:8120575cb4882318c791f839a4fd66161a6fa46f3f0a5e613071aae35b5dd8f8", size = 20961829, upload-time = "2025-03-16T18:16:56.191Z" },
    { url = "https://files.pythonhosted.org/packages/3a/75/bb4573f6c462afd1ea5cbedcc362fe3e9bdbcc57aefd37c681be1155fbaa/numpy-2.2.4-cp313-cp313t-macosx_11_0_arm64.whl", hash = "sha256:a761ba0fa886a7bb33c6c8f6f20213735cb19642c580a931c625ee377ee8bd39", size = 14161419, upload-time = "2025-03-16T18:17:22.811Z" },
    { url = "https://files.pythonhosted.org/packages/03/68/07b4cd01090ca46c7a336958b413cdbe75002286295f2addea767b7f16c9/numpy-2.2.4-cp313-cp313t-macosx_14_0_arm64.whl", hash = "sha256:ac0280f1ba4a4bfff363a99a6aceed4f8e123f8a9b234c89140f5e894e452ecd", size = 5196414, upload-time = "2025-03-16T18:17:34.066Z" },
    { url = "https://files.pythonhosted.org/packages/a5/fd/d4a29478d622fedff5c4b4b4cedfc37a00691079623c0575978d2446db9e/numpy-2.2.4-cp313-cp313t-macosx_14_0_x86_64.whl", hash = "sha256:879cf3a9a2b53a4672a168c21375166171bc3932b7e21f622201811c43cdd3b0", size = 6709379, upload-time = "2025-03-16T18:17:47.466Z" },
    { url = "https://files.pythonhosted.org/packages/41/78/96dddb75bb9be730b87c72f30ffdd62611aba234e4e460576a068c98eff6/numpy-2.2.4-cp313-cp313t-manylinux_2_17_aarch64.manylinux2014_aarch64.whl", hash = "sha256:f05d4198c1bacc9124018109c5fba2f3201dbe7ab6e92ff100494f236209c960", size = 14051725, upload-time = "2025-03-16T18:18:11.904Z" },
    { url = "https://files.pythonhosted.org/packages/00/06/5306b8199bffac2a29d9119c11f457f6c7d41115a335b78d3f86fad4dbe8/numpy-2.2.4-cp313-cp313t-manylinux_2_17_x86_64.manylinux2014_x86_64.whl", hash = "sha256:e2f085ce2e813a50dfd0e01fbfc0c12bbe5d2063d99f8b29da30e544fb6483b8", size = 16101638, upload-time = "2025-03-16T18:18:40.749Z" },
    { url = "https://files.pythonhosted.org/packages/fa/03/74c5b631ee1ded596945c12027649e6344614144369fd3ec1aaced782882/numpy-2.2.4-cp313-cp313t-musllinux_1_2_aarch64.whl", hash = "sha256:92bda934a791c01d6d9d8e038363c50918ef7c40601552a58ac84c9613a665bc", size = 15571717, upload-time = "2025-03-16T18:19:04.512Z" },
    { url = "https://files.pythonhosted.org/packages/cb/dc/4fc7c0283abe0981e3b89f9b332a134e237dd476b0c018e1e21083310c31/numpy-2.2.4-cp313-cp313t-musllinux_1_2_x86_64.whl", hash = "sha256:ee4d528022f4c5ff67332469e10efe06a267e32f4067dc76bb7e2cddf3cd25ff", size = 17879998, upload-time = "2025-03-16T18:19:32.52Z" },
    { url = "https://files.pythonhosted.org/packages/e5/2b/878576190c5cfa29ed896b518cc516aecc7c98a919e20706c12480465f43/numpy-2.2.4-cp313-cp313t-win32.whl", hash = "sha256:05c076d531e9998e7e694c36e8b349969c56eadd2cdcd07242958489d79a7286", size = 6366896, upload-time = "2025-03-16T18:19:43.55Z" },
    { url = "https://files.pythonhosted.org/packages/3e/05/eb7eec66b95cf697f08c754ef26c3549d03ebd682819f794cb039574a0a6/numpy-2.2.4-cp313-cp313t-win_amd64.whl", hash = "sha256:188dcbca89834cc2e14eb2f106c96d6d46f200fe0200310fc29089657379c58d", size = 12739119, upload-time = "2025-03-16T18:20:03.94Z" },
    { url = "https://files.pythonhosted.org/packages/b2/5c/f09c33a511aff41a098e6ef3498465d95f6360621034a3d95f47edbc9119/numpy-2.2.4-pp310-pypy310_pp73-macosx_10_15_x86_64.whl", hash = "sha256:7051ee569db5fbac144335e0f3b9c2337e0c8d5c9fee015f259a5bd70772b7e8", size = 21081956, upload-time = "2025-03-16T18:21:12.955Z" },
    { url = "https://files.pythonhosted.org/packages/ba/30/74c48b3b6494c4b820b7fa1781d441e94d87a08daa5b35d222f06ba41a6f/numpy-2.2.4-pp310-pypy310_pp73-macosx_14_0_x86_64.whl", hash = "sha256:ab2939cd5bec30a7430cbdb2287b63151b77cf9624de0532d629c9a1c59b1d5c", size = 6827143, upload-time = "2025-03-16T18:21:26.748Z" },
    { url = "https://files.pythonhosted.org/packages/54/f5/ab0d2f48b490535c7a80e05da4a98902b632369efc04f0e47bb31ca97d8f/numpy-2.2.4-pp310-pypy310_pp73-manylinux_2_17_x86_64.manylinux2014_x86_64.whl", hash = "sha256:d0f35b19894a9e08639fd60a1ec1978cb7f5f7f1eace62f38dd36be8aecdef4d", size = 16233350, upload-time = "2025-03-16T18:21:53.902Z" },
    { url = "https://files.pythonhosted.org/packages/3b/3a/2f6d8c1f8e45d496bca6baaec93208035faeb40d5735c25afac092ec9a12/numpy-2.2.4-pp310-pypy310_pp73-win_amd64.whl", hash = "sha256:b4adfbbc64014976d2f91084915ca4e626fbf2057fb81af209c1a6d776d23e3d", size = 12857565, upload-time = "2025-03-16T18:22:17.631Z" },
]

[[package]]
name = "orjson"
version = "3.10.16"
source = { registry = "https://pypi.org/simple" }
sdist = { url = "https://files.pythonhosted.org/packages/98/c7/03913cc4332174071950acf5b0735463e3f63760c80585ef369270c2b372/orjson-3.10.16.tar.gz", hash = "sha256:d2aaa5c495e11d17b9b93205f5fa196737ee3202f000aaebf028dc9a73750f10", size = 5410415, upload-time = "2025-03-24T17:00:23.312Z" }
wheels = [
    { url = "https://files.pythonhosted.org/packages/9d/a6/22cb9b03baf167bc2d659c9e74d7580147f36e6a155e633801badfd5a74d/orjson-3.10.16-cp310-cp310-macosx_10_15_x86_64.macosx_11_0_arm64.macosx_10_15_universal2.whl", hash = "sha256:4cb473b8e79154fa778fb56d2d73763d977be3dcc140587e07dbc545bbfc38f8", size = 249179, upload-time = "2025-03-24T16:58:41.294Z" },
    { url = "https://files.pythonhosted.org/packages/d7/ce/3e68cc33020a6ebd8f359b8628b69d2132cd84fea68155c33057e502ee51/orjson-3.10.16-cp310-cp310-manylinux_2_17_aarch64.manylinux2014_aarch64.whl", hash = "sha256:622a8e85eeec1948690409a19ca1c7d9fd8ff116f4861d261e6ae2094fe59a00", size = 138510, upload-time = "2025-03-24T16:58:43.732Z" },
    { url = "https://files.pythonhosted.org/packages/dc/12/63bee7764ce12052f7c1a1393ce7f26dc392c93081eb8754dd3dce9b7c6b/orjson-3.10.16-cp310-cp310-manylinux_2_17_armv7l.manylinux2014_armv7l.whl", hash = "sha256:c682d852d0ce77613993dc967e90e151899fe2d8e71c20e9be164080f468e370", size = 132373, upload-time = "2025-03-24T16:58:45.094Z" },
    { url = "https://files.pythonhosted.org/packages/b3/d5/2998c2f319adcd572f2b03ba2083e8176863d1055d8d713683ddcf927b71/orjson-3.10.16-cp310-cp310-manylinux_2_17_i686.manylinux2014_i686.whl", hash = "sha256:8c520ae736acd2e32df193bcff73491e64c936f3e44a2916b548da048a48b46b", size = 136774, upload-time = "2025-03-24T16:58:46.273Z" },
    { url = "https://files.pythonhosted.org/packages/00/03/88c236ae307bd0604623204d4a835e15fbf9c75b8535c8f13ef45abd413f/orjson-3.10.16-cp310-cp310-manylinux_2_17_ppc64le.manylinux2014_ppc64le.whl", hash = "sha256:134f87c76bfae00f2094d85cfab261b289b76d78c6da8a7a3b3c09d362fd1e06", size = 138030, upload-time = "2025-03-24T16:58:47.921Z" },
    { url = "https://files.pythonhosted.org/packages/66/ba/3e256ddfeb364f98fd6ac65774844090d356158b2d1de8998db2bf984503/orjson-3.10.16-cp310-cp310-manylinux_2_17_s390x.manylinux2014_s390x.whl", hash = "sha256:b59afde79563e2cf37cfe62ee3b71c063fd5546c8e662d7fcfc2a3d5031a5c4c", size = 142677, upload-time = "2025-03-24T16:58:49.191Z" },
    { url = "https://files.pythonhosted.org/packages/2c/71/73a1214bd27baa2ea5184fff4aa6193a114dfb0aa5663dad48fe63e8cd29/orjson-3.10.16-cp310-cp310-manylinux_2_17_x86_64.manylinux2014_x86_64.whl", hash = "sha256:113602f8241daaff05d6fad25bd481d54c42d8d72ef4c831bb3ab682a54d9e15", size = 132798, upload-time = "2025-03-24T16:58:50.746Z" },
    { url = "https://files.pythonhosted.org/packages/53/ac/0b2f41c0a1e8c095439d0fab3b33103cf41a39be8e6aa2c56298a6034259/orjson-3.10.16-cp310-cp310-musllinux_1_2_aarch64.whl", hash = "sha256:4fc0077d101f8fab4031e6554fc17b4c2ad8fdbc56ee64a727f3c95b379e31da", size = 135450, upload-time = "2025-03-24T16:58:52.481Z" },
    { url = "https://files.pythonhosted.org/packages/d9/ca/7524c7b0bc815d426ca134dab54cad519802287b808a3846b047a5b2b7a3/orjson-3.10.16-cp310-cp310-musllinux_1_2_armv7l.whl", hash = "sha256:9c6bf6ff180cd69e93f3f50380224218cfab79953a868ea3908430bcfaf9cb5e", size = 412356, upload-time = "2025-03-24T16:58:54.17Z" },
    { url = "https://files.pythonhosted.org/packages/05/1d/3ae2367c255276bf16ff7e1b210dd0af18bc8da20c4e4295755fc7de1268/orjson-3.10.16-cp310-cp310-musllinux_1_2_i686.whl", hash = "sha256:5673eadfa952f95a7cd76418ff189df11b0a9c34b1995dff43a6fdbce5d63bf4", size = 152769, upload-time = "2025-03-24T16:58:55.821Z" },
    { url = "https://files.pythonhosted.org/packages/d3/2d/8eb10b6b1d30bb69c35feb15e5ba5ac82466cf743d562e3e8047540efd2f/orjson-3.10.16-cp310-cp310-musllinux_1_2_x86_64.whl", hash = "sha256:5fe638a423d852b0ae1e1a79895851696cb0d9fa0946fdbfd5da5072d9bb9551", size = 137223, upload-time = "2025-03-24T16:58:57.136Z" },
    { url = "https://files.pythonhosted.org/packages/47/42/f043717930cb2de5fbebe47f308f101bed9ec2b3580b1f99c8284b2f5fe8/orjson-3.10.16-cp310-cp310-win32.whl", hash = "sha256:33af58f479b3c6435ab8f8b57999874b4b40c804c7a36b5cc6b54d8f28e1d3dd", size = 141734, upload-time = "2025-03-24T16:58:58.516Z" },
    { url = "https://files.pythonhosted.org/packages/67/99/795ad7282b425b9fddcfb8a31bded5dcf84dba78ecb1e7ae716e84e794da/orjson-3.10.16-cp310-cp310-win_amd64.whl", hash = "sha256:0338356b3f56d71293c583350af26f053017071836b07e064e92819ecf1aa055", size = 133779, upload-time = "2025-03-24T16:59:00.254Z" },
    { url = "https://files.pythonhosted.org/packages/97/29/43f91a5512b5d2535594438eb41c5357865fd5e64dec745d90a588820c75/orjson-3.10.16-cp311-cp311-macosx_10_15_x86_64.macosx_11_0_arm64.macosx_10_15_universal2.whl", hash = "sha256:44fcbe1a1884f8bc9e2e863168b0f84230c3d634afe41c678637d2728ea8e739", size = 249180, upload-time = "2025-03-24T16:59:01.507Z" },
    { url = "https://files.pythonhosted.org/packages/0c/36/2a72d55e266473c19a86d97b7363bb8bf558ab450f75205689a287d5ce61/orjson-3.10.16-cp311-cp311-manylinux_2_17_aarch64.manylinux2014_aarch64.whl", hash = "sha256:78177bf0a9d0192e0b34c3d78bcff7fe21d1b5d84aeb5ebdfe0dbe637b885225", size = 138510, upload-time = "2025-03-24T16:59:02.876Z" },
    { url = "https://files.pythonhosted.org/packages/bb/ad/f86d6f55c1a68b57ff6ea7966bce5f4e5163f2e526ddb7db9fc3c2c8d1c4/orjson-3.10.16-cp311-cp311-manylinux_2_17_armv7l.manylinux2014_armv7l.whl", hash = "sha256:12824073a010a754bb27330cad21d6e9b98374f497f391b8707752b96f72e741", size = 132373, upload-time = "2025-03-24T16:59:04.103Z" },
    { url = "https://files.pythonhosted.org/packages/5e/8b/d18f2711493a809f3082a88fda89342bc8e16767743b909cd3c34989fba3/orjson-3.10.16-cp311-cp311-manylinux_2_17_i686.manylinux2014_i686.whl", hash = "sha256:ddd41007e56284e9867864aa2f29f3136bb1dd19a49ca43c0b4eda22a579cf53", size = 136773, upload-time = "2025-03-24T16:59:05.636Z" },
    { url = "https://files.pythonhosted.org/packages/a1/dc/ce025f002f8e0749e3f057c4d773a4d4de32b7b4c1fc5a50b429e7532586/orjson-3.10.16-cp311-cp311-manylinux_2_17_ppc64le.manylinux2014_ppc64le.whl", hash = "sha256:0877c4d35de639645de83666458ca1f12560d9fa7aa9b25d8bb8f52f61627d14", size = 138029, upload-time = "2025-03-24T16:59:06.99Z" },
    { url = "https://files.pythonhosted.org/packages/0e/1b/cf9df85852b91160029d9f26014230366a2b4deb8cc51fabe68e250a8c1a/orjson-3.10.16-cp311-cp311-manylinux_2_17_s390x.manylinux2014_s390x.whl", hash = "sha256:9a09a539e9cc3beead3e7107093b4ac176d015bec64f811afb5965fce077a03c", size = 142677, upload-time = "2025-03-24T16:59:08.22Z" },
    { url = "https://files.pythonhosted.org/packages/92/18/5b1e1e995bffad49dc4311a0bdfd874bc6f135fd20f0e1f671adc2c9910e/orjson-3.10.16-cp311-cp311-manylinux_2_17_x86_64.manylinux2014_x86_64.whl", hash = "sha256:31b98bc9b40610fec971d9a4d67bb2ed02eec0a8ae35f8ccd2086320c28526ca", size = 132800, upload-time = "2025-03-24T16:59:09.529Z" },
    { url = "https://files.pythonhosted.org/packages/d6/eb/467f25b580e942fcca1344adef40633b7f05ac44a65a63fc913f9a805d58/orjson-3.10.16-cp311-cp311-musllinux_1_2_aarch64.whl", hash = "sha256:0ce243f5a8739f3a18830bc62dc2e05b69a7545bafd3e3249f86668b2bcd8e50", size = 135451, upload-time = "2025-03-24T16:59:10.823Z" },
    { url = "https://files.pythonhosted.org/packages/8d/4b/9d10888038975cb375982e9339d9495bac382d5c976c500b8d6f2c8e2e4e/orjson-3.10.16-cp311-cp311-musllinux_1_2_armv7l.whl", hash = "sha256:64792c0025bae049b3074c6abe0cf06f23c8e9f5a445f4bab31dc5ca23dbf9e1", size = 412358, upload-time = "2025-03-24T16:59:12.113Z" },
    { url = "https://files.pythonhosted.org/packages/3b/e2/cfbcfcc4fbe619e0ca9bdbbfccb2d62b540bbfe41e0ee77d44a628594f59/orjson-3.10.16-cp311-cp311-musllinux_1_2_i686.whl", hash = "sha256:ea53f7e68eec718b8e17e942f7ca56c6bd43562eb19db3f22d90d75e13f0431d", size = 152772, upload-time = "2025-03-24T16:59:13.919Z" },
    { url = "https://files.pythonhosted.org/packages/b9/d6/627a1b00569be46173007c11dde3da4618c9bfe18409325b0e3e2a82fe29/orjson-3.10.16-cp311-cp311-musllinux_1_2_x86_64.whl", hash = "sha256:a741ba1a9488c92227711bde8c8c2b63d7d3816883268c808fbeada00400c164", size = 137225, upload-time = "2025-03-24T16:59:15.355Z" },
    { url = "https://files.pythonhosted.org/packages/0a/7b/a73c67b505021af845b9f05c7c848793258ea141fa2058b52dd9b067c2b4/orjson-3.10.16-cp311-cp311-win32.whl", hash = "sha256:c7ed2c61bb8226384c3fdf1fb01c51b47b03e3f4536c985078cccc2fd19f1619", size = 141733, upload-time = "2025-03-24T16:59:16.791Z" },
    { url = "https://files.pythonhosted.org/packages/f4/22/5e8217c48d68c0adbfb181e749d6a733761074e598b083c69a1383d18147/orjson-3.10.16-cp311-cp311-win_amd64.whl", hash = "sha256:cd67d8b3e0e56222a2e7b7f7da9031e30ecd1fe251c023340b9f12caca85ab60", size = 133784, upload-time = "2025-03-24T16:59:18.106Z" },
    { url = "https://files.pythonhosted.org/packages/5d/15/67ce9d4c959c83f112542222ea3b9209c1d424231d71d74c4890ea0acd2b/orjson-3.10.16-cp312-cp312-macosx_10_15_x86_64.macosx_11_0_arm64.macosx_10_15_universal2.whl", hash = "sha256:6d3444abbfa71ba21bb042caa4b062535b122248259fdb9deea567969140abca", size = 249325, upload-time = "2025-03-24T16:59:19.784Z" },
    { url = "https://files.pythonhosted.org/packages/da/2c/1426b06f30a1b9ada74b6f512c1ddf9d2760f53f61cdb59efeb9ad342133/orjson-3.10.16-cp312-cp312-macosx_15_0_arm64.whl", hash = "sha256:30245c08d818fdcaa48b7d5b81499b8cae09acabb216fe61ca619876b128e184", size = 133621, upload-time = "2025-03-24T16:59:21.207Z" },
    { url = "https://files.pythonhosted.org/packages/9e/88/18d26130954bc73bee3be10f95371ea1dfb8679e0e2c46b0f6d8c6289402/orjson-3.10.16-cp312-cp312-manylinux_2_17_aarch64.manylinux2014_aarch64.whl", hash = "sha256:a0ba1d0baa71bf7579a4ccdcf503e6f3098ef9542106a0eca82395898c8a500a", size = 138270, upload-time = "2025-03-24T16:59:22.514Z" },
    { url = "https://files.pythonhosted.org/packages/4f/f9/6d8b64fcd58fae072e80ee7981be8ba0d7c26ace954e5cd1d027fc80518f/orjson-3.10.16-cp312-cp312-manylinux_2_17_armv7l.manylinux2014_armv7l.whl", hash = "sha256:eb0beefa5ef3af8845f3a69ff2a4aa62529b5acec1cfe5f8a6b4141033fd46ef", size = 132346, upload-time = "2025-03-24T16:59:24.277Z" },
    { url = "https://files.pythonhosted.org/packages/16/3f/2513fd5bc786f40cd12af569c23cae6381aeddbefeed2a98f0a666eb5d0d/orjson-3.10.16-cp312-cp312-manylinux_2_17_i686.manylinux2014_i686.whl", hash = "sha256:6daa0e1c9bf2e030e93c98394de94506f2a4d12e1e9dadd7c53d5e44d0f9628e", size = 136845, upload-time = "2025-03-24T16:59:25.588Z" },
    { url = "https://files.pythonhosted.org/packages/6d/42/b0e7b36720f5ab722b48e8ccf06514d4f769358dd73c51abd8728ef58d0b/orjson-3.10.16-cp312-cp312-manylinux_2_17_ppc64le.manylinux2014_ppc64le.whl", hash = "sha256:9da9019afb21e02410ef600e56666652b73eb3e4d213a0ec919ff391a7dd52aa", size = 138078, upload-time = "2025-03-24T16:59:27.288Z" },
    { url = "https://files.pythonhosted.org/packages/a3/a8/d220afb8a439604be74fc755dbc740bded5ed14745ca536b304ed32eb18a/orjson-3.10.16-cp312-cp312-manylinux_2_17_s390x.manylinux2014_s390x.whl", hash = "sha256:daeb3a1ee17b69981d3aae30c3b4e786b0f8c9e6c71f2b48f1aef934f63f38f4", size = 142712, upload-time = "2025-03-24T16:59:28.613Z" },
    { url = "https://files.pythonhosted.org/packages/8c/88/7e41e9883c00f84f92fe357a8371edae816d9d7ef39c67b5106960c20389/orjson-3.10.16-cp312-cp312-manylinux_2_17_x86_64.manylinux2014_x86_64.whl", hash = "sha256:80fed80eaf0e20a31942ae5d0728849862446512769692474be5e6b73123a23b", size = 133136, upload-time = "2025-03-24T16:59:29.987Z" },
    { url = "https://files.pythonhosted.org/packages/e9/ca/61116095307ad0be828ea26093febaf59e38596d84a9c8d765c3c5e4934f/orjson-3.10.16-cp312-cp312-musllinux_1_2_aarch64.whl", hash = "sha256:73390ed838f03764540a7bdc4071fe0123914c2cc02fb6abf35182d5fd1b7a42", size = 135258, upload-time = "2025-03-24T16:59:31.339Z" },
    { url = "https://files.pythonhosted.org/packages/dc/1b/09493cf7d801505f094c9295f79c98c1e0af2ac01c7ed8d25b30fcb19ada/orjson-3.10.16-cp312-cp312-musllinux_1_2_armv7l.whl", hash = "sha256:a22bba012a0c94ec02a7768953020ab0d3e2b884760f859176343a36c01adf87", size = 412326, upload-time = "2025-03-24T16:59:32.709Z" },
    { url = "https://files.pythonhosted.org/packages/ea/02/125d7bbd7f7a500190ddc8ae5d2d3c39d87ed3ed28f5b37cfe76962c678d/orjson-3.10.16-cp312-cp312-musllinux_1_2_i686.whl", hash = "sha256:5385bbfdbc90ff5b2635b7e6bebf259652db00a92b5e3c45b616df75b9058e88", size = 152800, upload-time = "2025-03-24T16:59:34.134Z" },
    { url = "https://files.pythonhosted.org/packages/f9/09/7658a9e3e793d5b3b00598023e0fb6935d0e7bbb8ff72311c5415a8ce677/orjson-3.10.16-cp312-cp312-musllinux_1_2_x86_64.whl", hash = "sha256:02c6279016346e774dd92625d46c6c40db687b8a0d685aadb91e26e46cc33e1e", size = 137516, upload-time = "2025-03-24T16:59:35.446Z" },
    { url = "https://files.pythonhosted.org/packages/29/87/32b7a4831e909d347278101a48d4cf9f3f25901b2295e7709df1651f65a1/orjson-3.10.16-cp312-cp312-win32.whl", hash = "sha256:7ca55097a11426db80f79378e873a8c51f4dde9ffc22de44850f9696b7eb0e8c", size = 141759, upload-time = "2025-03-24T16:59:37.509Z" },
    { url = "https://files.pythonhosted.org/packages/35/ce/81a27e7b439b807bd393585271364cdddf50dc281fc57c4feef7ccb186a6/orjson-3.10.16-cp312-cp312-win_amd64.whl", hash = "sha256:86d127efdd3f9bf5f04809b70faca1e6836556ea3cc46e662b44dab3fe71f3d6", size = 133944, upload-time = "2025-03-24T16:59:38.814Z" },
    { url = "https://files.pythonhosted.org/packages/87/b9/ff6aa28b8c86af9526160905593a2fe8d004ac7a5e592ee0b0ff71017511/orjson-3.10.16-cp313-cp313-macosx_10_15_x86_64.macosx_11_0_arm64.macosx_10_15_universal2.whl", hash = "sha256:148a97f7de811ba14bc6dbc4a433e0341ffd2cc285065199fb5f6a98013744bd", size = 249289, upload-time = "2025-03-24T16:59:40.117Z" },
    { url = "https://files.pythonhosted.org/packages/6c/81/6d92a586149b52684ab8fd70f3623c91d0e6a692f30fd8c728916ab2263c/orjson-3.10.16-cp313-cp313-macosx_15_0_arm64.whl", hash = "sha256:1d960c1bf0e734ea36d0adc880076de3846aaec45ffad29b78c7f1b7962516b8", size = 133640, upload-time = "2025-03-24T16:59:41.469Z" },
    { url = "https://files.pythonhosted.org/packages/c2/88/b72443f4793d2e16039ab85d0026677932b15ab968595fb7149750d74134/orjson-3.10.16-cp313-cp313-manylinux_2_17_aarch64.manylinux2014_aarch64.whl", hash = "sha256:a318cd184d1269f68634464b12871386808dc8b7c27de8565234d25975a7a137", size = 138286, upload-time = "2025-03-24T16:59:42.769Z" },
    { url = "https://files.pythonhosted.org/packages/c3/3c/72a22d4b28c076c4016d5a52bd644a8e4d849d3bb0373d9e377f9e3b2250/orjson-3.10.16-cp313-cp313-manylinux_2_17_armv7l.manylinux2014_armv7l.whl", hash = "sha256:df23f8df3ef9223d1d6748bea63fca55aae7da30a875700809c500a05975522b", size = 132307, upload-time = "2025-03-24T16:59:44.143Z" },
    { url = "https://files.pythonhosted.org/packages/8a/a2/f1259561bdb6ad7061ff1b95dab082fe32758c4bc143ba8d3d70831f0a06/orjson-3.10.16-cp313-cp313-manylinux_2_17_i686.manylinux2014_i686.whl", hash = "sha256:b94dda8dd6d1378f1037d7f3f6b21db769ef911c4567cbaa962bb6dc5021cf90", size = 136739, upload-time = "2025-03-24T16:59:45.995Z" },
    { url = "https://files.pythonhosted.org/packages/3d/af/c7583c4b34f33d8b8b90cfaab010ff18dd64e7074cc1e117a5f1eff20dcf/orjson-3.10.16-cp313-cp313-manylinux_2_17_ppc64le.manylinux2014_ppc64le.whl", hash = "sha256:f12970a26666a8775346003fd94347d03ccb98ab8aa063036818381acf5f523e", size = 138076, upload-time = "2025-03-24T16:59:47.776Z" },
    { url = "https://files.pythonhosted.org/packages/d7/59/d7fc7fbdd3d4a64c2eae4fc7341a5aa39cf9549bd5e2d7f6d3c07f8b715b/orjson-3.10.16-cp313-cp313-manylinux_2_17_s390x.manylinux2014_s390x.whl", hash = "sha256:15a1431a245d856bd56e4d29ea0023eb4d2c8f71efe914beb3dee8ab3f0cd7fb", size = 142643, upload-time = "2025-03-24T16:59:49.258Z" },
    { url = "https://files.pythonhosted.org/packages/92/0e/3bd8f2197d27601f16b4464ae948826da2bcf128af31230a9dbbad7ceb57/orjson-3.10.16-cp313-cp313-manylinux_2_17_x86_64.manylinux2014_x86_64.whl", hash = "sha256:c83655cfc247f399a222567d146524674a7b217af7ef8289c0ff53cfe8db09f0", size = 133168, upload-time = "2025-03-24T16:59:51.027Z" },
    { url = "https://files.pythonhosted.org/packages/af/a8/351fd87b664b02f899f9144d2c3dc848b33ac04a5df05234cbfb9e2a7540/orjson-3.10.16-cp313-cp313-musllinux_1_2_aarch64.whl", hash = "sha256:fa59ae64cb6ddde8f09bdbf7baf933c4cd05734ad84dcf4e43b887eb24e37652", size = 135271, upload-time = "2025-03-24T16:59:52.449Z" },
    { url = "https://files.pythonhosted.org/packages/ba/b0/a6d42a7d412d867c60c0337d95123517dd5a9370deea705ea1be0f89389e/orjson-3.10.16-cp313-cp313-musllinux_1_2_armv7l.whl", hash = "sha256:ca5426e5aacc2e9507d341bc169d8af9c3cbe88f4cd4c1cf2f87e8564730eb56", size = 412444, upload-time = "2025-03-24T16:59:53.825Z" },
    { url = "https://files.pythonhosted.org/packages/79/ec/7572cd4e20863f60996f3f10bc0a6da64a6fd9c35954189a914cec0b7377/orjson-3.10.16-cp313-cp313-musllinux_1_2_i686.whl", hash = "sha256:6fd5da4edf98a400946cd3a195680de56f1e7575109b9acb9493331047157430", size = 152737, upload-time = "2025-03-24T16:59:55.599Z" },
    { url = "https://files.pythonhosted.org/packages/a9/19/ceb9e8fed5403b2e76a8ac15f581b9d25780a3be3c9b3aa54b7777a210d5/orjson-3.10.16-cp313-cp313-musllinux_1_2_x86_64.whl", hash = "sha256:980ecc7a53e567169282a5e0ff078393bac78320d44238da4e246d71a4e0e8f5", size = 137482, upload-time = "2025-03-24T16:59:57.045Z" },
    { url = "https://files.pythonhosted.org/packages/1b/78/a78bb810f3786579dbbbd94768284cbe8f2fd65167cd7020260679665c17/orjson-3.10.16-cp313-cp313-win32.whl", hash = "sha256:28f79944dd006ac540a6465ebd5f8f45dfdf0948ff998eac7a908275b4c1add6", size = 141714, upload-time = "2025-03-24T16:59:58.666Z" },
    { url = "https://files.pythonhosted.org/packages/81/9c/b66ce9245ff319df2c3278acd351a3f6145ef34b4a2d7f4b0f739368370f/orjson-3.10.16-cp313-cp313-win_amd64.whl", hash = "sha256:fe0a145e96d51971407cb8ba947e63ead2aa915db59d6631a355f5f2150b56b7", size = 133954, upload-time = "2025-03-24T17:00:00.101Z" },
    { url = "https://files.pythonhosted.org/packages/33/00/91655baf4fdecf4aff3b56fb77e486306b159bbb77fb80b99bd4a03787a9/orjson-3.10.16-cp39-cp39-macosx_10_15_x86_64.macosx_11_0_arm64.macosx_10_15_universal2.whl", hash = "sha256:c35b5c1fb5a5d6d2fea825dec5d3d16bea3c06ac744708a8e1ff41d4ba10cdf1", size = 249535, upload-time = "2025-03-24T17:00:01.927Z" },
    { url = "https://files.pythonhosted.org/packages/28/8b/306f08148e3c9a6f35f6bc6084e91fb667338b362e710211c4852d472f5a/orjson-3.10.16-cp39-cp39-manylinux_2_17_aarch64.manylinux2014_aarch64.whl", hash = "sha256:c9aac7ecc86218b4b3048c768f227a9452287001d7548500150bb75ee21bf55d", size = 138340, upload-time = "2025-03-24T17:00:03.662Z" },
    { url = "https://files.pythonhosted.org/packages/57/b6/542ec958fb5dd83a76240e780780422c68b18512e0032fdc260f823b3255/orjson-3.10.16-cp39-cp39-manylinux_2_17_armv7l.manylinux2014_armv7l.whl", hash = "sha256:6e19f5102fff36f923b6dfdb3236ec710b649da975ed57c29833cb910c5a73ab", size = 132183, upload-time = "2025-03-24T17:00:05.214Z" },
    { url = "https://files.pythonhosted.org/packages/4c/ea/82d792876e73e57c45a2daf193f90f3cef56348d40d8a78e936d2e0483e5/orjson-3.10.16-cp39-cp39-manylinux_2_17_i686.manylinux2014_i686.whl", hash = "sha256:17210490408eb62755a334a6f20ed17c39f27b4f45d89a38cd144cd458eba80b", size = 136603, upload-time = "2025-03-24T17:00:07.056Z" },
    { url = "https://files.pythonhosted.org/packages/ee/e4/eff4c75080be8285e1e7d8a5ab1c2d5a49a71c767380651074e8bde73463/orjson-3.10.16-cp39-cp39-manylinux_2_17_ppc64le.manylinux2014_ppc64le.whl", hash = "sha256:fbbe04451db85916e52a9f720bd89bf41f803cf63b038595674691680cbebd1b", size = 137171, upload-time = "2025-03-24T17:00:08.565Z" },
    { url = "https://files.pythonhosted.org/packages/a7/48/99c3d69f7069fc8e498fc2acac273c16070f58575e493954c4dcafbd975d/orjson-3.10.16-cp39-cp39-manylinux_2_17_s390x.manylinux2014_s390x.whl", hash = "sha256:6a966eba501a3a1f309f5a6af32ed9eb8f316fa19d9947bac3e6350dc63a6f0a", size = 142486, upload-time = "2025-03-24T17:00:10.338Z" },
    { url = "https://files.pythonhosted.org/packages/5b/a8/28678461c7c9704e62005759f0446828478c323c8917d9199a86c438ac42/orjson-3.10.16-cp39-cp39-manylinux_2_17_x86_64.manylinux2014_x86_64.whl", hash = "sha256:01e0d22f06c81e6c435723343e1eefc710e0510a35d897856766d475f2a15687", size = 132615, upload-time = "2025-03-24T17:00:12.358Z" },
    { url = "https://files.pythonhosted.org/packages/03/40/d9bdb7c6978d70fc634e29176ef0fb2f69cb10ed3a3d6a2f24b56c520448/orjson-3.10.16-cp39-cp39-musllinux_1_2_aarch64.whl", hash = "sha256:7c1e602d028ee285dbd300fb9820b342b937df64d5a3336e1618b354e95a2569", size = 135247, upload-time = "2025-03-24T17:00:13.855Z" },
    { url = "https://files.pythonhosted.org/packages/5e/50/5d551c93268ef990df5c8c5df82c2c8ef21666e930fa977b4c5645df7e8c/orjson-3.10.16-cp39-cp39-musllinux_1_2_armv7l.whl", hash = "sha256:d230e5020666a6725629df81e210dc11c3eae7d52fe909a7157b3875238484f3", size = 412165, upload-time = "2025-03-24T17:00:15.521Z" },
    { url = "https://files.pythonhosted.org/packages/6f/20/e5bbff4f0871ed4741082c51ea6399b5af5bb6336abb8986fbbf145d1ad4/orjson-3.10.16-cp39-cp39-musllinux_1_2_i686.whl", hash = "sha256:0f8baac07d4555f57d44746a7d80fbe6b2c4fe2ed68136b4abb51cfec512a5e9", size = 152511, upload-time = "2025-03-24T17:00:17.095Z" },
    { url = "https://files.pythonhosted.org/packages/4c/f8/e3b6c13949f0caaad0cc1cf25c08cb9de210770660b404d60c29f2721b3e/orjson-3.10.16-cp39-cp39-musllinux_1_2_x86_64.whl", hash = "sha256:524e48420b90fc66953e91b660b3d05faaf921277d6707e328fde1c218b31250", size = 137057, upload-time = "2025-03-24T17:00:18.571Z" },
    { url = "https://files.pythonhosted.org/packages/69/a1/4f5ade811b74843e677adc9101b54210a1d5b5e44b58c8683e9303fe7aec/orjson-3.10.16-cp39-cp39-win32.whl", hash = "sha256:a9f614e31423d7292dbca966a53b2d775c64528c7d91424ab2747d8ab8ce5c72", size = 141618, upload-time = "2025-03-24T17:00:20.163Z" },
    { url = "https://files.pythonhosted.org/packages/d7/78/8db408b16d0cf53a3e9d195bd2866759a7dcd5a89a28e3c9d3c8b8f85649/orjson-3.10.16-cp39-cp39-win_amd64.whl", hash = "sha256:c338dc2296d1ed0d5c5c27dfb22d00b330555cb706c2e0be1e1c3940a0895905", size = 133598, upload-time = "2025-03-24T17:00:21.702Z" },
]

[[package]]
name = "ormsgpack"
version = "1.9.1"
source = { registry = "https://pypi.org/simple" }
sdist = { url = "https://files.pythonhosted.org/packages/25/a7/462cf8ff5e29241868b82d3a5ec124d690eb6a6a5c6fa5bb1367b839e027/ormsgpack-1.9.1.tar.gz", hash = "sha256:3da6e63d82565e590b98178545e64f0f8506137b92bd31a2d04fd7c82baf5794", size = 56887, upload-time = "2025-03-28T07:14:38.843Z" }
wheels = [
    { url = "https://files.pythonhosted.org/packages/7f/32/5f504c0695ff96aaaf0452bee522d79b5a3ee809f22fd77fdb0dd5756d86/ormsgpack-1.9.1-cp310-cp310-macosx_10_12_x86_64.macosx_11_0_arm64.macosx_10_12_universal2.whl", hash = "sha256:f1f804fd9c0fd84213a6022c34172f82323b34afa7052a4af18797582cf56365", size = 382793, upload-time = "2025-03-28T07:13:32.067Z" },
    { url = "https://files.pythonhosted.org/packages/1e/c6/64fe1270271b61495611f1d3068baedb57d76e0f93ce7156f3763fb79b32/ormsgpack-1.9.1-cp310-cp310-manylinux_2_17_aarch64.manylinux2014_aarch64.whl", hash = "sha256:eab5cec99c46276b37071d570aab98603f3d0309b3818da3247eb64bb95e5cfc", size = 213974, upload-time = "2025-03-28T07:13:33.92Z" },
    { url = "https://files.pythonhosted.org/packages/13/56/6666d6a9b82c7d2021fce6823ff823bc373a4e7280979c1b453317678fbc/ormsgpack-1.9.1-cp310-cp310-manylinux_2_17_armv7l.manylinux2014_armv7l.whl", hash = "sha256:1c12c6bb30e6df6fc0213b77f0a5e143f371d618be2e8eb4d555340ce01c6900", size = 217200, upload-time = "2025-03-28T07:13:35.793Z" },
    { url = "https://files.pythonhosted.org/packages/5f/fb/b844ed1e69d8615163525a8403d7abd3548b3fbfa0f3a973808f36145a0f/ormsgpack-1.9.1-cp310-cp310-manylinux_2_17_x86_64.manylinux2014_x86_64.whl", hash = "sha256:994d4bbb7ee333264a3e55e30ccee063df6635d785f21a08bf52f67821454a51", size = 223648, upload-time = "2025-03-28T07:13:37.538Z" },
    { url = "https://files.pythonhosted.org/packages/f2/26/c40c3e300f9c61a5ed7a6921656dd0d2907a8174936e1e643677585e497c/ormsgpack-1.9.1-cp310-cp310-musllinux_1_2_aarch64.whl", hash = "sha256:a668a584cf4bb6e1a6ef5a35f3f0d0fdae80cfb7237344ad19a50cce8c79317b", size = 394197, upload-time = "2025-03-28T07:13:39.682Z" },
    { url = "https://files.pythonhosted.org/packages/2d/4c/7a4ae187f18e7abf7ab0662b473264a60a5aa4e9bff266f541a8855df163/ormsgpack-1.9.1-cp310-cp310-musllinux_1_2_armv7l.whl", hash = "sha256:aaf77699203822638014c604d100f132583844d4fd01eb639a2266970c02cfdf", size = 480550, upload-time = "2025-03-28T07:13:41.156Z" },
    { url = "https://files.pythonhosted.org/packages/b1/33/5c465dfd5571f816835bb9e371987bf081b529c64ef28a72d18b0b59902d/ormsgpack-1.9.1-cp310-cp310-musllinux_1_2_x86_64.whl", hash = "sha256:003d7e1992b447898caf25a820b3037ec68a57864b3e2f34b64693b7d60a9984", size = 396955, upload-time = "2025-03-28T07:13:43.185Z" },
    { url = "https://files.pythonhosted.org/packages/8f/fd/8f64f477b5c6d66e9c6343d7d3f32d7063ba20ab151dd36884e6504899ab/ormsgpack-1.9.1-cp310-cp310-win_amd64.whl", hash = "sha256:67fefc77e4ba9469f79426769eb4c78acf21f22bef3ab1239a72dd728036ffc2", size = 125102, upload-time = "2025-03-28T07:13:44.878Z" },
    { url = "https://files.pythonhosted.org/packages/d8/3b/388e7915a28db6ab3daedfd4937bd7b063c50dd1543068daa31c0a3b70ed/ormsgpack-1.9.1-cp311-cp311-macosx_10_12_x86_64.macosx_11_0_arm64.macosx_10_12_universal2.whl", hash = "sha256:16eaf32c33ab4249e242181d59e2509b8e0330d6f65c1d8bf08c3dea38fd7c02", size = 382794, upload-time = "2025-03-28T07:13:46.72Z" },
    { url = "https://files.pythonhosted.org/packages/0f/b4/3f4afba058822bf69b274e0defe507056be0340e65363c3ebcd312b01b84/ormsgpack-1.9.1-cp311-cp311-manylinux_2_17_aarch64.manylinux2014_aarch64.whl", hash = "sha256:c70f2e5b2f9975536e8f7936a9721601dc54febe363d2d82f74c9b31d4fe1c65", size = 213974, upload-time = "2025-03-28T07:13:48.488Z" },
    { url = "https://files.pythonhosted.org/packages/bf/be/f0e21366d51b6e28fc3a55425be6a125545370d3479bf25be081e83ee236/ormsgpack-1.9.1-cp311-cp311-manylinux_2_17_armv7l.manylinux2014_armv7l.whl", hash = "sha256:17c9e18b07d69e3db2e0f8af4731040175e11bdfde78ad8e28126e9e66ec5167", size = 217200, upload-time = "2025-03-28T07:13:50.449Z" },
    { url = "https://files.pythonhosted.org/packages/cc/90/67a23c1c880a6e5552acb45f9555b642528f89c8bcf75283a2ea64ef7175/ormsgpack-1.9.1-cp311-cp311-manylinux_2_17_x86_64.manylinux2014_x86_64.whl", hash = "sha256:73538d749096bb6470328601a2be8f7bdec28849ec6fd19595c232a5848d7124", size = 223649, upload-time = "2025-03-28T07:13:52.281Z" },
    { url = "https://files.pythonhosted.org/packages/80/ad/116c1f970b5b4453e4faa52645517a2e5eaf1ab385ba09a5c54253d07d0e/ormsgpack-1.9.1-cp311-cp311-musllinux_1_2_aarch64.whl", hash = "sha256:827ff71de228cfd6d07b9d6b47911aa61b1e8dc995dec3caf8fdcdf4f874bcd0", size = 394200, upload-time = "2025-03-28T07:13:53.691Z" },
    { url = "https://files.pythonhosted.org/packages/c5/a2/b224a5ef193628a15205e473179276b87e8290d321693e4934a05cbd6ccf/ormsgpack-1.9.1-cp311-cp311-musllinux_1_2_armv7l.whl", hash = "sha256:7307f808b3df282c8e8ed92c6ebceeb3eea3d8eeec808438f3f212226b25e217", size = 480551, upload-time = "2025-03-28T07:13:55.442Z" },
    { url = "https://files.pythonhosted.org/packages/b5/f4/a0f528196af6ab46e6c3f3051cf7403016bdc7b7d3e673ea5b04b145be98/ormsgpack-1.9.1-cp311-cp311-musllinux_1_2_x86_64.whl", hash = "sha256:f30aad7fb083bed1c540a3c163c6a9f63a94e3c538860bf8f13386c29b560ad5", size = 396959, upload-time = "2025-03-28T07:13:56.907Z" },
    { url = "https://files.pythonhosted.org/packages/bc/6b/60c6f4787e3e93f5eb34fccb163753a8771465983a579e3405152f2422fd/ormsgpack-1.9.1-cp311-cp311-win_amd64.whl", hash = "sha256:829a1b4c5bc3c38ece0c55cf91ebc09c3b987fceb24d3f680c2bcd03fd3789a4", size = 125100, upload-time = "2025-03-28T07:13:58.607Z" },
    { url = "https://files.pythonhosted.org/packages/dd/f1/155a598cc8030526ccaaf91ba4d61530f87900645559487edba58b0a90a2/ormsgpack-1.9.1-cp312-cp312-macosx_10_12_x86_64.macosx_11_0_arm64.macosx_10_12_universal2.whl", hash = "sha256:1ede445fc3fdba219bb0e0d1f289df26a9c7602016b7daac6fafe8fe4e91548f", size = 383225, upload-time = "2025-03-28T07:14:00.811Z" },
    { url = "https://files.pythonhosted.org/packages/23/1c/ef3097ba550fad55c79525f461febdd4e0d9cc18d065248044536f09488e/ormsgpack-1.9.1-cp312-cp312-manylinux_2_17_aarch64.manylinux2014_aarch64.whl", hash = "sha256:db50b9f918e25b289114312ed775794d0978b469831b992bdc65bfe20b91fe30", size = 214056, upload-time = "2025-03-28T07:14:02.861Z" },
    { url = "https://files.pythonhosted.org/packages/27/77/64d0da25896b2cbb99505ca518c109d7dd1964d7fde14c10943731738b60/ormsgpack-1.9.1-cp312-cp312-manylinux_2_17_armv7l.manylinux2014_armv7l.whl", hash = "sha256:8c7d8fc58e4333308f58ec720b1ee6b12b2b3fe2d2d8f0766ab751cb351e8757", size = 217339, upload-time = "2025-03-28T07:14:04.278Z" },
    { url = "https://files.pythonhosted.org/packages/6c/10/c3a7fd0a0068b0bb52cccbfeb5656db895d69e895a3abbc210c4b3f98ff8/ormsgpack-1.9.1-cp312-cp312-manylinux_2_17_x86_64.manylinux2014_x86_64.whl", hash = "sha256:aeee6d08c040db265cb8563444aba343ecb32cbdbe2414a489dcead9f70c6765", size = 223816, upload-time = "2025-03-28T07:14:05.969Z" },
    { url = "https://files.pythonhosted.org/packages/43/e7/aee1238dba652f2116c2523d36fd1c5f9775436032be5c233108fd2a1415/ormsgpack-1.9.1-cp312-cp312-musllinux_1_2_aarch64.whl", hash = "sha256:2fbb8181c198bdc413a4e889e5200f010724eea4b6d5a9a7eee2df039ac04aca", size = 394287, upload-time = "2025-03-28T07:14:07.635Z" },
    { url = "https://files.pythonhosted.org/packages/c7/09/1b452a92376f29d7a2da7c18fb01cf09978197a8eccbb8b204e72fd5a970/ormsgpack-1.9.1-cp312-cp312-musllinux_1_2_armv7l.whl", hash = "sha256:16488f094ac0e2250cceea6caf72962614aa432ee11dd57ef45e1ad25ece3eff", size = 480709, upload-time = "2025-03-28T07:14:09.41Z" },
    { url = "https://files.pythonhosted.org/packages/de/13/7fa9fee5a73af8a73a42bf8c2e69489605714f65f5a41454400a05e84a3b/ormsgpack-1.9.1-cp312-cp312-musllinux_1_2_x86_64.whl", hash = "sha256:422d960bfd6ad88be20794f50ec7953d8f7a0f2df60e19d0e8feb994e2ed64ee", size = 397247, upload-time = "2025-03-28T07:14:11.261Z" },
    { url = "https://files.pythonhosted.org/packages/a1/2d/2e87cb28110db0d3bb750edd4d8719b5068852a2eef5e96b0bf376bb8a81/ormsgpack-1.9.1-cp312-cp312-win_amd64.whl", hash = "sha256:e6e2f9eab527cf43fb4a4293e493370276b1c8716cf305689202d646c6a782ef", size = 125368, upload-time = "2025-03-28T07:14:12.665Z" },
    { url = "https://files.pythonhosted.org/packages/b8/54/0390d5d092831e4df29dbafe32402891fc14b3e6ffe5a644b16cbbc9d9bc/ormsgpack-1.9.1-cp313-cp313-macosx_10_12_x86_64.macosx_11_0_arm64.macosx_10_12_universal2.whl", hash = "sha256:ac61c18d9dd085e8519b949f7e655f7fb07909fd09c53b4338dd33309012e289", size = 383226, upload-time = "2025-03-28T07:14:13.868Z" },
    { url = "https://files.pythonhosted.org/packages/47/64/8b15d262d1caefead8fb22ec144f5ff7d9505fc31c22bc34598053d46fbe/ormsgpack-1.9.1-cp313-cp313-manylinux_2_17_aarch64.manylinux2014_aarch64.whl", hash = "sha256:134840b8c6615da2c24ce77bd12a46098015c808197a9995c7a2d991e1904eec", size = 214057, upload-time = "2025-03-28T07:14:15.307Z" },
    { url = "https://files.pythonhosted.org/packages/57/00/65823609266bad4d5ed29ea753d24a3bdb01c7edaf923da80967fc31f9c5/ormsgpack-1.9.1-cp313-cp313-manylinux_2_17_armv7l.manylinux2014_armv7l.whl", hash = "sha256:38fd42618f626394b2c7713c5d4bcbc917254e9753d5d4cde460658b51b11a74", size = 217340, upload-time = "2025-03-28T07:14:16.69Z" },
    { url = "https://files.pythonhosted.org/packages/a0/51/e535c50f7f87b49110233647f55300d7975139ef5e51f1adb4c55f58c124/ormsgpack-1.9.1-cp313-cp313-manylinux_2_17_x86_64.manylinux2014_x86_64.whl", hash = "sha256:9d36397333ad07b9eba4c2e271fa78951bd81afc059c85a6e9f6c0eb2de07cda", size = 223815, upload-time = "2025-03-28T07:14:18.651Z" },
    { url = "https://files.pythonhosted.org/packages/0c/ee/393e4a6de2a62124bf589602648f295a9fb3907a0e2fe80061b88899d072/ormsgpack-1.9.1-cp313-cp313-musllinux_1_2_aarch64.whl", hash = "sha256:603063089597917d04e4c1b1d53988a34f7dc2ff1a03adcfd1cf4ae966d5fba6", size = 394287, upload-time = "2025-03-28T07:14:20.569Z" },
    { url = "https://files.pythonhosted.org/packages/c6/d8/e56d7c3cb73a0e533e3e2a21ae5838b2aa36a9dac1ca9c861af6bae5a369/ormsgpack-1.9.1-cp313-cp313-musllinux_1_2_armv7l.whl", hash = "sha256:94bbf2b185e0cb721ceaba20e64b7158e6caf0cecd140ca29b9f05a8d5e91e2f", size = 480707, upload-time = "2025-03-28T07:14:22.006Z" },
    { url = "https://files.pythonhosted.org/packages/e6/e0/6a3c6a6dc98583a721c54b02f5195bde8f801aebdeda9b601fa2ab30ad39/ormsgpack-1.9.1-cp313-cp313-musllinux_1_2_x86_64.whl", hash = "sha256:c38f380b1e8c96a712eb302b9349347385161a8e29046868ae2bfdfcb23e2692", size = 397246, upload-time = "2025-03-28T07:14:23.868Z" },
    { url = "https://files.pythonhosted.org/packages/b0/60/0ee5d790f13507e1f75ac21fc82dc1ef29afe1f520bd0f249d65b2f4839b/ormsgpack-1.9.1-cp313-cp313-win_amd64.whl", hash = "sha256:a4bc63fb30db94075611cedbbc3d261dd17cf2aa8ff75a0fd684cd45ca29cb1b", size = 125371, upload-time = "2025-03-28T07:14:25.176Z" },
    { url = "https://files.pythonhosted.org/packages/85/02/ac4a2263c9aad0d455f240e1bdd41b443e5452257cf13bc188177b0dfd1f/ormsgpack-1.9.1-cp39-cp39-macosx_10_12_x86_64.macosx_11_0_arm64.macosx_10_12_universal2.whl", hash = "sha256:e95909248bece8e88a310a913838f17ff5a39190aa4e61de909c3cd27f59744b", size = 382789, upload-time = "2025-03-28T07:14:26.774Z" },
    { url = "https://files.pythonhosted.org/packages/81/6f/e50d070ae3a6aa7cb50849d0796ac6d72c0f8f01d5a42438c9567ab352e3/ormsgpack-1.9.1-cp39-cp39-manylinux_2_17_aarch64.manylinux2014_aarch64.whl", hash = "sha256:a3939188810c5c641d6b207f29994142ae2b1c70534f7839bbd972d857ac2072", size = 213967, upload-time = "2025-03-28T07:14:28.473Z" },
    { url = "https://files.pythonhosted.org/packages/55/1d/379734bca4f2d71ce11c7096d85276280cf13d1bb7243bf809b171c25cda/ormsgpack-1.9.1-cp39-cp39-manylinux_2_17_armv7l.manylinux2014_armv7l.whl", hash = "sha256:25b6476344a585aea00a2acc9fd07355bf2daac04062cfdd480fa83ec3e2403b", size = 217183, upload-time = "2025-03-28T07:14:29.822Z" },
    { url = "https://files.pythonhosted.org/packages/9a/f6/036a44ada8659b1729db5f20ba50dc1945a84a50cd4fa6b3a74d0f16fab9/ormsgpack-1.9.1-cp39-cp39-manylinux_2_17_x86_64.manylinux2014_x86_64.whl", hash = "sha256:a7d8b9d53da82b31662ce5a3834b65479cf794a34befb9fc50baa51518383250", size = 223647, upload-time = "2025-03-28T07:14:31.487Z" },
    { url = "https://files.pythonhosted.org/packages/b9/61/5c8671ab3b7cac21076169972bad9f4faa1fdda1f70e0ae78b365894b164/ormsgpack-1.9.1-cp39-cp39-musllinux_1_2_aarch64.whl", hash = "sha256:3933d4b0c0d404ee234dbc372836d6f2d2f4b6330c2a2fb9709ba4eaebfae7ba", size = 394232, upload-time = "2025-03-28T07:14:33.254Z" },
    { url = "https://files.pythonhosted.org/packages/7b/70/6e9ba8c8c405dee5dffd86edf1188ef1a116421598e18df89dac0c499aae/ormsgpack-1.9.1-cp39-cp39-musllinux_1_2_armv7l.whl", hash = "sha256:f824e94a7969f0aee9a6847ec232cf731a03b8734951c2a774dd4762308ea2d2", size = 480582, upload-time = "2025-03-28T07:14:34.704Z" },
    { url = "https://files.pythonhosted.org/packages/a6/e1/2113022dd9236cea13f0ba850a5f8a640c0c9e3b07bfbbaf01409190068b/ormsgpack-1.9.1-cp39-cp39-musllinux_1_2_x86_64.whl", hash = "sha256:c1f3f2295374020f9650e4aa7af6403ff016a0d92778b4a48bb3901fd801232d", size = 396952, upload-time = "2025-03-28T07:14:36.128Z" },
    { url = "https://files.pythonhosted.org/packages/01/d4/58ca5de3124ac975dae1a96a475c3cb9ed70c70dfba39fd4ceca53838ee6/ormsgpack-1.9.1-cp39-cp39-win_amd64.whl", hash = "sha256:92eb1b4f7b168da47f547329b4b58d16d8f19508a97ce5266567385d42d81968", size = 125107, upload-time = "2025-03-28T07:14:37.621Z" },
]

[[package]]
name = "packaging"
version = "24.2"
source = { registry = "https://pypi.org/simple" }
sdist = { url = "https://files.pythonhosted.org/packages/d0/63/68dbb6eb2de9cb10ee4c9c14a0148804425e13c4fb20d61cce69f53106da/packaging-24.2.tar.gz", hash = "sha256:c228a6dc5e932d346bc5739379109d49e8853dd8223571c7c5b55260edc0b97f", size = 163950, upload-time = "2024-11-08T09:47:47.202Z" }
wheels = [
    { url = "https://files.pythonhosted.org/packages/88/ef/eb23f262cca3c0c4eb7ab1933c3b1f03d021f2c48f54763065b6f0e321be/packaging-24.2-py3-none-any.whl", hash = "sha256:09abb1bccd265c01f4a3aa3f7a7db064b36514d2cba19a2f694fe6150451a759", size = 65451, upload-time = "2024-11-08T09:47:44.722Z" },
]

[[package]]
name = "parso"
version = "0.8.4"
source = { registry = "https://pypi.org/simple" }
sdist = { url = "https://files.pythonhosted.org/packages/66/94/68e2e17afaa9169cf6412ab0f28623903be73d1b32e208d9e8e541bb086d/parso-0.8.4.tar.gz", hash = "sha256:eb3a7b58240fb99099a345571deecc0f9540ea5f4dd2fe14c2a99d6b281ab92d", size = 400609, upload-time = "2024-04-05T09:43:55.897Z" }
wheels = [
    { url = "https://files.pythonhosted.org/packages/c6/ac/dac4a63f978e4dcb3c6d3a78c4d8e0192a113d288502a1216950c41b1027/parso-0.8.4-py2.py3-none-any.whl", hash = "sha256:a418670a20291dacd2dddc80c377c5c3791378ee1e8d12bffc35420643d43f18", size = 103650, upload-time = "2024-04-05T09:43:53.299Z" },
]

[[package]]
name = "pexpect"
version = "4.9.0"
source = { registry = "https://pypi.org/simple" }
dependencies = [
    { name = "ptyprocess" },
]
sdist = { url = "https://files.pythonhosted.org/packages/42/92/cc564bf6381ff43ce1f4d06852fc19a2f11d180f23dc32d9588bee2f149d/pexpect-4.9.0.tar.gz", hash = "sha256:ee7d41123f3c9911050ea2c2dac107568dc43b2d3b0c7557a33212c398ead30f", size = 166450, upload-time = "2023-11-25T09:07:26.339Z" }
wheels = [
    { url = "https://files.pythonhosted.org/packages/9e/c3/059298687310d527a58bb01f3b1965787ee3b40dce76752eda8b44e9a2c5/pexpect-4.9.0-py2.py3-none-any.whl", hash = "sha256:7236d1e080e4936be2dc3e326cec0af72acf9212a7e1d060210e70a47e253523", size = 63772, upload-time = "2023-11-25T06:56:14.81Z" },
]

[[package]]
name = "prompt-toolkit"
version = "3.0.51"
source = { registry = "https://pypi.org/simple" }
dependencies = [
    { name = "wcwidth" },
]
sdist = { url = "https://files.pythonhosted.org/packages/bb/6e/9d084c929dfe9e3bfe0c6a47e31f78a25c54627d64a66e884a8bf5474f1c/prompt_toolkit-3.0.51.tar.gz", hash = "sha256:931a162e3b27fc90c86f1b48bb1fb2c528c2761475e57c9c06de13311c7b54ed", size = 428940, upload-time = "2025-04-15T09:18:47.731Z" }
wheels = [
    { url = "https://files.pythonhosted.org/packages/ce/4f/5249960887b1fbe561d9ff265496d170b55a735b76724f10ef19f9e40716/prompt_toolkit-3.0.51-py3-none-any.whl", hash = "sha256:52742911fde84e2d423e2f9a4cf1de7d7ac4e51958f648d9540e0fb8db077b07", size = 387810, upload-time = "2025-04-15T09:18:44.753Z" },
]

[[package]]
name = "propcache"
version = "0.3.1"
source = { registry = "https://pypi.org/simple" }
sdist = { url = "https://files.pythonhosted.org/packages/07/c8/fdc6686a986feae3541ea23dcaa661bd93972d3940460646c6bb96e21c40/propcache-0.3.1.tar.gz", hash = "sha256:40d980c33765359098837527e18eddefc9a24cea5b45e078a7f3bb5b032c6ecf", size = 43651, upload-time = "2025-03-26T03:06:12.05Z" }
wheels = [
    { url = "https://files.pythonhosted.org/packages/20/56/e27c136101addf877c8291dbda1b3b86ae848f3837ce758510a0d806c92f/propcache-0.3.1-cp310-cp310-macosx_10_9_universal2.whl", hash = "sha256:f27785888d2fdd918bc36de8b8739f2d6c791399552333721b58193f68ea3e98", size = 80224, upload-time = "2025-03-26T03:03:35.81Z" },
    { url = "https://files.pythonhosted.org/packages/63/bd/88e98836544c4f04db97eefd23b037c2002fa173dd2772301c61cd3085f9/propcache-0.3.1-cp310-cp310-macosx_10_9_x86_64.whl", hash = "sha256:d4e89cde74154c7b5957f87a355bb9c8ec929c167b59c83d90654ea36aeb6180", size = 46491, upload-time = "2025-03-26T03:03:38.107Z" },
    { url = "https://files.pythonhosted.org/packages/15/43/0b8eb2a55753c4a574fc0899885da504b521068d3b08ca56774cad0bea2b/propcache-0.3.1-cp310-cp310-macosx_11_0_arm64.whl", hash = "sha256:730178f476ef03d3d4d255f0c9fa186cb1d13fd33ffe89d39f2cda4da90ceb71", size = 45927, upload-time = "2025-03-26T03:03:39.394Z" },
    { url = "https://files.pythonhosted.org/packages/ad/6c/d01f9dfbbdc613305e0a831016844987a1fb4861dd221cd4c69b1216b43f/propcache-0.3.1-cp310-cp310-manylinux_2_17_aarch64.manylinux2014_aarch64.whl", hash = "sha256:967a8eec513dbe08330f10137eacb427b2ca52118769e82ebcfcab0fba92a649", size = 206135, upload-time = "2025-03-26T03:03:40.757Z" },
    { url = "https://files.pythonhosted.org/packages/9a/8a/e6e1c77394088f4cfdace4a91a7328e398ebed745d59c2f6764135c5342d/propcache-0.3.1-cp310-cp310-manylinux_2_17_ppc64le.manylinux2014_ppc64le.whl", hash = "sha256:5b9145c35cc87313b5fd480144f8078716007656093d23059e8993d3a8fa730f", size = 220517, upload-time = "2025-03-26T03:03:42.657Z" },
    { url = "https://files.pythonhosted.org/packages/19/3b/6c44fa59d6418f4239d5db8b1ece757351e85d6f3ca126dfe37d427020c8/propcache-0.3.1-cp310-cp310-manylinux_2_17_s390x.manylinux2014_s390x.whl", hash = "sha256:9e64e948ab41411958670f1093c0a57acfdc3bee5cf5b935671bbd5313bcf229", size = 218952, upload-time = "2025-03-26T03:03:44.549Z" },
    { url = "https://files.pythonhosted.org/packages/7c/e4/4aeb95a1cd085e0558ab0de95abfc5187329616193a1012a6c4c930e9f7a/propcache-0.3.1-cp310-cp310-manylinux_2_17_x86_64.manylinux2014_x86_64.whl", hash = "sha256:319fa8765bfd6a265e5fa661547556da381e53274bc05094fc9ea50da51bfd46", size = 206593, upload-time = "2025-03-26T03:03:46.114Z" },
    { url = "https://files.pythonhosted.org/packages/da/6a/29fa75de1cbbb302f1e1d684009b969976ca603ee162282ae702287b6621/propcache-0.3.1-cp310-cp310-manylinux_2_5_i686.manylinux1_i686.manylinux_2_17_i686.manylinux2014_i686.whl", hash = "sha256:c66d8ccbc902ad548312b96ed8d5d266d0d2c6d006fd0f66323e9d8f2dd49be7", size = 196745, upload-time = "2025-03-26T03:03:48.02Z" },
    { url = "https://files.pythonhosted.org/packages/19/7e/2237dad1dbffdd2162de470599fa1a1d55df493b16b71e5d25a0ac1c1543/propcache-0.3.1-cp310-cp310-musllinux_1_2_aarch64.whl", hash = "sha256:2d219b0dbabe75e15e581fc1ae796109b07c8ba7d25b9ae8d650da582bed01b0", size = 203369, upload-time = "2025-03-26T03:03:49.63Z" },
    { url = "https://files.pythonhosted.org/packages/a4/bc/a82c5878eb3afb5c88da86e2cf06e1fe78b7875b26198dbb70fe50a010dc/propcache-0.3.1-cp310-cp310-musllinux_1_2_armv7l.whl", hash = "sha256:cd6a55f65241c551eb53f8cf4d2f4af33512c39da5d9777694e9d9c60872f519", size = 198723, upload-time = "2025-03-26T03:03:51.091Z" },
    { url = "https://files.pythonhosted.org/packages/17/76/9632254479c55516f51644ddbf747a45f813031af5adcb8db91c0b824375/propcache-0.3.1-cp310-cp310-musllinux_1_2_i686.whl", hash = "sha256:9979643ffc69b799d50d3a7b72b5164a2e97e117009d7af6dfdd2ab906cb72cd", size = 200751, upload-time = "2025-03-26T03:03:52.631Z" },
    { url = "https://files.pythonhosted.org/packages/3e/c3/a90b773cf639bd01d12a9e20c95be0ae978a5a8abe6d2d343900ae76cd71/propcache-0.3.1-cp310-cp310-musllinux_1_2_ppc64le.whl", hash = "sha256:4cf9e93a81979f1424f1a3d155213dc928f1069d697e4353edb8a5eba67c6259", size = 210730, upload-time = "2025-03-26T03:03:54.498Z" },
    { url = "https://files.pythonhosted.org/packages/ed/ec/ad5a952cdb9d65c351f88db7c46957edd3d65ffeee72a2f18bd6341433e0/propcache-0.3.1-cp310-cp310-musllinux_1_2_s390x.whl", hash = "sha256:2fce1df66915909ff6c824bbb5eb403d2d15f98f1518e583074671a30fe0c21e", size = 213499, upload-time = "2025-03-26T03:03:56.054Z" },
    { url = "https://files.pythonhosted.org/packages/83/c0/ea5133dda43e298cd2010ec05c2821b391e10980e64ee72c0a76cdbb813a/propcache-0.3.1-cp310-cp310-musllinux_1_2_x86_64.whl", hash = "sha256:4d0dfdd9a2ebc77b869a0b04423591ea8823f791293b527dc1bb896c1d6f1136", size = 207132, upload-time = "2025-03-26T03:03:57.398Z" },
    { url = "https://files.pythonhosted.org/packages/79/dd/71aae9dec59333064cfdd7eb31a63fa09f64181b979802a67a90b2abfcba/propcache-0.3.1-cp310-cp310-win32.whl", hash = "sha256:1f6cc0ad7b4560e5637eb2c994e97b4fa41ba8226069c9277eb5ea7101845b42", size = 40952, upload-time = "2025-03-26T03:03:59.146Z" },
    { url = "https://files.pythonhosted.org/packages/31/0a/49ff7e5056c17dfba62cbdcbb90a29daffd199c52f8e65e5cb09d5f53a57/propcache-0.3.1-cp310-cp310-win_amd64.whl", hash = "sha256:47ef24aa6511e388e9894ec16f0fbf3313a53ee68402bc428744a367ec55b833", size = 45163, upload-time = "2025-03-26T03:04:00.672Z" },
    { url = "https://files.pythonhosted.org/packages/90/0f/5a5319ee83bd651f75311fcb0c492c21322a7fc8f788e4eef23f44243427/propcache-0.3.1-cp311-cp311-macosx_10_9_universal2.whl", hash = "sha256:7f30241577d2fef2602113b70ef7231bf4c69a97e04693bde08ddab913ba0ce5", size = 80243, upload-time = "2025-03-26T03:04:01.912Z" },
    { url = "https://files.pythonhosted.org/packages/ce/84/3db5537e0879942783e2256616ff15d870a11d7ac26541336fe1b673c818/propcache-0.3.1-cp311-cp311-macosx_10_9_x86_64.whl", hash = "sha256:43593c6772aa12abc3af7784bff4a41ffa921608dd38b77cf1dfd7f5c4e71371", size = 46503, upload-time = "2025-03-26T03:04:03.704Z" },
    { url = "https://files.pythonhosted.org/packages/e2/c8/b649ed972433c3f0d827d7f0cf9ea47162f4ef8f4fe98c5f3641a0bc63ff/propcache-0.3.1-cp311-cp311-macosx_11_0_arm64.whl", hash = "sha256:a75801768bbe65499495660b777e018cbe90c7980f07f8aa57d6be79ea6f71da", size = 45934, upload-time = "2025-03-26T03:04:05.257Z" },
    { url = "https://files.pythonhosted.org/packages/59/f9/4c0a5cf6974c2c43b1a6810c40d889769cc8f84cea676cbe1e62766a45f8/propcache-0.3.1-cp311-cp311-manylinux_2_17_aarch64.manylinux2014_aarch64.whl", hash = "sha256:f6f1324db48f001c2ca26a25fa25af60711e09b9aaf4b28488602776f4f9a744", size = 233633, upload-time = "2025-03-26T03:04:07.044Z" },
    { url = "https://files.pythonhosted.org/packages/e7/64/66f2f4d1b4f0007c6e9078bd95b609b633d3957fe6dd23eac33ebde4b584/propcache-0.3.1-cp311-cp311-manylinux_2_17_ppc64le.manylinux2014_ppc64le.whl", hash = "sha256:5cdb0f3e1eb6dfc9965d19734d8f9c481b294b5274337a8cb5cb01b462dcb7e0", size = 241124, upload-time = "2025-03-26T03:04:08.676Z" },
    { url = "https://files.pythonhosted.org/packages/aa/bf/7b8c9fd097d511638fa9b6af3d986adbdf567598a567b46338c925144c1b/propcache-0.3.1-cp311-cp311-manylinux_2_17_s390x.manylinux2014_s390x.whl", hash = "sha256:1eb34d90aac9bfbced9a58b266f8946cb5935869ff01b164573a7634d39fbcb5", size = 240283, upload-time = "2025-03-26T03:04:10.172Z" },
    { url = "https://files.pythonhosted.org/packages/fa/c9/e85aeeeaae83358e2a1ef32d6ff50a483a5d5248bc38510d030a6f4e2816/propcache-0.3.1-cp311-cp311-manylinux_2_17_x86_64.manylinux2014_x86_64.whl", hash = "sha256:f35c7070eeec2cdaac6fd3fe245226ed2a6292d3ee8c938e5bb645b434c5f256", size = 232498, upload-time = "2025-03-26T03:04:11.616Z" },
    { url = "https://files.pythonhosted.org/packages/8e/66/acb88e1f30ef5536d785c283af2e62931cb934a56a3ecf39105887aa8905/propcache-0.3.1-cp311-cp311-manylinux_2_5_i686.manylinux1_i686.manylinux_2_17_i686.manylinux2014_i686.whl", hash = "sha256:b23c11c2c9e6d4e7300c92e022046ad09b91fd00e36e83c44483df4afa990073", size = 221486, upload-time = "2025-03-26T03:04:13.102Z" },
    { url = "https://files.pythonhosted.org/packages/f5/f9/233ddb05ffdcaee4448508ee1d70aa7deff21bb41469ccdfcc339f871427/propcache-0.3.1-cp311-cp311-musllinux_1_2_aarch64.whl", hash = "sha256:3e19ea4ea0bf46179f8a3652ac1426e6dcbaf577ce4b4f65be581e237340420d", size = 222675, upload-time = "2025-03-26T03:04:14.658Z" },
    { url = "https://files.pythonhosted.org/packages/98/b8/eb977e28138f9e22a5a789daf608d36e05ed93093ef12a12441030da800a/propcache-0.3.1-cp311-cp311-musllinux_1_2_armv7l.whl", hash = "sha256:bd39c92e4c8f6cbf5f08257d6360123af72af9f4da75a690bef50da77362d25f", size = 215727, upload-time = "2025-03-26T03:04:16.207Z" },
    { url = "https://files.pythonhosted.org/packages/89/2d/5f52d9c579f67b8ee1edd9ec073c91b23cc5b7ff7951a1e449e04ed8fdf3/propcache-0.3.1-cp311-cp311-musllinux_1_2_i686.whl", hash = "sha256:b0313e8b923b3814d1c4a524c93dfecea5f39fa95601f6a9b1ac96cd66f89ea0", size = 217878, upload-time = "2025-03-26T03:04:18.11Z" },
    { url = "https://files.pythonhosted.org/packages/7a/fd/5283e5ed8a82b00c7a989b99bb6ea173db1ad750bf0bf8dff08d3f4a4e28/propcache-0.3.1-cp311-cp311-musllinux_1_2_ppc64le.whl", hash = "sha256:e861ad82892408487be144906a368ddbe2dc6297074ade2d892341b35c59844a", size = 230558, upload-time = "2025-03-26T03:04:19.562Z" },
    { url = "https://files.pythonhosted.org/packages/90/38/ab17d75938ef7ac87332c588857422ae126b1c76253f0f5b1242032923ca/propcache-0.3.1-cp311-cp311-musllinux_1_2_s390x.whl", hash = "sha256:61014615c1274df8da5991a1e5da85a3ccb00c2d4701ac6f3383afd3ca47ab0a", size = 233754, upload-time = "2025-03-26T03:04:21.065Z" },
    { url = "https://files.pythonhosted.org/packages/06/5d/3b921b9c60659ae464137508d3b4c2b3f52f592ceb1964aa2533b32fcf0b/propcache-0.3.1-cp311-cp311-musllinux_1_2_x86_64.whl", hash = "sha256:71ebe3fe42656a2328ab08933d420df5f3ab121772eef78f2dc63624157f0ed9", size = 226088, upload-time = "2025-03-26T03:04:22.718Z" },
    { url = "https://files.pythonhosted.org/packages/54/6e/30a11f4417d9266b5a464ac5a8c5164ddc9dd153dfa77bf57918165eb4ae/propcache-0.3.1-cp311-cp311-win32.whl", hash = "sha256:58aa11f4ca8b60113d4b8e32d37e7e78bd8af4d1a5b5cb4979ed856a45e62005", size = 40859, upload-time = "2025-03-26T03:04:24.039Z" },
    { url = "https://files.pythonhosted.org/packages/1d/3a/8a68dd867da9ca2ee9dfd361093e9cb08cb0f37e5ddb2276f1b5177d7731/propcache-0.3.1-cp311-cp311-win_amd64.whl", hash = "sha256:9532ea0b26a401264b1365146c440a6d78269ed41f83f23818d4b79497aeabe7", size = 45153, upload-time = "2025-03-26T03:04:25.211Z" },
    { url = "https://files.pythonhosted.org/packages/41/aa/ca78d9be314d1e15ff517b992bebbed3bdfef5b8919e85bf4940e57b6137/propcache-0.3.1-cp312-cp312-macosx_10_13_universal2.whl", hash = "sha256:f78eb8422acc93d7b69964012ad7048764bb45a54ba7a39bb9e146c72ea29723", size = 80430, upload-time = "2025-03-26T03:04:26.436Z" },
    { url = "https://files.pythonhosted.org/packages/1a/d8/f0c17c44d1cda0ad1979af2e593ea290defdde9eaeb89b08abbe02a5e8e1/propcache-0.3.1-cp312-cp312-macosx_10_13_x86_64.whl", hash = "sha256:89498dd49c2f9a026ee057965cdf8192e5ae070ce7d7a7bd4b66a8e257d0c976", size = 46637, upload-time = "2025-03-26T03:04:27.932Z" },
    { url = "https://files.pythonhosted.org/packages/ae/bd/c1e37265910752e6e5e8a4c1605d0129e5b7933c3dc3cf1b9b48ed83b364/propcache-0.3.1-cp312-cp312-macosx_11_0_arm64.whl", hash = "sha256:09400e98545c998d57d10035ff623266927cb784d13dd2b31fd33b8a5316b85b", size = 46123, upload-time = "2025-03-26T03:04:30.659Z" },
    { url = "https://files.pythonhosted.org/packages/d4/b0/911eda0865f90c0c7e9f0415d40a5bf681204da5fd7ca089361a64c16b28/propcache-0.3.1-cp312-cp312-manylinux_2_17_aarch64.manylinux2014_aarch64.whl", hash = "sha256:aa8efd8c5adc5a2c9d3b952815ff8f7710cefdcaf5f2c36d26aff51aeca2f12f", size = 243031, upload-time = "2025-03-26T03:04:31.977Z" },
    { url = "https://files.pythonhosted.org/packages/0a/06/0da53397c76a74271621807265b6eb61fb011451b1ddebf43213df763669/propcache-0.3.1-cp312-cp312-manylinux_2_17_ppc64le.manylinux2014_ppc64le.whl", hash = "sha256:c2fe5c910f6007e716a06d269608d307b4f36e7babee5f36533722660e8c4a70", size = 249100, upload-time = "2025-03-26T03:04:33.45Z" },
    { url = "https://files.pythonhosted.org/packages/f1/eb/13090e05bf6b963fc1653cdc922133ced467cb4b8dab53158db5a37aa21e/propcache-0.3.1-cp312-cp312-manylinux_2_17_s390x.manylinux2014_s390x.whl", hash = "sha256:a0ab8cf8cdd2194f8ff979a43ab43049b1df0b37aa64ab7eca04ac14429baeb7", size = 250170, upload-time = "2025-03-26T03:04:35.542Z" },
    { url = "https://files.pythonhosted.org/packages/3b/4c/f72c9e1022b3b043ec7dc475a0f405d4c3e10b9b1d378a7330fecf0652da/propcache-0.3.1-cp312-cp312-manylinux_2_17_x86_64.manylinux2014_x86_64.whl", hash = "sha256:563f9d8c03ad645597b8d010ef4e9eab359faeb11a0a2ac9f7b4bc8c28ebef25", size = 245000, upload-time = "2025-03-26T03:04:37.501Z" },
    { url = "https://files.pythonhosted.org/packages/e8/fd/970ca0e22acc829f1adf5de3724085e778c1ad8a75bec010049502cb3a86/propcache-0.3.1-cp312-cp312-manylinux_2_5_i686.manylinux1_i686.manylinux_2_17_i686.manylinux2014_i686.whl", hash = "sha256:fb6e0faf8cb6b4beea5d6ed7b5a578254c6d7df54c36ccd3d8b3eb00d6770277", size = 230262, upload-time = "2025-03-26T03:04:39.532Z" },
    { url = "https://files.pythonhosted.org/packages/c4/42/817289120c6b9194a44f6c3e6b2c3277c5b70bbad39e7df648f177cc3634/propcache-0.3.1-cp312-cp312-musllinux_1_2_aarch64.whl", hash = "sha256:1c5c7ab7f2bb3f573d1cb921993006ba2d39e8621019dffb1c5bc94cdbae81e8", size = 236772, upload-time = "2025-03-26T03:04:41.109Z" },
    { url = "https://files.pythonhosted.org/packages/7c/9c/3b3942b302badd589ad6b672da3ca7b660a6c2f505cafd058133ddc73918/propcache-0.3.1-cp312-cp312-musllinux_1_2_armv7l.whl", hash = "sha256:050b571b2e96ec942898f8eb46ea4bfbb19bd5502424747e83badc2d4a99a44e", size = 231133, upload-time = "2025-03-26T03:04:42.544Z" },
    { url = "https://files.pythonhosted.org/packages/98/a1/75f6355f9ad039108ff000dfc2e19962c8dea0430da9a1428e7975cf24b2/propcache-0.3.1-cp312-cp312-musllinux_1_2_i686.whl", hash = "sha256:e1c4d24b804b3a87e9350f79e2371a705a188d292fd310e663483af6ee6718ee", size = 230741, upload-time = "2025-03-26T03:04:44.06Z" },
    { url = "https://files.pythonhosted.org/packages/67/0c/3e82563af77d1f8731132166da69fdfd95e71210e31f18edce08a1eb11ea/propcache-0.3.1-cp312-cp312-musllinux_1_2_ppc64le.whl", hash = "sha256:e4fe2a6d5ce975c117a6bb1e8ccda772d1e7029c1cca1acd209f91d30fa72815", size = 244047, upload-time = "2025-03-26T03:04:45.983Z" },
    { url = "https://files.pythonhosted.org/packages/f7/50/9fb7cca01532a08c4d5186d7bb2da6c4c587825c0ae134b89b47c7d62628/propcache-0.3.1-cp312-cp312-musllinux_1_2_s390x.whl", hash = "sha256:feccd282de1f6322f56f6845bf1207a537227812f0a9bf5571df52bb418d79d5", size = 246467, upload-time = "2025-03-26T03:04:47.699Z" },
    { url = "https://files.pythonhosted.org/packages/a9/02/ccbcf3e1c604c16cc525309161d57412c23cf2351523aedbb280eb7c9094/propcache-0.3.1-cp312-cp312-musllinux_1_2_x86_64.whl", hash = "sha256:ec314cde7314d2dd0510c6787326bbffcbdc317ecee6b7401ce218b3099075a7", size = 241022, upload-time = "2025-03-26T03:04:49.195Z" },
    { url = "https://files.pythonhosted.org/packages/db/19/e777227545e09ca1e77a6e21274ae9ec45de0f589f0ce3eca2a41f366220/propcache-0.3.1-cp312-cp312-win32.whl", hash = "sha256:7d2d5a0028d920738372630870e7d9644ce437142197f8c827194fca404bf03b", size = 40647, upload-time = "2025-03-26T03:04:50.595Z" },
    { url = "https://files.pythonhosted.org/packages/24/bb/3b1b01da5dd04c77a204c84e538ff11f624e31431cfde7201d9110b092b1/propcache-0.3.1-cp312-cp312-win_amd64.whl", hash = "sha256:88c423efef9d7a59dae0614eaed718449c09a5ac79a5f224a8b9664d603f04a3", size = 44784, upload-time = "2025-03-26T03:04:51.791Z" },
    { url = "https://files.pythonhosted.org/packages/58/60/f645cc8b570f99be3cf46714170c2de4b4c9d6b827b912811eff1eb8a412/propcache-0.3.1-cp313-cp313-macosx_10_13_universal2.whl", hash = "sha256:f1528ec4374617a7a753f90f20e2f551121bb558fcb35926f99e3c42367164b8", size = 77865, upload-time = "2025-03-26T03:04:53.406Z" },
    { url = "https://files.pythonhosted.org/packages/6f/d4/c1adbf3901537582e65cf90fd9c26fde1298fde5a2c593f987112c0d0798/propcache-0.3.1-cp313-cp313-macosx_10_13_x86_64.whl", hash = "sha256:dc1915ec523b3b494933b5424980831b636fe483d7d543f7afb7b3bf00f0c10f", size = 45452, upload-time = "2025-03-26T03:04:54.624Z" },
    { url = "https://files.pythonhosted.org/packages/d1/b5/fe752b2e63f49f727c6c1c224175d21b7d1727ce1d4873ef1c24c9216830/propcache-0.3.1-cp313-cp313-macosx_11_0_arm64.whl", hash = "sha256:a110205022d077da24e60b3df8bcee73971be9575dec5573dd17ae5d81751111", size = 44800, upload-time = "2025-03-26T03:04:55.844Z" },
    { url = "https://files.pythonhosted.org/packages/62/37/fc357e345bc1971e21f76597028b059c3d795c5ca7690d7a8d9a03c9708a/propcache-0.3.1-cp313-cp313-manylinux_2_17_aarch64.manylinux2014_aarch64.whl", hash = "sha256:d249609e547c04d190e820d0d4c8ca03ed4582bcf8e4e160a6969ddfb57b62e5", size = 225804, upload-time = "2025-03-26T03:04:57.158Z" },
    { url = "https://files.pythonhosted.org/packages/0d/f1/16e12c33e3dbe7f8b737809bad05719cff1dccb8df4dafbcff5575002c0e/propcache-0.3.1-cp313-cp313-manylinux_2_17_ppc64le.manylinux2014_ppc64le.whl", hash = "sha256:5ced33d827625d0a589e831126ccb4f5c29dfdf6766cac441d23995a65825dcb", size = 230650, upload-time = "2025-03-26T03:04:58.61Z" },
    { url = "https://files.pythonhosted.org/packages/3e/a2/018b9f2ed876bf5091e60153f727e8f9073d97573f790ff7cdf6bc1d1fb8/propcache-0.3.1-cp313-cp313-manylinux_2_17_s390x.manylinux2014_s390x.whl", hash = "sha256:4114c4ada8f3181af20808bedb250da6bae56660e4b8dfd9cd95d4549c0962f7", size = 234235, upload-time = "2025-03-26T03:05:00.599Z" },
    { url = "https://files.pythonhosted.org/packages/45/5f/3faee66fc930dfb5da509e34c6ac7128870631c0e3582987fad161fcb4b1/propcache-0.3.1-cp313-cp313-manylinux_2_17_x86_64.manylinux2014_x86_64.whl", hash = "sha256:975af16f406ce48f1333ec5e912fe11064605d5c5b3f6746969077cc3adeb120", size = 228249, upload-time = "2025-03-26T03:05:02.11Z" },
    { url = "https://files.pythonhosted.org/packages/62/1e/a0d5ebda5da7ff34d2f5259a3e171a94be83c41eb1e7cd21a2105a84a02e/propcache-0.3.1-cp313-cp313-manylinux_2_5_i686.manylinux1_i686.manylinux_2_17_i686.manylinux2014_i686.whl", hash = "sha256:a34aa3a1abc50740be6ac0ab9d594e274f59960d3ad253cd318af76b996dd654", size = 214964, upload-time = "2025-03-26T03:05:03.599Z" },
    { url = "https://files.pythonhosted.org/packages/db/a0/d72da3f61ceab126e9be1f3bc7844b4e98c6e61c985097474668e7e52152/propcache-0.3.1-cp313-cp313-musllinux_1_2_aarch64.whl", hash = "sha256:9cec3239c85ed15bfaded997773fdad9fb5662b0a7cbc854a43f291eb183179e", size = 222501, upload-time = "2025-03-26T03:05:05.107Z" },
    { url = "https://files.pythonhosted.org/packages/18/6d/a008e07ad7b905011253adbbd97e5b5375c33f0b961355ca0a30377504ac/propcache-0.3.1-cp313-cp313-musllinux_1_2_armv7l.whl", hash = "sha256:05543250deac8e61084234d5fc54f8ebd254e8f2b39a16b1dce48904f45b744b", size = 217917, upload-time = "2025-03-26T03:05:06.59Z" },
    { url = "https://files.pythonhosted.org/packages/98/37/02c9343ffe59e590e0e56dc5c97d0da2b8b19fa747ebacf158310f97a79a/propcache-0.3.1-cp313-cp313-musllinux_1_2_i686.whl", hash = "sha256:5cb5918253912e088edbf023788de539219718d3b10aef334476b62d2b53de53", size = 217089, upload-time = "2025-03-26T03:05:08.1Z" },
    { url = "https://files.pythonhosted.org/packages/53/1b/d3406629a2c8a5666d4674c50f757a77be119b113eedd47b0375afdf1b42/propcache-0.3.1-cp313-cp313-musllinux_1_2_ppc64le.whl", hash = "sha256:f3bbecd2f34d0e6d3c543fdb3b15d6b60dd69970c2b4c822379e5ec8f6f621d5", size = 228102, upload-time = "2025-03-26T03:05:09.982Z" },
    { url = "https://files.pythonhosted.org/packages/cd/a7/3664756cf50ce739e5f3abd48febc0be1a713b1f389a502ca819791a6b69/propcache-0.3.1-cp313-cp313-musllinux_1_2_s390x.whl", hash = "sha256:aca63103895c7d960a5b9b044a83f544b233c95e0dcff114389d64d762017af7", size = 230122, upload-time = "2025-03-26T03:05:11.408Z" },
    { url = "https://files.pythonhosted.org/packages/35/36/0bbabaacdcc26dac4f8139625e930f4311864251276033a52fd52ff2a274/propcache-0.3.1-cp313-cp313-musllinux_1_2_x86_64.whl", hash = "sha256:5a0a9898fdb99bf11786265468571e628ba60af80dc3f6eb89a3545540c6b0ef", size = 226818, upload-time = "2025-03-26T03:05:12.909Z" },
    { url = "https://files.pythonhosted.org/packages/cc/27/4e0ef21084b53bd35d4dae1634b6d0bad35e9c58ed4f032511acca9d4d26/propcache-0.3.1-cp313-cp313-win32.whl", hash = "sha256:3a02a28095b5e63128bcae98eb59025924f121f048a62393db682f049bf4ac24", size = 40112, upload-time = "2025-03-26T03:05:14.289Z" },
    { url = "https://files.pythonhosted.org/packages/a6/2c/a54614d61895ba6dd7ac8f107e2b2a0347259ab29cbf2ecc7b94fa38c4dc/propcache-0.3.1-cp313-cp313-win_amd64.whl", hash = "sha256:813fbb8b6aea2fc9659815e585e548fe706d6f663fa73dff59a1677d4595a037", size = 44034, upload-time = "2025-03-26T03:05:15.616Z" },
    { url = "https://files.pythonhosted.org/packages/5a/a8/0a4fd2f664fc6acc66438370905124ce62e84e2e860f2557015ee4a61c7e/propcache-0.3.1-cp313-cp313t-macosx_10_13_universal2.whl", hash = "sha256:a444192f20f5ce8a5e52761a031b90f5ea6288b1eef42ad4c7e64fef33540b8f", size = 82613, upload-time = "2025-03-26T03:05:16.913Z" },
    { url = "https://files.pythonhosted.org/packages/4d/e5/5ef30eb2cd81576256d7b6caaa0ce33cd1d2c2c92c8903cccb1af1a4ff2f/propcache-0.3.1-cp313-cp313t-macosx_10_13_x86_64.whl", hash = "sha256:0fbe94666e62ebe36cd652f5fc012abfbc2342de99b523f8267a678e4dfdee3c", size = 47763, upload-time = "2025-03-26T03:05:18.607Z" },
    { url = "https://files.pythonhosted.org/packages/87/9a/87091ceb048efeba4d28e903c0b15bcc84b7c0bf27dc0261e62335d9b7b8/propcache-0.3.1-cp313-cp313t-macosx_11_0_arm64.whl", hash = "sha256:f011f104db880f4e2166bcdcf7f58250f7a465bc6b068dc84c824a3d4a5c94dc", size = 47175, upload-time = "2025-03-26T03:05:19.85Z" },
    { url = "https://files.pythonhosted.org/packages/3e/2f/854e653c96ad1161f96194c6678a41bbb38c7947d17768e8811a77635a08/propcache-0.3.1-cp313-cp313t-manylinux_2_17_aarch64.manylinux2014_aarch64.whl", hash = "sha256:3e584b6d388aeb0001d6d5c2bd86b26304adde6d9bb9bfa9c4889805021b96de", size = 292265, upload-time = "2025-03-26T03:05:21.654Z" },
    { url = "https://files.pythonhosted.org/packages/40/8d/090955e13ed06bc3496ba4a9fb26c62e209ac41973cb0d6222de20c6868f/propcache-0.3.1-cp313-cp313t-manylinux_2_17_ppc64le.manylinux2014_ppc64le.whl", hash = "sha256:8a17583515a04358b034e241f952f1715243482fc2c2945fd99a1b03a0bd77d6", size = 294412, upload-time = "2025-03-26T03:05:23.147Z" },
    { url = "https://files.pythonhosted.org/packages/39/e6/d51601342e53cc7582449e6a3c14a0479fab2f0750c1f4d22302e34219c6/propcache-0.3.1-cp313-cp313t-manylinux_2_17_s390x.manylinux2014_s390x.whl", hash = "sha256:5aed8d8308215089c0734a2af4f2e95eeb360660184ad3912686c181e500b2e7", size = 294290, upload-time = "2025-03-26T03:05:24.577Z" },
    { url = "https://files.pythonhosted.org/packages/3b/4d/be5f1a90abc1881884aa5878989a1acdafd379a91d9c7e5e12cef37ec0d7/propcache-0.3.1-cp313-cp313t-manylinux_2_17_x86_64.manylinux2014_x86_64.whl", hash = "sha256:6d8e309ff9a0503ef70dc9a0ebd3e69cf7b3894c9ae2ae81fc10943c37762458", size = 282926, upload-time = "2025-03-26T03:05:26.459Z" },
    { url = "https://files.pythonhosted.org/packages/57/2b/8f61b998c7ea93a2b7eca79e53f3e903db1787fca9373af9e2cf8dc22f9d/propcache-0.3.1-cp313-cp313t-manylinux_2_5_i686.manylinux1_i686.manylinux_2_17_i686.manylinux2014_i686.whl", hash = "sha256:b655032b202028a582d27aeedc2e813299f82cb232f969f87a4fde491a233f11", size = 267808, upload-time = "2025-03-26T03:05:28.188Z" },
    { url = "https://files.pythonhosted.org/packages/11/1c/311326c3dfce59c58a6098388ba984b0e5fb0381ef2279ec458ef99bd547/propcache-0.3.1-cp313-cp313t-musllinux_1_2_aarch64.whl", hash = "sha256:9f64d91b751df77931336b5ff7bafbe8845c5770b06630e27acd5dbb71e1931c", size = 290916, upload-time = "2025-03-26T03:05:29.757Z" },
    { url = "https://files.pythonhosted.org/packages/4b/74/91939924b0385e54dc48eb2e4edd1e4903ffd053cf1916ebc5347ac227f7/propcache-0.3.1-cp313-cp313t-musllinux_1_2_armv7l.whl", hash = "sha256:19a06db789a4bd896ee91ebc50d059e23b3639c25d58eb35be3ca1cbe967c3bf", size = 262661, upload-time = "2025-03-26T03:05:31.472Z" },
    { url = "https://files.pythonhosted.org/packages/c2/d7/e6079af45136ad325c5337f5dd9ef97ab5dc349e0ff362fe5c5db95e2454/propcache-0.3.1-cp313-cp313t-musllinux_1_2_i686.whl", hash = "sha256:bef100c88d8692864651b5f98e871fb090bd65c8a41a1cb0ff2322db39c96c27", size = 264384, upload-time = "2025-03-26T03:05:32.984Z" },
    { url = "https://files.pythonhosted.org/packages/b7/d5/ba91702207ac61ae6f1c2da81c5d0d6bf6ce89e08a2b4d44e411c0bbe867/propcache-0.3.1-cp313-cp313t-musllinux_1_2_ppc64le.whl", hash = "sha256:87380fb1f3089d2a0b8b00f006ed12bd41bd858fabfa7330c954c70f50ed8757", size = 291420, upload-time = "2025-03-26T03:05:34.496Z" },
    { url = "https://files.pythonhosted.org/packages/58/70/2117780ed7edcd7ba6b8134cb7802aada90b894a9810ec56b7bb6018bee7/propcache-0.3.1-cp313-cp313t-musllinux_1_2_s390x.whl", hash = "sha256:e474fc718e73ba5ec5180358aa07f6aded0ff5f2abe700e3115c37d75c947e18", size = 290880, upload-time = "2025-03-26T03:05:36.256Z" },
    { url = "https://files.pythonhosted.org/packages/4a/1f/ecd9ce27710021ae623631c0146719280a929d895a095f6d85efb6a0be2e/propcache-0.3.1-cp313-cp313t-musllinux_1_2_x86_64.whl", hash = "sha256:17d1c688a443355234f3c031349da69444be052613483f3e4158eef751abcd8a", size = 287407, upload-time = "2025-03-26T03:05:37.799Z" },
    { url = "https://files.pythonhosted.org/packages/3e/66/2e90547d6b60180fb29e23dc87bd8c116517d4255240ec6d3f7dc23d1926/propcache-0.3.1-cp313-cp313t-win32.whl", hash = "sha256:359e81a949a7619802eb601d66d37072b79b79c2505e6d3fd8b945538411400d", size = 42573, upload-time = "2025-03-26T03:05:39.193Z" },
    { url = "https://files.pythonhosted.org/packages/cb/8f/50ad8599399d1861b4d2b6b45271f0ef6af1b09b0a2386a46dbaf19c9535/propcache-0.3.1-cp313-cp313t-win_amd64.whl", hash = "sha256:e7fb9a84c9abbf2b2683fa3e7b0d7da4d8ecf139a1c635732a8bda29c5214b0e", size = 46757, upload-time = "2025-03-26T03:05:40.811Z" },
    { url = "https://files.pythonhosted.org/packages/aa/e1/4a782cdc7ebc42dfb44224dabf93b481395a0b6cbc9f0149785edbbab19c/propcache-0.3.1-cp39-cp39-macosx_10_9_universal2.whl", hash = "sha256:ed5f6d2edbf349bd8d630e81f474d33d6ae5d07760c44d33cd808e2f5c8f4ae6", size = 81368, upload-time = "2025-03-26T03:05:42.15Z" },
    { url = "https://files.pythonhosted.org/packages/18/c6/9a39b2646a71321815d8d616e890851af9fb327af7d1b9fdce7d2d8377ca/propcache-0.3.1-cp39-cp39-macosx_10_9_x86_64.whl", hash = "sha256:668ddddc9f3075af019f784456267eb504cb77c2c4bd46cc8402d723b4d200bf", size = 47037, upload-time = "2025-03-26T03:05:44.279Z" },
    { url = "https://files.pythonhosted.org/packages/f3/e2/88ad1c4c42861dd09b45924e468c42a1beb2c5267cb960b7a9f6af67dd04/propcache-0.3.1-cp39-cp39-macosx_11_0_arm64.whl", hash = "sha256:0c86e7ceea56376216eba345aa1fc6a8a6b27ac236181f840d1d7e6a1ea9ba5c", size = 46462, upload-time = "2025-03-26T03:05:45.569Z" },
    { url = "https://files.pythonhosted.org/packages/ae/7e/3e3b36854e96be2e881bc6e87293d59c74dd734dd038dd4981474be44e26/propcache-0.3.1-cp39-cp39-manylinux_2_17_aarch64.manylinux2014_aarch64.whl", hash = "sha256:83be47aa4e35b87c106fc0c84c0fc069d3f9b9b06d3c494cd404ec6747544894", size = 209214, upload-time = "2025-03-26T03:05:47.366Z" },
    { url = "https://files.pythonhosted.org/packages/11/1a/ac0f757cc0babdc8217056fca85150066cf43bf11db9651e6b7d8e0646d6/propcache-0.3.1-cp39-cp39-manylinux_2_17_ppc64le.manylinux2014_ppc64le.whl", hash = "sha256:27c6ac6aa9fc7bc662f594ef380707494cb42c22786a558d95fcdedb9aa5d035", size = 224702, upload-time = "2025-03-26T03:05:48.946Z" },
    { url = "https://files.pythonhosted.org/packages/92/0a/0cf77d0e984b7058019ffa5385b3efd6962cbd5340a8f278ae103032863a/propcache-0.3.1-cp39-cp39-manylinux_2_17_s390x.manylinux2014_s390x.whl", hash = "sha256:64a956dff37080b352c1c40b2966b09defb014347043e740d420ca1eb7c9b908", size = 223085, upload-time = "2025-03-26T03:05:50.472Z" },
    { url = "https://files.pythonhosted.org/packages/05/fc/cb52a0caf803caff9b95b0a99e7c9c87f15b7e34ba0feebfd2572b49013d/propcache-0.3.1-cp39-cp39-manylinux_2_17_x86_64.manylinux2014_x86_64.whl", hash = "sha256:82de5da8c8893056603ac2d6a89eb8b4df49abf1a7c19d536984c8dd63f481d5", size = 209613, upload-time = "2025-03-26T03:05:52.36Z" },
    { url = "https://files.pythonhosted.org/packages/e5/fc/b1d1fdffbe1e0278ab535f8d21fc6b030889417714a545755bdd5ebe9bb0/propcache-0.3.1-cp39-cp39-manylinux_2_5_i686.manylinux1_i686.manylinux_2_17_i686.manylinux2014_i686.whl", hash = "sha256:0c3c3a203c375b08fd06a20da3cf7aac293b834b6f4f4db71190e8422750cca5", size = 199931, upload-time = "2025-03-26T03:05:54.302Z" },
    { url = "https://files.pythonhosted.org/packages/23/a9/2a2f8d93d8f526c35dd8dbbc4a1ac22a106712cd821e15e2a6530aea8931/propcache-0.3.1-cp39-cp39-musllinux_1_2_aarch64.whl", hash = "sha256:b303b194c2e6f171cfddf8b8ba30baefccf03d36a4d9cab7fd0bb68ba476a3d7", size = 208937, upload-time = "2025-03-26T03:05:56.38Z" },
    { url = "https://files.pythonhosted.org/packages/ef/71/5247a264b95e8d4ba86757cf9ad6a523d764bd4579a2d80007a2d4d2b0ad/propcache-0.3.1-cp39-cp39-musllinux_1_2_armv7l.whl", hash = "sha256:916cd229b0150129d645ec51614d38129ee74c03293a9f3f17537be0029a9641", size = 202577, upload-time = "2025-03-26T03:05:58.325Z" },
    { url = "https://files.pythonhosted.org/packages/6f/4e/c8ec771731f1b1e7d07bd8875f1d13c1564b5d60f7483624d021eaef5687/propcache-0.3.1-cp39-cp39-musllinux_1_2_i686.whl", hash = "sha256:a461959ead5b38e2581998700b26346b78cd98540b5524796c175722f18b0294", size = 204669, upload-time = "2025-03-26T03:05:59.849Z" },
    { url = "https://files.pythonhosted.org/packages/c5/b8/bdfcb1170a7b8504226064d7c0b4deb61acbcc6bb2e754ee25fb36c1b72a/propcache-0.3.1-cp39-cp39-musllinux_1_2_ppc64le.whl", hash = "sha256:069e7212890b0bcf9b2be0a03afb0c2d5161d91e1bf51569a64f629acc7defbf", size = 214334, upload-time = "2025-03-26T03:06:01.905Z" },
    { url = "https://files.pythonhosted.org/packages/72/c6/fdb9e8ba161a4e12c75a7415cb99314cad195d3b8ae9d770783cec54001e/propcache-0.3.1-cp39-cp39-musllinux_1_2_s390x.whl", hash = "sha256:ef2e4e91fb3945769e14ce82ed53007195e616a63aa43b40fb7ebaaf907c8d4c", size = 218052, upload-time = "2025-03-26T03:06:03.586Z" },
    { url = "https://files.pythonhosted.org/packages/67/3f/0dd87220f61598b61b590a8b3562142ae475a9c0f694ee32bf97e4e41d44/propcache-0.3.1-cp39-cp39-musllinux_1_2_x86_64.whl", hash = "sha256:8638f99dca15b9dff328fb6273e09f03d1c50d9b6512f3b65a4154588a7595fe", size = 210852, upload-time = "2025-03-26T03:06:05.045Z" },
    { url = "https://files.pythonhosted.org/packages/7b/4e/e332164372af66992c07b470448beb7e36ce7dba6a06c6c2b6131f112e74/propcache-0.3.1-cp39-cp39-win32.whl", hash = "sha256:6f173bbfe976105aaa890b712d1759de339d8a7cef2fc0a1714cc1a1e1c47f64", size = 41481, upload-time = "2025-03-26T03:06:07.507Z" },
    { url = "https://files.pythonhosted.org/packages/61/73/d64abb7bb5d18880ecfac152247c0f1a5807256ea21e4737ce3019afffeb/propcache-0.3.1-cp39-cp39-win_amd64.whl", hash = "sha256:603f1fe4144420374f1a69b907494c3acbc867a581c2d49d4175b0de7cc64566", size = 45720, upload-time = "2025-03-26T03:06:09.139Z" },
    { url = "https://files.pythonhosted.org/packages/b8/d3/c3cb8f1d6ae3b37f83e1de806713a9b3642c5895f0215a62e1a4bd6e5e34/propcache-0.3.1-py3-none-any.whl", hash = "sha256:9a8ecf38de50a7f518c21568c80f985e776397b902f1ce0b01f799aba1608b40", size = 12376, upload-time = "2025-03-26T03:06:10.5Z" },
]

[[package]]
name = "ptyprocess"
version = "0.7.0"
source = { registry = "https://pypi.org/simple" }
sdist = { url = "https://files.pythonhosted.org/packages/20/e5/16ff212c1e452235a90aeb09066144d0c5a6a8c0834397e03f5224495c4e/ptyprocess-0.7.0.tar.gz", hash = "sha256:5c5d0a3b48ceee0b48485e0c26037c0acd7d29765ca3fbb5cb3831d347423220", size = 70762, upload-time = "2020-12-28T15:15:30.155Z" }
wheels = [
    { url = "https://files.pythonhosted.org/packages/22/a6/858897256d0deac81a172289110f31629fc4cee19b6f01283303e18c8db3/ptyprocess-0.7.0-py2.py3-none-any.whl", hash = "sha256:4b41f3967fce3af57cc7e94b888626c18bf37a083e3651ca8feeb66d492fef35", size = 13993, upload-time = "2020-12-28T15:15:28.35Z" },
]

[[package]]
name = "pure-eval"
version = "0.2.3"
source = { registry = "https://pypi.org/simple" }
sdist = { url = "https://files.pythonhosted.org/packages/cd/05/0a34433a064256a578f1783a10da6df098ceaa4a57bbeaa96a6c0352786b/pure_eval-0.2.3.tar.gz", hash = "sha256:5f4e983f40564c576c7c8635ae88db5956bb2229d7e9237d03b3c0b0190eaf42", size = 19752, upload-time = "2024-07-21T12:58:21.801Z" }
wheels = [
    { url = "https://files.pythonhosted.org/packages/8e/37/efad0257dc6e593a18957422533ff0f87ede7c9c6ea010a2177d738fb82f/pure_eval-0.2.3-py3-none-any.whl", hash = "sha256:1db8e35b67b3d218d818ae653e27f06c3aa420901fa7b081ca98cbedc874e0d0", size = 11842, upload-time = "2024-07-21T12:58:20.04Z" },
]

[[package]]
name = "pycparser"
version = "2.22"
source = { registry = "https://pypi.org/simple" }
sdist = { url = "https://files.pythonhosted.org/packages/1d/b2/31537cf4b1ca988837256c910a668b553fceb8f069bedc4b1c826024b52c/pycparser-2.22.tar.gz", hash = "sha256:491c8be9c040f5390f5bf44a5b07752bd07f56edf992381b05c701439eec10f6", size = 172736, upload-time = "2024-03-30T13:22:22.564Z" }
wheels = [
    { url = "https://files.pythonhosted.org/packages/13/a3/a812df4e2dd5696d1f351d58b8fe16a405b234ad2886a0dab9183fb78109/pycparser-2.22-py3-none-any.whl", hash = "sha256:c3702b6d3dd8c7abc1afa565d7e63d53a1d0bd86cdc24edd75470f4de499cfcc", size = 117552, upload-time = "2024-03-30T13:22:20.476Z" },
]

[[package]]
name = "pydantic"
version = "2.11.3"
source = { registry = "https://pypi.org/simple" }
dependencies = [
    { name = "annotated-types" },
    { name = "pydantic-core" },
    { name = "typing-extensions" },
    { name = "typing-inspection" },
]
sdist = { url = "https://files.pythonhosted.org/packages/10/2e/ca897f093ee6c5f3b0bee123ee4465c50e75431c3d5b6a3b44a47134e891/pydantic-2.11.3.tar.gz", hash = "sha256:7471657138c16adad9322fe3070c0116dd6c3ad8d649300e3cbdfe91f4db4ec3", size = 785513, upload-time = "2025-04-08T13:27:06.399Z" }
wheels = [
    { url = "https://files.pythonhosted.org/packages/b0/1d/407b29780a289868ed696d1616f4aad49d6388e5a77f567dcd2629dcd7b8/pydantic-2.11.3-py3-none-any.whl", hash = "sha256:a082753436a07f9ba1289c6ffa01cd93db3548776088aa917cc43b63f68fa60f", size = 443591, upload-time = "2025-04-08T13:27:03.789Z" },
]

[[package]]
name = "pydantic-core"
version = "2.33.1"
source = { registry = "https://pypi.org/simple" }
dependencies = [
    { name = "typing-extensions" },
]
sdist = { url = "https://files.pythonhosted.org/packages/17/19/ed6a078a5287aea7922de6841ef4c06157931622c89c2a47940837b5eecd/pydantic_core-2.33.1.tar.gz", hash = "sha256:bcc9c6fdb0ced789245b02b7d6603e17d1563064ddcfc36f046b61c0c05dd9df", size = 434395, upload-time = "2025-04-02T09:49:41.8Z" }
wheels = [
    { url = "https://files.pythonhosted.org/packages/38/ea/5f572806ab4d4223d11551af814d243b0e3e02cc6913def4d1fe4a5ca41c/pydantic_core-2.33.1-cp310-cp310-macosx_10_12_x86_64.whl", hash = "sha256:3077cfdb6125cc8dab61b155fdd714663e401f0e6883f9632118ec12cf42df26", size = 2044021, upload-time = "2025-04-02T09:46:45.065Z" },
    { url = "https://files.pythonhosted.org/packages/8c/d1/f86cc96d2aa80e3881140d16d12ef2b491223f90b28b9a911346c04ac359/pydantic_core-2.33.1-cp310-cp310-macosx_11_0_arm64.whl", hash = "sha256:8ffab8b2908d152e74862d276cf5017c81a2f3719f14e8e3e8d6b83fda863927", size = 1861742, upload-time = "2025-04-02T09:46:46.684Z" },
    { url = "https://files.pythonhosted.org/packages/37/08/fbd2cd1e9fc735a0df0142fac41c114ad9602d1c004aea340169ae90973b/pydantic_core-2.33.1-cp310-cp310-manylinux_2_17_aarch64.manylinux2014_aarch64.whl", hash = "sha256:5183e4f6a2d468787243ebcd70cf4098c247e60d73fb7d68d5bc1e1beaa0c4db", size = 1910414, upload-time = "2025-04-02T09:46:48.263Z" },
    { url = "https://files.pythonhosted.org/packages/7f/73/3ac217751decbf8d6cb9443cec9b9eb0130eeada6ae56403e11b486e277e/pydantic_core-2.33.1-cp310-cp310-manylinux_2_17_armv7l.manylinux2014_armv7l.whl", hash = "sha256:398a38d323f37714023be1e0285765f0a27243a8b1506b7b7de87b647b517e48", size = 1996848, upload-time = "2025-04-02T09:46:49.441Z" },
    { url = "https://files.pythonhosted.org/packages/9a/f5/5c26b265cdcff2661e2520d2d1e9db72d117ea00eb41e00a76efe68cb009/pydantic_core-2.33.1-cp310-cp310-manylinux_2_17_ppc64le.manylinux2014_ppc64le.whl", hash = "sha256:87d3776f0001b43acebfa86f8c64019c043b55cc5a6a2e313d728b5c95b46969", size = 2141055, upload-time = "2025-04-02T09:46:50.602Z" },
    { url = "https://files.pythonhosted.org/packages/5d/14/a9c3cee817ef2f8347c5ce0713e91867a0dceceefcb2973942855c917379/pydantic_core-2.33.1-cp310-cp310-manylinux_2_17_s390x.manylinux2014_s390x.whl", hash = "sha256:c566dd9c5f63d22226409553531f89de0cac55397f2ab8d97d6f06cfce6d947e", size = 2753806, upload-time = "2025-04-02T09:46:52.116Z" },
    { url = "https://files.pythonhosted.org/packages/f2/68/866ce83a51dd37e7c604ce0050ff6ad26de65a7799df89f4db87dd93d1d6/pydantic_core-2.33.1-cp310-cp310-manylinux_2_17_x86_64.manylinux2014_x86_64.whl", hash = "sha256:a0d5f3acc81452c56895e90643a625302bd6be351e7010664151cc55b7b97f89", size = 2007777, upload-time = "2025-04-02T09:46:53.675Z" },
    { url = "https://files.pythonhosted.org/packages/b6/a8/36771f4404bb3e49bd6d4344da4dede0bf89cc1e01f3b723c47248a3761c/pydantic_core-2.33.1-cp310-cp310-manylinux_2_5_i686.manylinux1_i686.whl", hash = "sha256:d3a07fadec2a13274a8d861d3d37c61e97a816beae717efccaa4b36dfcaadcde", size = 2122803, upload-time = "2025-04-02T09:46:55.789Z" },
    { url = "https://files.pythonhosted.org/packages/18/9c/730a09b2694aa89360d20756369822d98dc2f31b717c21df33b64ffd1f50/pydantic_core-2.33.1-cp310-cp310-musllinux_1_1_aarch64.whl", hash = "sha256:f99aeda58dce827f76963ee87a0ebe75e648c72ff9ba1174a253f6744f518f65", size = 2086755, upload-time = "2025-04-02T09:46:56.956Z" },
    { url = "https://files.pythonhosted.org/packages/54/8e/2dccd89602b5ec31d1c58138d02340ecb2ebb8c2cac3cc66b65ce3edb6ce/pydantic_core-2.33.1-cp310-cp310-musllinux_1_1_armv7l.whl", hash = "sha256:902dbc832141aa0ec374f4310f1e4e7febeebc3256f00dc359a9ac3f264a45dc", size = 2257358, upload-time = "2025-04-02T09:46:58.445Z" },
    { url = "https://files.pythonhosted.org/packages/d1/9c/126e4ac1bfad8a95a9837acdd0963695d69264179ba4ede8b8c40d741702/pydantic_core-2.33.1-cp310-cp310-musllinux_1_1_x86_64.whl", hash = "sha256:fe44d56aa0b00d66640aa84a3cbe80b7a3ccdc6f0b1ca71090696a6d4777c091", size = 2257916, upload-time = "2025-04-02T09:46:59.726Z" },
    { url = "https://files.pythonhosted.org/packages/7d/ba/91eea2047e681a6853c81c20aeca9dcdaa5402ccb7404a2097c2adf9d038/pydantic_core-2.33.1-cp310-cp310-win32.whl", hash = "sha256:ed3eb16d51257c763539bde21e011092f127a2202692afaeaccb50db55a31383", size = 1923823, upload-time = "2025-04-02T09:47:01.278Z" },
    { url = "https://files.pythonhosted.org/packages/94/c0/fcdf739bf60d836a38811476f6ecd50374880b01e3014318b6e809ddfd52/pydantic_core-2.33.1-cp310-cp310-win_amd64.whl", hash = "sha256:694ad99a7f6718c1a498dc170ca430687a39894a60327f548e02a9c7ee4b6504", size = 1952494, upload-time = "2025-04-02T09:47:02.976Z" },
    { url = "https://files.pythonhosted.org/packages/d6/7f/c6298830cb780c46b4f46bb24298d01019ffa4d21769f39b908cd14bbd50/pydantic_core-2.33.1-cp311-cp311-macosx_10_12_x86_64.whl", hash = "sha256:6e966fc3caaf9f1d96b349b0341c70c8d6573bf1bac7261f7b0ba88f96c56c24", size = 2044224, upload-time = "2025-04-02T09:47:04.199Z" },
    { url = "https://files.pythonhosted.org/packages/a8/65/6ab3a536776cad5343f625245bd38165d6663256ad43f3a200e5936afd6c/pydantic_core-2.33.1-cp311-cp311-macosx_11_0_arm64.whl", hash = "sha256:bfd0adeee563d59c598ceabddf2c92eec77abcb3f4a391b19aa7366170bd9e30", size = 1858845, upload-time = "2025-04-02T09:47:05.686Z" },
    { url = "https://files.pythonhosted.org/packages/e9/15/9a22fd26ba5ee8c669d4b8c9c244238e940cd5d818649603ca81d1c69861/pydantic_core-2.33.1-cp311-cp311-manylinux_2_17_aarch64.manylinux2014_aarch64.whl", hash = "sha256:91815221101ad3c6b507804178a7bb5cb7b2ead9ecd600041669c8d805ebd595", size = 1910029, upload-time = "2025-04-02T09:47:07.042Z" },
    { url = "https://files.pythonhosted.org/packages/d5/33/8cb1a62818974045086f55f604044bf35b9342900318f9a2a029a1bec460/pydantic_core-2.33.1-cp311-cp311-manylinux_2_17_armv7l.manylinux2014_armv7l.whl", hash = "sha256:9fea9c1869bb4742d174a57b4700c6dadea951df8b06de40c2fedb4f02931c2e", size = 1997784, upload-time = "2025-04-02T09:47:08.63Z" },
    { url = "https://files.pythonhosted.org/packages/c0/ca/49958e4df7715c71773e1ea5be1c74544923d10319173264e6db122543f9/pydantic_core-2.33.1-cp311-cp311-manylinux_2_17_ppc64le.manylinux2014_ppc64le.whl", hash = "sha256:1d20eb4861329bb2484c021b9d9a977566ab16d84000a57e28061151c62b349a", size = 2141075, upload-time = "2025-04-02T09:47:10.267Z" },
    { url = "https://files.pythonhosted.org/packages/7b/a6/0b3a167a9773c79ba834b959b4e18c3ae9216b8319bd8422792abc8a41b1/pydantic_core-2.33.1-cp311-cp311-manylinux_2_17_s390x.manylinux2014_s390x.whl", hash = "sha256:0fb935c5591573ae3201640579f30128ccc10739b45663f93c06796854405505", size = 2745849, upload-time = "2025-04-02T09:47:11.724Z" },
    { url = "https://files.pythonhosted.org/packages/0b/60/516484135173aa9e5861d7a0663dce82e4746d2e7f803627d8c25dfa5578/pydantic_core-2.33.1-cp311-cp311-manylinux_2_17_x86_64.manylinux2014_x86_64.whl", hash = "sha256:c964fd24e6166420d18fb53996d8c9fd6eac9bf5ae3ec3d03015be4414ce497f", size = 2005794, upload-time = "2025-04-02T09:47:13.099Z" },
    { url = "https://files.pythonhosted.org/packages/86/70/05b1eb77459ad47de00cf78ee003016da0cedf8b9170260488d7c21e9181/pydantic_core-2.33.1-cp311-cp311-manylinux_2_5_i686.manylinux1_i686.whl", hash = "sha256:681d65e9011f7392db5aa002b7423cc442d6a673c635668c227c6c8d0e5a4f77", size = 2123237, upload-time = "2025-04-02T09:47:14.355Z" },
    { url = "https://files.pythonhosted.org/packages/c7/57/12667a1409c04ae7dc95d3b43158948eb0368e9c790be8b095cb60611459/pydantic_core-2.33.1-cp311-cp311-musllinux_1_1_aarch64.whl", hash = "sha256:e100c52f7355a48413e2999bfb4e139d2977a904495441b374f3d4fb4a170961", size = 2086351, upload-time = "2025-04-02T09:47:15.676Z" },
    { url = "https://files.pythonhosted.org/packages/57/61/cc6d1d1c1664b58fdd6ecc64c84366c34ec9b606aeb66cafab6f4088974c/pydantic_core-2.33.1-cp311-cp311-musllinux_1_1_armv7l.whl", hash = "sha256:048831bd363490be79acdd3232f74a0e9951b11b2b4cc058aeb72b22fdc3abe1", size = 2258914, upload-time = "2025-04-02T09:47:17Z" },
    { url = "https://files.pythonhosted.org/packages/d1/0a/edb137176a1f5419b2ddee8bde6a0a548cfa3c74f657f63e56232df8de88/pydantic_core-2.33.1-cp311-cp311-musllinux_1_1_x86_64.whl", hash = "sha256:bdc84017d28459c00db6f918a7272a5190bec3090058334e43a76afb279eac7c", size = 2257385, upload-time = "2025-04-02T09:47:18.631Z" },
    { url = "https://files.pythonhosted.org/packages/26/3c/48ca982d50e4b0e1d9954919c887bdc1c2b462801bf408613ccc641b3daa/pydantic_core-2.33.1-cp311-cp311-win32.whl", hash = "sha256:32cd11c5914d1179df70406427097c7dcde19fddf1418c787540f4b730289896", size = 1923765, upload-time = "2025-04-02T09:47:20.34Z" },
    { url = "https://files.pythonhosted.org/packages/33/cd/7ab70b99e5e21559f5de38a0928ea84e6f23fdef2b0d16a6feaf942b003c/pydantic_core-2.33.1-cp311-cp311-win_amd64.whl", hash = "sha256:2ea62419ba8c397e7da28a9170a16219d310d2cf4970dbc65c32faf20d828c83", size = 1950688, upload-time = "2025-04-02T09:47:22.029Z" },
    { url = "https://files.pythonhosted.org/packages/4b/ae/db1fc237b82e2cacd379f63e3335748ab88b5adde98bf7544a1b1bd10a84/pydantic_core-2.33.1-cp311-cp311-win_arm64.whl", hash = "sha256:fc903512177361e868bc1f5b80ac8c8a6e05fcdd574a5fb5ffeac5a9982b9e89", size = 1908185, upload-time = "2025-04-02T09:47:23.385Z" },
    { url = "https://files.pythonhosted.org/packages/c8/ce/3cb22b07c29938f97ff5f5bb27521f95e2ebec399b882392deb68d6c440e/pydantic_core-2.33.1-cp312-cp312-macosx_10_12_x86_64.whl", hash = "sha256:1293d7febb995e9d3ec3ea09caf1a26214eec45b0f29f6074abb004723fc1de8", size = 2026640, upload-time = "2025-04-02T09:47:25.394Z" },
    { url = "https://files.pythonhosted.org/packages/19/78/f381d643b12378fee782a72126ec5d793081ef03791c28a0fd542a5bee64/pydantic_core-2.33.1-cp312-cp312-macosx_11_0_arm64.whl", hash = "sha256:99b56acd433386c8f20be5c4000786d1e7ca0523c8eefc995d14d79c7a081498", size = 1852649, upload-time = "2025-04-02T09:47:27.417Z" },
    { url = "https://files.pythonhosted.org/packages/9d/2b/98a37b80b15aac9eb2c6cfc6dbd35e5058a352891c5cce3a8472d77665a6/pydantic_core-2.33.1-cp312-cp312-manylinux_2_17_aarch64.manylinux2014_aarch64.whl", hash = "sha256:35a5ec3fa8c2fe6c53e1b2ccc2454398f95d5393ab398478f53e1afbbeb4d939", size = 1892472, upload-time = "2025-04-02T09:47:29.006Z" },
    { url = "https://files.pythonhosted.org/packages/4e/d4/3c59514e0f55a161004792b9ff3039da52448f43f5834f905abef9db6e4a/pydantic_core-2.33.1-cp312-cp312-manylinux_2_17_armv7l.manylinux2014_armv7l.whl", hash = "sha256:b172f7b9d2f3abc0efd12e3386f7e48b576ef309544ac3a63e5e9cdd2e24585d", size = 1977509, upload-time = "2025-04-02T09:47:33.464Z" },
    { url = "https://files.pythonhosted.org/packages/a9/b6/c2c7946ef70576f79a25db59a576bce088bdc5952d1b93c9789b091df716/pydantic_core-2.33.1-cp312-cp312-manylinux_2_17_ppc64le.manylinux2014_ppc64le.whl", hash = "sha256:9097b9f17f91eea659b9ec58148c0747ec354a42f7389b9d50701610d86f812e", size = 2128702, upload-time = "2025-04-02T09:47:34.812Z" },
    { url = "https://files.pythonhosted.org/packages/88/fe/65a880f81e3f2a974312b61f82a03d85528f89a010ce21ad92f109d94deb/pydantic_core-2.33.1-cp312-cp312-manylinux_2_17_s390x.manylinux2014_s390x.whl", hash = "sha256:cc77ec5b7e2118b152b0d886c7514a4653bcb58c6b1d760134a9fab915f777b3", size = 2679428, upload-time = "2025-04-02T09:47:37.315Z" },
    { url = "https://files.pythonhosted.org/packages/6f/ff/4459e4146afd0462fb483bb98aa2436d69c484737feaceba1341615fb0ac/pydantic_core-2.33.1-cp312-cp312-manylinux_2_17_x86_64.manylinux2014_x86_64.whl", hash = "sha256:d5e3d15245b08fa4a84cefc6c9222e6f37c98111c8679fbd94aa145f9a0ae23d", size = 2008753, upload-time = "2025-04-02T09:47:39.013Z" },
    { url = "https://files.pythonhosted.org/packages/7c/76/1c42e384e8d78452ededac8b583fe2550c84abfef83a0552e0e7478ccbc3/pydantic_core-2.33.1-cp312-cp312-manylinux_2_5_i686.manylinux1_i686.whl", hash = "sha256:ef99779001d7ac2e2461d8ab55d3373fe7315caefdbecd8ced75304ae5a6fc6b", size = 2114849, upload-time = "2025-04-02T09:47:40.427Z" },
    { url = "https://files.pythonhosted.org/packages/00/72/7d0cf05095c15f7ffe0eb78914b166d591c0eed72f294da68378da205101/pydantic_core-2.33.1-cp312-cp312-musllinux_1_1_aarch64.whl", hash = "sha256:fc6bf8869e193855e8d91d91f6bf59699a5cdfaa47a404e278e776dd7f168b39", size = 2069541, upload-time = "2025-04-02T09:47:42.01Z" },
    { url = "https://files.pythonhosted.org/packages/b3/69/94a514066bb7d8be499aa764926937409d2389c09be0b5107a970286ef81/pydantic_core-2.33.1-cp312-cp312-musllinux_1_1_armv7l.whl", hash = "sha256:b1caa0bc2741b043db7823843e1bde8aaa58a55a58fda06083b0569f8b45693a", size = 2239225, upload-time = "2025-04-02T09:47:43.425Z" },
    { url = "https://files.pythonhosted.org/packages/84/b0/e390071eadb44b41f4f54c3cef64d8bf5f9612c92686c9299eaa09e267e2/pydantic_core-2.33.1-cp312-cp312-musllinux_1_1_x86_64.whl", hash = "sha256:ec259f62538e8bf364903a7d0d0239447059f9434b284f5536e8402b7dd198db", size = 2248373, upload-time = "2025-04-02T09:47:44.979Z" },
    { url = "https://files.pythonhosted.org/packages/d6/b2/288b3579ffc07e92af66e2f1a11be3b056fe1214aab314748461f21a31c3/pydantic_core-2.33.1-cp312-cp312-win32.whl", hash = "sha256:e14f369c98a7c15772b9da98987f58e2b509a93235582838bd0d1d8c08b68fda", size = 1907034, upload-time = "2025-04-02T09:47:46.843Z" },
    { url = "https://files.pythonhosted.org/packages/02/28/58442ad1c22b5b6742b992ba9518420235adced665513868f99a1c2638a5/pydantic_core-2.33.1-cp312-cp312-win_amd64.whl", hash = "sha256:1c607801d85e2e123357b3893f82c97a42856192997b95b4d8325deb1cd0c5f4", size = 1956848, upload-time = "2025-04-02T09:47:48.404Z" },
    { url = "https://files.pythonhosted.org/packages/a1/eb/f54809b51c7e2a1d9f439f158b8dd94359321abcc98767e16fc48ae5a77e/pydantic_core-2.33.1-cp312-cp312-win_arm64.whl", hash = "sha256:8d13f0276806ee722e70a1c93da19748594f19ac4299c7e41237fc791d1861ea", size = 1903986, upload-time = "2025-04-02T09:47:49.839Z" },
    { url = "https://files.pythonhosted.org/packages/7a/24/eed3466a4308d79155f1cdd5c7432c80ddcc4530ba8623b79d5ced021641/pydantic_core-2.33.1-cp313-cp313-macosx_10_12_x86_64.whl", hash = "sha256:70af6a21237b53d1fe7b9325b20e65cbf2f0a848cf77bed492b029139701e66a", size = 2033551, upload-time = "2025-04-02T09:47:51.648Z" },
    { url = "https://files.pythonhosted.org/packages/ab/14/df54b1a0bc9b6ded9b758b73139d2c11b4e8eb43e8ab9c5847c0a2913ada/pydantic_core-2.33.1-cp313-cp313-macosx_11_0_arm64.whl", hash = "sha256:282b3fe1bbbe5ae35224a0dbd05aed9ccabccd241e8e6b60370484234b456266", size = 1852785, upload-time = "2025-04-02T09:47:53.149Z" },
    { url = "https://files.pythonhosted.org/packages/fa/96/e275f15ff3d34bb04b0125d9bc8848bf69f25d784d92a63676112451bfb9/pydantic_core-2.33.1-cp313-cp313-manylinux_2_17_aarch64.manylinux2014_aarch64.whl", hash = "sha256:4b315e596282bbb5822d0c7ee9d255595bd7506d1cb20c2911a4da0b970187d3", size = 1897758, upload-time = "2025-04-02T09:47:55.006Z" },
    { url = "https://files.pythonhosted.org/packages/b7/d8/96bc536e975b69e3a924b507d2a19aedbf50b24e08c80fb00e35f9baaed8/pydantic_core-2.33.1-cp313-cp313-manylinux_2_17_armv7l.manylinux2014_armv7l.whl", hash = "sha256:1dfae24cf9921875ca0ca6a8ecb4bb2f13c855794ed0d468d6abbec6e6dcd44a", size = 1986109, upload-time = "2025-04-02T09:47:56.532Z" },
    { url = "https://files.pythonhosted.org/packages/90/72/ab58e43ce7e900b88cb571ed057b2fcd0e95b708a2e0bed475b10130393e/pydantic_core-2.33.1-cp313-cp313-manylinux_2_17_ppc64le.manylinux2014_ppc64le.whl", hash = "sha256:6dd8ecfde08d8bfadaea669e83c63939af76f4cf5538a72597016edfa3fad516", size = 2129159, upload-time = "2025-04-02T09:47:58.088Z" },
    { url = "https://files.pythonhosted.org/packages/dc/3f/52d85781406886c6870ac995ec0ba7ccc028b530b0798c9080531b409fdb/pydantic_core-2.33.1-cp313-cp313-manylinux_2_17_s390x.manylinux2014_s390x.whl", hash = "sha256:2f593494876eae852dc98c43c6f260f45abdbfeec9e4324e31a481d948214764", size = 2680222, upload-time = "2025-04-02T09:47:59.591Z" },
    { url = "https://files.pythonhosted.org/packages/f4/56/6e2ef42f363a0eec0fd92f74a91e0ac48cd2e49b695aac1509ad81eee86a/pydantic_core-2.33.1-cp313-cp313-manylinux_2_17_x86_64.manylinux2014_x86_64.whl", hash = "sha256:948b73114f47fd7016088e5186d13faf5e1b2fe83f5e320e371f035557fd264d", size = 2006980, upload-time = "2025-04-02T09:48:01.397Z" },
    { url = "https://files.pythonhosted.org/packages/4c/c0/604536c4379cc78359f9ee0aa319f4aedf6b652ec2854953f5a14fc38c5a/pydantic_core-2.33.1-cp313-cp313-manylinux_2_5_i686.manylinux1_i686.whl", hash = "sha256:e11f3864eb516af21b01e25fac915a82e9ddad3bb0fb9e95a246067398b435a4", size = 2120840, upload-time = "2025-04-02T09:48:03.056Z" },
    { url = "https://files.pythonhosted.org/packages/1f/46/9eb764814f508f0edfb291a0f75d10854d78113fa13900ce13729aaec3ae/pydantic_core-2.33.1-cp313-cp313-musllinux_1_1_aarch64.whl", hash = "sha256:549150be302428b56fdad0c23c2741dcdb5572413776826c965619a25d9c6bde", size = 2072518, upload-time = "2025-04-02T09:48:04.662Z" },
    { url = "https://files.pythonhosted.org/packages/42/e3/fb6b2a732b82d1666fa6bf53e3627867ea3131c5f39f98ce92141e3e3dc1/pydantic_core-2.33.1-cp313-cp313-musllinux_1_1_armv7l.whl", hash = "sha256:495bc156026efafd9ef2d82372bd38afce78ddd82bf28ef5276c469e57c0c83e", size = 2248025, upload-time = "2025-04-02T09:48:06.226Z" },
    { url = "https://files.pythonhosted.org/packages/5c/9d/fbe8fe9d1aa4dac88723f10a921bc7418bd3378a567cb5e21193a3c48b43/pydantic_core-2.33.1-cp313-cp313-musllinux_1_1_x86_64.whl", hash = "sha256:ec79de2a8680b1a67a07490bddf9636d5c2fab609ba8c57597e855fa5fa4dacd", size = 2254991, upload-time = "2025-04-02T09:48:08.114Z" },
    { url = "https://files.pythonhosted.org/packages/aa/99/07e2237b8a66438d9b26482332cda99a9acccb58d284af7bc7c946a42fd3/pydantic_core-2.33.1-cp313-cp313-win32.whl", hash = "sha256:ee12a7be1742f81b8a65b36c6921022301d466b82d80315d215c4c691724986f", size = 1915262, upload-time = "2025-04-02T09:48:09.708Z" },
    { url = "https://files.pythonhosted.org/packages/8a/f4/e457a7849beeed1e5defbcf5051c6f7b3c91a0624dd31543a64fc9adcf52/pydantic_core-2.33.1-cp313-cp313-win_amd64.whl", hash = "sha256:ede9b407e39949d2afc46385ce6bd6e11588660c26f80576c11c958e6647bc40", size = 1956626, upload-time = "2025-04-02T09:48:11.288Z" },
    { url = "https://files.pythonhosted.org/packages/20/d0/e8d567a7cff7b04e017ae164d98011f1e1894269fe8e90ea187a3cbfb562/pydantic_core-2.33.1-cp313-cp313-win_arm64.whl", hash = "sha256:aa687a23d4b7871a00e03ca96a09cad0f28f443690d300500603bd0adba4b523", size = 1909590, upload-time = "2025-04-02T09:48:12.861Z" },
    { url = "https://files.pythonhosted.org/packages/ef/fd/24ea4302d7a527d672c5be06e17df16aabfb4e9fdc6e0b345c21580f3d2a/pydantic_core-2.33.1-cp313-cp313t-macosx_11_0_arm64.whl", hash = "sha256:401d7b76e1000d0dd5538e6381d28febdcacb097c8d340dde7d7fc6e13e9f95d", size = 1812963, upload-time = "2025-04-02T09:48:14.553Z" },
    { url = "https://files.pythonhosted.org/packages/5f/95/4fbc2ecdeb5c1c53f1175a32d870250194eb2fdf6291b795ab08c8646d5d/pydantic_core-2.33.1-cp313-cp313t-manylinux_2_17_x86_64.manylinux2014_x86_64.whl", hash = "sha256:7aeb055a42d734c0255c9e489ac67e75397d59c6fbe60d155851e9782f276a9c", size = 1986896, upload-time = "2025-04-02T09:48:16.222Z" },
    { url = "https://files.pythonhosted.org/packages/71/ae/fe31e7f4a62431222d8f65a3bd02e3fa7e6026d154a00818e6d30520ea77/pydantic_core-2.33.1-cp313-cp313t-win_amd64.whl", hash = "sha256:338ea9b73e6e109f15ab439e62cb3b78aa752c7fd9536794112e14bee02c8d18", size = 1931810, upload-time = "2025-04-02T09:48:17.97Z" },
    { url = "https://files.pythonhosted.org/packages/49/78/b86bad645cc3e8dfa6858c70ec38939bf350e54004837c48de09474b2b9e/pydantic_core-2.33.1-cp39-cp39-macosx_10_12_x86_64.whl", hash = "sha256:5ab77f45d33d264de66e1884fca158bc920cb5e27fd0764a72f72f5756ae8bdb", size = 2044282, upload-time = "2025-04-02T09:48:19.849Z" },
    { url = "https://files.pythonhosted.org/packages/3b/00/a02531331773b2bf08743d84c6b776bd6a449d23b3ae6b0e3229d568bac4/pydantic_core-2.33.1-cp39-cp39-macosx_11_0_arm64.whl", hash = "sha256:e7aaba1b4b03aaea7bb59e1b5856d734be011d3e6d98f5bcaa98cb30f375f2ad", size = 1877598, upload-time = "2025-04-02T09:48:22.863Z" },
    { url = "https://files.pythonhosted.org/packages/a1/fa/32cc152b84a1f420f8a7d80161373e8d87d4ffa077e67d6c8aab3ce1a6ab/pydantic_core-2.33.1-cp39-cp39-manylinux_2_17_aarch64.manylinux2014_aarch64.whl", hash = "sha256:7fb66263e9ba8fea2aa85e1e5578980d127fb37d7f2e292773e7bc3a38fb0c7b", size = 1911021, upload-time = "2025-04-02T09:48:24.592Z" },
    { url = "https://files.pythonhosted.org/packages/5e/87/ea553e0d98bce6c4876f8c50f65cb45597eff6e0aaa8b15813e9972bb19d/pydantic_core-2.33.1-cp39-cp39-manylinux_2_17_armv7l.manylinux2014_armv7l.whl", hash = "sha256:3f2648b9262607a7fb41d782cc263b48032ff7a03a835581abbf7a3bec62bcf5", size = 1997276, upload-time = "2025-04-02T09:48:26.314Z" },
    { url = "https://files.pythonhosted.org/packages/f7/9b/60cb9f4b52158b3adac0066492bbadd0b8473f4f8da5bcc73972655b76ef/pydantic_core-2.33.1-cp39-cp39-manylinux_2_17_ppc64le.manylinux2014_ppc64le.whl", hash = "sha256:723c5630c4259400818b4ad096735a829074601805d07f8cafc366d95786d331", size = 2141348, upload-time = "2025-04-02T09:48:28.298Z" },
    { url = "https://files.pythonhosted.org/packages/9b/38/374d254e270d4de0add68a8239f4ed0f444fdd7b766ea69244fb9491dccb/pydantic_core-2.33.1-cp39-cp39-manylinux_2_17_s390x.manylinux2014_s390x.whl", hash = "sha256:d100e3ae783d2167782391e0c1c7a20a31f55f8015f3293647544df3f9c67824", size = 2753708, upload-time = "2025-04-02T09:48:29.987Z" },
    { url = "https://files.pythonhosted.org/packages/05/a8/fd79111eb5ab9bc4ef98d8fb0b3a2ffdc80107b2c59859a741ab379c96f8/pydantic_core-2.33.1-cp39-cp39-manylinux_2_17_x86_64.manylinux2014_x86_64.whl", hash = "sha256:177d50460bc976a0369920b6c744d927b0ecb8606fb56858ff542560251b19e5", size = 2008699, upload-time = "2025-04-02T09:48:31.76Z" },
    { url = "https://files.pythonhosted.org/packages/35/31/2e06619868eb4c18642c5601db420599c1cf9cf50fe868c9ac09cd298e24/pydantic_core-2.33.1-cp39-cp39-manylinux_2_5_i686.manylinux1_i686.whl", hash = "sha256:a3edde68d1a1f9af1273b2fe798997b33f90308fb6d44d8550c89fc6a3647cf6", size = 2123426, upload-time = "2025-04-02T09:48:33.623Z" },
    { url = "https://files.pythonhosted.org/packages/4a/d0/3531e8783a311802e3db7ee5a1a5ed79e5706e930b1b4e3109ce15eeb681/pydantic_core-2.33.1-cp39-cp39-musllinux_1_1_aarch64.whl", hash = "sha256:a62c3c3ef6a7e2c45f7853b10b5bc4ddefd6ee3cd31024754a1a5842da7d598d", size = 2087330, upload-time = "2025-04-02T09:48:35.387Z" },
    { url = "https://files.pythonhosted.org/packages/ac/32/5ff252ed73bacd7677a706ab17723e261a76793f98b305aa20cfc10bbd56/pydantic_core-2.33.1-cp39-cp39-musllinux_1_1_armv7l.whl", hash = "sha256:c91dbb0ab683fa0cd64a6e81907c8ff41d6497c346890e26b23de7ee55353f96", size = 2258171, upload-time = "2025-04-02T09:48:37.559Z" },
    { url = "https://files.pythonhosted.org/packages/c9/f9/e96e00f92b8f5b3e2cddc80c5ee6cf038f8a0f238c44b67b01759943a7b4/pydantic_core-2.33.1-cp39-cp39-musllinux_1_1_x86_64.whl", hash = "sha256:9f466e8bf0a62dc43e068c12166281c2eca72121dd2adc1040f3aa1e21ef8599", size = 2258745, upload-time = "2025-04-02T09:48:39.413Z" },
    { url = "https://files.pythonhosted.org/packages/54/1e/51c86688e809d94797fdf0efc41514f001caec982a05f62d90c180a9639d/pydantic_core-2.33.1-cp39-cp39-win32.whl", hash = "sha256:ab0277cedb698749caada82e5d099dc9fed3f906a30d4c382d1a21725777a1e5", size = 1923626, upload-time = "2025-04-02T09:48:41.24Z" },
    { url = "https://files.pythonhosted.org/packages/57/18/c2da959fd8d019b70cadafdda2bf845378ada47973e0bad6cc84f56dbe6e/pydantic_core-2.33.1-cp39-cp39-win_amd64.whl", hash = "sha256:5773da0ee2d17136b1f1c6fbde543398d452a6ad2a7b54ea1033e2daa739b8d2", size = 1953703, upload-time = "2025-04-02T09:48:43.196Z" },
    { url = "https://files.pythonhosted.org/packages/9c/c7/8b311d5adb0fe00a93ee9b4e92a02b0ec08510e9838885ef781ccbb20604/pydantic_core-2.33.1-pp310-pypy310_pp73-macosx_10_12_x86_64.whl", hash = "sha256:5c834f54f8f4640fd7e4b193f80eb25a0602bba9e19b3cd2fc7ffe8199f5ae02", size = 2041659, upload-time = "2025-04-02T09:48:45.342Z" },
    { url = "https://files.pythonhosted.org/packages/8a/d6/4f58d32066a9e26530daaf9adc6664b01875ae0691570094968aaa7b8fcc/pydantic_core-2.33.1-pp310-pypy310_pp73-macosx_11_0_arm64.whl", hash = "sha256:049e0de24cf23766f12cc5cc71d8abc07d4a9deb9061b334b62093dedc7cb068", size = 1873294, upload-time = "2025-04-02T09:48:47.548Z" },
    { url = "https://files.pythonhosted.org/packages/f7/3f/53cc9c45d9229da427909c751f8ed2bf422414f7664ea4dde2d004f596ba/pydantic_core-2.33.1-pp310-pypy310_pp73-manylinux_2_17_aarch64.manylinux2014_aarch64.whl", hash = "sha256:1a28239037b3d6f16916a4c831a5a0eadf856bdd6d2e92c10a0da3a59eadcf3e", size = 1903771, upload-time = "2025-04-02T09:48:49.468Z" },
    { url = "https://files.pythonhosted.org/packages/f0/49/bf0783279ce674eb9903fb9ae43f6c614cb2f1c4951370258823f795368b/pydantic_core-2.33.1-pp310-pypy310_pp73-manylinux_2_17_x86_64.manylinux2014_x86_64.whl", hash = "sha256:9d3da303ab5f378a268fa7d45f37d7d85c3ec19769f28d2cc0c61826a8de21fe", size = 2083558, upload-time = "2025-04-02T09:48:51.409Z" },
    { url = "https://files.pythonhosted.org/packages/9c/5b/0d998367687f986c7d8484a2c476d30f07bf5b8b1477649a6092bd4c540e/pydantic_core-2.33.1-pp310-pypy310_pp73-manylinux_2_5_i686.manylinux1_i686.whl", hash = "sha256:25626fb37b3c543818c14821afe0fd3830bc327a43953bc88db924b68c5723f1", size = 2118038, upload-time = "2025-04-02T09:48:53.702Z" },
    { url = "https://files.pythonhosted.org/packages/b3/33/039287d410230ee125daee57373ac01940d3030d18dba1c29cd3089dc3ca/pydantic_core-2.33.1-pp310-pypy310_pp73-musllinux_1_1_aarch64.whl", hash = "sha256:3ab2d36e20fbfcce8f02d73c33a8a7362980cff717926bbae030b93ae46b56c7", size = 2079315, upload-time = "2025-04-02T09:48:55.555Z" },
    { url = "https://files.pythonhosted.org/packages/1f/85/6d8b2646d99c062d7da2d0ab2faeb0d6ca9cca4c02da6076376042a20da3/pydantic_core-2.33.1-pp310-pypy310_pp73-musllinux_1_1_armv7l.whl", hash = "sha256:2f9284e11c751b003fd4215ad92d325d92c9cb19ee6729ebd87e3250072cdcde", size = 2249063, upload-time = "2025-04-02T09:48:57.479Z" },
    { url = "https://files.pythonhosted.org/packages/17/d7/c37d208d5738f7b9ad8f22ae8a727d88ebf9c16c04ed2475122cc3f7224a/pydantic_core-2.33.1-pp310-pypy310_pp73-musllinux_1_1_x86_64.whl", hash = "sha256:048c01eee07d37cbd066fc512b9d8b5ea88ceeb4e629ab94b3e56965ad655add", size = 2254631, upload-time = "2025-04-02T09:48:59.581Z" },
    { url = "https://files.pythonhosted.org/packages/13/e0/bafa46476d328e4553b85ab9b2f7409e7aaef0ce4c937c894821c542d347/pydantic_core-2.33.1-pp310-pypy310_pp73-win_amd64.whl", hash = "sha256:5ccd429694cf26af7997595d627dd2637e7932214486f55b8a357edaac9dae8c", size = 2080877, upload-time = "2025-04-02T09:49:01.52Z" },
    { url = "https://files.pythonhosted.org/packages/0b/76/1794e440c1801ed35415238d2c728f26cd12695df9057154ad768b7b991c/pydantic_core-2.33.1-pp311-pypy311_pp73-macosx_10_12_x86_64.whl", hash = "sha256:3a371dc00282c4b84246509a5ddc808e61b9864aa1eae9ecc92bb1268b82db4a", size = 2042858, upload-time = "2025-04-02T09:49:03.419Z" },
    { url = "https://files.pythonhosted.org/packages/73/b4/9cd7b081fb0b1b4f8150507cd59d27b275c3e22ad60b35cb19ea0977d9b9/pydantic_core-2.33.1-pp311-pypy311_pp73-macosx_11_0_arm64.whl", hash = "sha256:f59295ecc75a1788af8ba92f2e8c6eeaa5a94c22fc4d151e8d9638814f85c8fc", size = 1873745, upload-time = "2025-04-02T09:49:05.391Z" },
    { url = "https://files.pythonhosted.org/packages/e1/d7/9ddb7575d4321e40d0363903c2576c8c0c3280ebea137777e5ab58d723e3/pydantic_core-2.33.1-pp311-pypy311_pp73-manylinux_2_17_aarch64.manylinux2014_aarch64.whl", hash = "sha256:08530b8ac922003033f399128505f513e30ca770527cc8bbacf75a84fcc2c74b", size = 1904188, upload-time = "2025-04-02T09:49:07.352Z" },
    { url = "https://files.pythonhosted.org/packages/d1/a8/3194ccfe461bb08da19377ebec8cb4f13c9bd82e13baebc53c5c7c39a029/pydantic_core-2.33.1-pp311-pypy311_pp73-manylinux_2_17_x86_64.manylinux2014_x86_64.whl", hash = "sha256:bae370459da6a5466978c0eacf90690cb57ec9d533f8e63e564ef3822bfa04fe", size = 2083479, upload-time = "2025-04-02T09:49:09.304Z" },
    { url = "https://files.pythonhosted.org/packages/42/c7/84cb569555d7179ca0b3f838cef08f66f7089b54432f5b8599aac6e9533e/pydantic_core-2.33.1-pp311-pypy311_pp73-manylinux_2_5_i686.manylinux1_i686.whl", hash = "sha256:e3de2777e3b9f4d603112f78006f4ae0acb936e95f06da6cb1a45fbad6bdb4b5", size = 2118415, upload-time = "2025-04-02T09:49:11.25Z" },
    { url = "https://files.pythonhosted.org/packages/3b/67/72abb8c73e0837716afbb58a59cc9e3ae43d1aa8677f3b4bc72c16142716/pydantic_core-2.33.1-pp311-pypy311_pp73-musllinux_1_1_aarch64.whl", hash = "sha256:3a64e81e8cba118e108d7126362ea30e021291b7805d47e4896e52c791be2761", size = 2079623, upload-time = "2025-04-02T09:49:13.292Z" },
    { url = "https://files.pythonhosted.org/packages/0b/cd/c59707e35a47ba4cbbf153c3f7c56420c58653b5801b055dc52cccc8e2dc/pydantic_core-2.33.1-pp311-pypy311_pp73-musllinux_1_1_armv7l.whl", hash = "sha256:52928d8c1b6bda03cc6d811e8923dffc87a2d3c8b3bfd2ce16471c7147a24850", size = 2250175, upload-time = "2025-04-02T09:49:15.597Z" },
    { url = "https://files.pythonhosted.org/packages/84/32/e4325a6676b0bed32d5b084566ec86ed7fd1e9bcbfc49c578b1755bde920/pydantic_core-2.33.1-pp311-pypy311_pp73-musllinux_1_1_x86_64.whl", hash = "sha256:1b30d92c9412beb5ac6b10a3eb7ef92ccb14e3f2a8d7732e2d739f58b3aa7544", size = 2254674, upload-time = "2025-04-02T09:49:17.61Z" },
    { url = "https://files.pythonhosted.org/packages/12/6f/5596dc418f2e292ffc661d21931ab34591952e2843e7168ea5a52591f6ff/pydantic_core-2.33.1-pp311-pypy311_pp73-win_amd64.whl", hash = "sha256:f995719707e0e29f0f41a8aa3bcea6e761a36c9136104d3189eafb83f5cec5e5", size = 2080951, upload-time = "2025-04-02T09:49:19.559Z" },
    { url = "https://files.pythonhosted.org/packages/2d/a8/c2c8f29bd18f7ef52de32a6deb9e3ee87ba18b7b2122636aa9f4438cf627/pydantic_core-2.33.1-pp39-pypy39_pp73-macosx_10_12_x86_64.whl", hash = "sha256:7edbc454a29fc6aeae1e1eecba4f07b63b8d76e76a748532233c4c167b4cb9ea", size = 2041791, upload-time = "2025-04-02T09:49:21.617Z" },
    { url = "https://files.pythonhosted.org/packages/08/ad/328081b1c82543ae49d0650048305058583c51f1a9a56a0d6e87bb3a2443/pydantic_core-2.33.1-pp39-pypy39_pp73-macosx_11_0_arm64.whl", hash = "sha256:ad05b683963f69a1d5d2c2bdab1274a31221ca737dbbceaa32bcb67359453cdd", size = 1873579, upload-time = "2025-04-02T09:49:23.667Z" },
    { url = "https://files.pythonhosted.org/packages/6e/8a/bc65dbf7e501e88367cdab06a2c1340457c785f0c72288cae737fd80c0fa/pydantic_core-2.33.1-pp39-pypy39_pp73-manylinux_2_17_aarch64.manylinux2014_aarch64.whl", hash = "sha256:df6a94bf9452c6da9b5d76ed229a5683d0306ccb91cca8e1eea883189780d568", size = 1904189, upload-time = "2025-04-02T09:49:25.821Z" },
    { url = "https://files.pythonhosted.org/packages/9a/db/30ca6aefda211fb01ef185ca73cb7a0c6e7fe952c524025c8782b5acd771/pydantic_core-2.33.1-pp39-pypy39_pp73-manylinux_2_17_x86_64.manylinux2014_x86_64.whl", hash = "sha256:7965c13b3967909a09ecc91f21d09cfc4576bf78140b988904e94f130f188396", size = 2084446, upload-time = "2025-04-02T09:49:27.866Z" },
    { url = "https://files.pythonhosted.org/packages/f2/89/a12b55286e30c9f476eab7c53c9249ec76faf70430596496ab0309f28629/pydantic_core-2.33.1-pp39-pypy39_pp73-manylinux_2_5_i686.manylinux1_i686.whl", hash = "sha256:3f1fdb790440a34f6ecf7679e1863b825cb5ffde858a9197f851168ed08371e5", size = 2118215, upload-time = "2025-04-02T09:49:30.321Z" },
    { url = "https://files.pythonhosted.org/packages/8e/55/12721c4a8d7951584ad3d9848b44442559cf1876e0bb424148d1060636b3/pydantic_core-2.33.1-pp39-pypy39_pp73-musllinux_1_1_aarch64.whl", hash = "sha256:5277aec8d879f8d05168fdd17ae811dd313b8ff894aeeaf7cd34ad28b4d77e33", size = 2079963, upload-time = "2025-04-02T09:49:32.804Z" },
    { url = "https://files.pythonhosted.org/packages/bd/0c/3391bd5d6ff62ea998db94732528d9bc32c560b0ed861c39119759461946/pydantic_core-2.33.1-pp39-pypy39_pp73-musllinux_1_1_armv7l.whl", hash = "sha256:8ab581d3530611897d863d1a649fb0644b860286b4718db919bfd51ece41f10b", size = 2249388, upload-time = "2025-04-02T09:49:34.906Z" },
    { url = "https://files.pythonhosted.org/packages/d3/5f/3e4feb042998d7886a9b523b372d83955cbc192a07013dcd24276db078ee/pydantic_core-2.33.1-pp39-pypy39_pp73-musllinux_1_1_x86_64.whl", hash = "sha256:0483847fa9ad5e3412265c1bd72aad35235512d9ce9d27d81a56d935ef489672", size = 2255226, upload-time = "2025-04-02T09:49:37.412Z" },
    { url = "https://files.pythonhosted.org/packages/25/f2/1647933efaaad61846109a27619f3704929e758a09e6431b8f932a053d40/pydantic_core-2.33.1-pp39-pypy39_pp73-win_amd64.whl", hash = "sha256:de9e06abe3cc5ec6a2d5f75bc99b0bdca4f5c719a5b34026f8c57efbdecd2ee3", size = 2081073, upload-time = "2025-04-02T09:49:39.531Z" },
]

[[package]]
name = "pydantic-settings"
version = "2.8.1"
source = { registry = "https://pypi.org/simple" }
dependencies = [
    { name = "pydantic" },
    { name = "python-dotenv" },
]
sdist = { url = "https://files.pythonhosted.org/packages/88/82/c79424d7d8c29b994fb01d277da57b0a9b09cc03c3ff875f9bd8a86b2145/pydantic_settings-2.8.1.tar.gz", hash = "sha256:d5c663dfbe9db9d5e1c646b2e161da12f0d734d422ee56f567d0ea2cee4e8585", size = 83550, upload-time = "2025-02-27T10:10:32.338Z" }
wheels = [
    { url = "https://files.pythonhosted.org/packages/0b/53/a64f03044927dc47aafe029c42a5b7aabc38dfb813475e0e1bf71c4a59d0/pydantic_settings-2.8.1-py3-none-any.whl", hash = "sha256:81942d5ac3d905f7f3ee1a70df5dfb62d5569c12f51a5a647defc1c3d9ee2e9c", size = 30839, upload-time = "2025-02-27T10:10:30.711Z" },
]

[[package]]
name = "pydata-sphinx-theme"
version = "0.16.1"
source = { registry = "https://pypi.org/simple" }
dependencies = [
    { name = "accessible-pygments" },
    { name = "babel" },
    { name = "beautifulsoup4" },
    { name = "docutils" },
    { name = "pygments" },
    { name = "sphinx", version = "7.4.7", source = { registry = "https://pypi.org/simple" }, marker = "python_full_version < '3.10'" },
    { name = "sphinx", version = "8.1.3", source = { registry = "https://pypi.org/simple" }, marker = "python_full_version == '3.10.*'" },
    { name = "sphinx", version = "8.2.3", source = { registry = "https://pypi.org/simple" }, marker = "python_full_version >= '3.11'" },
    { name = "typing-extensions" },
]
sdist = { url = "https://files.pythonhosted.org/packages/00/20/bb50f9de3a6de69e6abd6b087b52fa2418a0418b19597601605f855ad044/pydata_sphinx_theme-0.16.1.tar.gz", hash = "sha256:a08b7f0b7f70387219dc659bff0893a7554d5eb39b59d3b8ef37b8401b7642d7", size = 2412693, upload-time = "2024-12-17T10:53:39.537Z" }
wheels = [
    { url = "https://files.pythonhosted.org/packages/e2/0d/8ba33fa83a7dcde13eb3c1c2a0c1cc29950a048bfed6d9b0d8b6bd710b4c/pydata_sphinx_theme-0.16.1-py3-none-any.whl", hash = "sha256:225331e8ac4b32682c18fcac5a57a6f717c4e632cea5dd0e247b55155faeccde", size = 6723264, upload-time = "2024-12-17T10:53:35.645Z" },
]

[[package]]
name = "pygments"
version = "2.19.1"
source = { registry = "https://pypi.org/simple" }
sdist = { url = "https://files.pythonhosted.org/packages/7c/2d/c3338d48ea6cc0feb8446d8e6937e1408088a72a39937982cc6111d17f84/pygments-2.19.1.tar.gz", hash = "sha256:61c16d2a8576dc0649d9f39e089b5f02bcd27fba10d8fb4dcc28173f7a45151f", size = 4968581, upload-time = "2025-01-06T17:26:30.443Z" }
wheels = [
    { url = "https://files.pythonhosted.org/packages/8a/0b/9fcc47d19c48b59121088dd6da2488a49d5f72dacf8262e2790a1d2c7d15/pygments-2.19.1-py3-none-any.whl", hash = "sha256:9ea1544ad55cecf4b8242fab6dd35a93bbce657034b0611ee383099054ab6d8c", size = 1225293, upload-time = "2025-01-06T17:26:25.553Z" },
]

[[package]]
name = "pymongo"
version = "4.11.3"
source = { registry = "https://pypi.org/simple" }
dependencies = [
    { name = "dnspython" },
]
sdist = { url = "https://files.pythonhosted.org/packages/db/e6/cdb1105c14a86aa2b1663a6cccc6bf54722bb12fb5d479979628142dde42/pymongo-4.11.3.tar.gz", hash = "sha256:b6f24aec7c0cfcf0ea9f89e92b7d40ba18a1e18c134815758f111ecb0122e61c", size = 2054848, upload-time = "2025-03-18T12:44:44.078Z" }
wheels = [
    { url = "https://files.pythonhosted.org/packages/21/dd/61e6a43442b13533ddf0e798e05206a7ebc4ebcb03a3e6c1aace73a94d19/pymongo-4.11.3-cp310-cp310-macosx_10_9_x86_64.whl", hash = "sha256:78f19598246dd61ba2a4fc4dddfa6a4f9af704fff7d81cb4fe0d02c7b17b1f68", size = 786122, upload-time = "2025-03-18T12:43:04.985Z" },
    { url = "https://files.pythonhosted.org/packages/ef/0c/e810c2a98a6a4dd3374400fce1744e4594075091b3067fb440f855f3eac9/pymongo-4.11.3-cp310-cp310-macosx_11_0_arm64.whl", hash = "sha256:1c9cbe81184ec81ad8c76ccedbf5b743639448008d68f51f9a3c8a9abe6d9a46", size = 786419, upload-time = "2025-03-18T12:43:06.651Z" },
    { url = "https://files.pythonhosted.org/packages/b0/91/f48cbcc9cff5196a82a9ca88d7a8f721bae2a3f9b8afddfe346f8659fff7/pymongo-4.11.3-cp310-cp310-manylinux_2_17_aarch64.manylinux2014_aarch64.whl", hash = "sha256:b9047ecb3bc47c43ada7d6f98baf8060c637b1e880c803a2bbd1dc63b49d2f92", size = 1163792, upload-time = "2025-03-18T12:43:08.444Z" },
    { url = "https://files.pythonhosted.org/packages/ad/77/81fe752967fa1ed7adc5b75d7bdf7c15546f0734c7c21d1924b564ff421d/pymongo-4.11.3-cp310-cp310-manylinux_2_17_ppc64le.manylinux2014_ppc64le.whl", hash = "sha256:f1a16ec731b42f6b2b4f1aa3a94e74ff2722aacf691922a2e8e607b7f6b8d9f1", size = 1198006, upload-time = "2025-03-18T12:43:10.325Z" },
    { url = "https://files.pythonhosted.org/packages/dc/6e/440d56354e95352ac1dc5f1ab27d5e45d4d1c6e1d2cf174727061ddddb85/pymongo-4.11.3-cp310-cp310-manylinux_2_17_s390x.manylinux2014_s390x.whl", hash = "sha256:e9120e25ac468fda3e3a1749695e0c5e52ff2294334fcc81e70ccb65c897bb58", size = 1180927, upload-time = "2025-03-18T12:43:11.917Z" },
    { url = "https://files.pythonhosted.org/packages/68/57/e3d5508fa8ff8a536f1dfbcefe4ac18d954c0b8d67eb05b8aadddb0b51b5/pymongo-4.11.3-cp310-cp310-manylinux_2_17_x86_64.manylinux2014_x86_64.whl", hash = "sha256:f618bd6ed5c3c08b350b157b1d9066d3d389785b7359d2b7b7d82ca4083595d3", size = 1166941, upload-time = "2025-03-18T12:43:13.547Z" },
    { url = "https://files.pythonhosted.org/packages/11/9e/60f40c5b6dd1f710208dc9eb72755698df607eb20429eec3e65009e73df2/pymongo-4.11.3-cp310-cp310-manylinux_2_5_i686.manylinux1_i686.manylinux_2_17_i686.manylinux2014_i686.whl", hash = "sha256:98017f006e047f5ed6c99c2cb1cac71534f0e11862beeff4d0bc9227189bedcd", size = 1146097, upload-time = "2025-03-18T12:43:15.233Z" },
    { url = "https://files.pythonhosted.org/packages/96/15/ad8464d6084a8c06fc9937277b527c6f6782877864b5a994cd86e3a85ed9/pymongo-4.11.3-cp310-cp310-win32.whl", hash = "sha256:84b9300ed411fef776c60feab40f3ee03db5d0ac8921285c6e03a3e27efa2c20", size = 772068, upload-time = "2025-03-18T12:43:16.613Z" },
    { url = "https://files.pythonhosted.org/packages/92/55/fd9fa9d0f296793944c615f2bb0a292168050d374e7f37685f57ac79c9c7/pymongo-4.11.3-cp310-cp310-win_amd64.whl", hash = "sha256:07231d0bac54e32503507777719dd05ca63bc68896e64ea852edde2f1986b868", size = 781410, upload-time = "2025-03-18T12:43:17.961Z" },
    { url = "https://files.pythonhosted.org/packages/7b/9a/11d68ecb0260454e46404302c5a1cb16d93c0d9ad0c8a7bc4df1859f95a7/pymongo-4.11.3-cp311-cp311-macosx_10_9_x86_64.whl", hash = "sha256:31b5ad4ce148b201fa8426d0767517dc68424c3380ef4a981038d4d4350f10ee", size = 840506, upload-time = "2025-03-18T12:43:19.955Z" },
    { url = "https://files.pythonhosted.org/packages/46/db/bfe487b1b1b6c3e86b8152845550d7db15476c12516f5093ec122d840602/pymongo-4.11.3-cp311-cp311-macosx_11_0_arm64.whl", hash = "sha256:505fb3facf54623b45c96e8e6ad6516f58bb8069f9456e1d7c0abdfdb6929c21", size = 840798, upload-time = "2025-03-18T12:43:21.561Z" },
    { url = "https://files.pythonhosted.org/packages/d4/4b/d1378adbac16829745e57781b140ab7cdbd1046a18cdb796e3adf280c963/pymongo-4.11.3-cp311-cp311-manylinux_2_17_aarch64.manylinux2014_aarch64.whl", hash = "sha256:b3f20467d695f49ce4c2d6cb87de458ebb3d098cbc951834a74f36a2e992a6bb", size = 1409884, upload-time = "2025-03-18T12:43:23.1Z" },
    { url = "https://files.pythonhosted.org/packages/33/97/4882a0b6be225d0358b431e6d0fe70fba368b2cedabf38c005f2a73917c9/pymongo-4.11.3-cp311-cp311-manylinux_2_17_ppc64le.manylinux2014_ppc64le.whl", hash = "sha256:65e8a397b03156880a099d55067daa1580a5333aaf4da3b0313bd7e1731e408f", size = 1460828, upload-time = "2025-03-18T12:43:24.504Z" },
    { url = "https://files.pythonhosted.org/packages/4b/a8/fde60995524f5b2794bdf07cad98f5b369a3cfa7e90b6ec081fc57d3b5ea/pymongo-4.11.3-cp311-cp311-manylinux_2_17_s390x.manylinux2014_s390x.whl", hash = "sha256:0992917ed259f5ca3506ec8009e7c82d398737a4230a607bf44d102cae31e1d6", size = 1435261, upload-time = "2025-03-18T12:43:26.034Z" },
    { url = "https://files.pythonhosted.org/packages/ce/42/d0ac7f445edd6abf5c7197ad83d9902ad1e8f4be767af257bd892684560a/pymongo-4.11.3-cp311-cp311-manylinux_2_17_x86_64.manylinux2014_x86_64.whl", hash = "sha256:2f2f0c3ab8284e0e2674367fa47774411212c86482bbbe78e8ae9fb223b8f6ee", size = 1414380, upload-time = "2025-03-18T12:43:27.458Z" },
    { url = "https://files.pythonhosted.org/packages/e7/02/dd67685b67f7408ed72d801b268988986343208f712b0e90c639358b2d19/pymongo-4.11.3-cp311-cp311-manylinux_2_5_i686.manylinux1_i686.manylinux_2_17_i686.manylinux2014_i686.whl", hash = "sha256:c2240126683f55160f83f587d76955ad1e419a72d5c09539a509bd9d1e20bd53", size = 1383026, upload-time = "2025-03-18T12:43:29.328Z" },
    { url = "https://files.pythonhosted.org/packages/2b/60/07f61ad5ddd39c4d52466ac1ce089c0c8c3d337145efcadbfa61072b1913/pymongo-4.11.3-cp311-cp311-win32.whl", hash = "sha256:be89776c5b8272437a85c904d45e0f1bbc0f21bf11688341938380843dd7fe5f", size = 817664, upload-time = "2025-03-18T12:43:31.551Z" },
    { url = "https://files.pythonhosted.org/packages/e1/f3/073f763f6673ecfb33c13568037cdba499284758cfa54c556cac8a406cb7/pymongo-4.11.3-cp311-cp311-win_amd64.whl", hash = "sha256:c237780760f891cae79abbfc52fda55b584492d5d9452762040aadb2c64ac691", size = 831617, upload-time = "2025-03-18T12:43:33.327Z" },
    { url = "https://files.pythonhosted.org/packages/6d/cf/c606c9d889d8f34dcf80455e045854ef2fa187c439b22a6d30357790c12a/pymongo-4.11.3-cp312-cp312-macosx_10_13_x86_64.whl", hash = "sha256:5f48b7faf4064e5f484989608a59503b11b7f134ca344635e416b1b12e7dc255", size = 895374, upload-time = "2025-03-18T12:43:34.734Z" },
    { url = "https://files.pythonhosted.org/packages/c6/f5/287e84ba6c8e34cb13f798e7e859b4dcbc5fab99261f91202a8027f62ba6/pymongo-4.11.3-cp312-cp312-macosx_11_0_arm64.whl", hash = "sha256:722f22bf18d208aa752591bde93e018065641711594e7a2fef0432da429264e8", size = 895063, upload-time = "2025-03-18T12:43:36.152Z" },
    { url = "https://files.pythonhosted.org/packages/0e/ba/fe8964ec3f8d7348e9cd6a11864e1e84b2be62ea98ca0ba01a4f5b4d417d/pymongo-4.11.3-cp312-cp312-manylinux_2_17_aarch64.manylinux2014_aarch64.whl", hash = "sha256:5be1b35c4897626327c4e8bae14655807c2bc710504fa790bc19a72403142264", size = 1673722, upload-time = "2025-03-18T12:43:37.667Z" },
    { url = "https://files.pythonhosted.org/packages/92/89/925b7160c517b66c80d05b36f63d4cc0d0ff23f01b5150b55936b5fab097/pymongo-4.11.3-cp312-cp312-manylinux_2_17_ppc64le.manylinux2014_ppc64le.whl", hash = "sha256:14f9e4d2172545798738d27bc6293b972c4f1f98cce248aa56e1e62c4c258ca7", size = 1737946, upload-time = "2025-03-18T12:43:39.194Z" },
    { url = "https://files.pythonhosted.org/packages/f8/97/bcedba78ddbc1b8837bf556da55eb08a055e93b331722ecd1dad602a3427/pymongo-4.11.3-cp312-cp312-manylinux_2_17_s390x.manylinux2014_s390x.whl", hash = "sha256:cd3f7bafe441135f58d2b91a312714f423e15fed5afe3854880c8c61ad78d3ce", size = 1706981, upload-time = "2025-03-18T12:43:41.019Z" },
    { url = "https://files.pythonhosted.org/packages/d7/ce/63719be395ec29b8f71fd267014af4957736b5297a1f51f76ef32d05a0cf/pymongo-4.11.3-cp312-cp312-manylinux_2_17_x86_64.manylinux2014_x86_64.whl", hash = "sha256:73de1b9f416a2662ba95b4b49edc963d47b93760a7e2b561b932c8099d160151", size = 1676948, upload-time = "2025-03-18T12:43:42.502Z" },
    { url = "https://files.pythonhosted.org/packages/c1/36/de366cee39e6c2e64d824d1f2e5672381ec766c51224304d1aebf7db3507/pymongo-4.11.3-cp312-cp312-manylinux_2_5_i686.manylinux1_i686.manylinux_2_17_i686.manylinux2014_i686.whl", hash = "sha256:e24268e2d7ae96eab12161985b39e75a75185393134fc671f4bb1a16f50bf6f4", size = 1636072, upload-time = "2025-03-18T12:43:44.171Z" },
    { url = "https://files.pythonhosted.org/packages/07/48/34751291a152e8098b4cf6f467046f00edd71b695d5cf6be1b15778cda63/pymongo-4.11.3-cp312-cp312-win32.whl", hash = "sha256:33a936d3c1828e4f52bed3dad6191a3618cc28ab056e2770390aec88d9e9f9ea", size = 864025, upload-time = "2025-03-18T12:43:45.663Z" },
    { url = "https://files.pythonhosted.org/packages/96/8a/604fab1e1f45deb0dc19e06053369e7db44e3d1359a39e0fe376bdb95b41/pymongo-4.11.3-cp312-cp312-win_amd64.whl", hash = "sha256:c4673d8ef0c8ef712491a750adf64f7998202a82abd72be5be749749275b3edb", size = 882290, upload-time = "2025-03-18T12:43:47.136Z" },
    { url = "https://files.pythonhosted.org/packages/01/f1/19f8a81ca1ef180983b89e24f8003863612aea358a06d7685566ccc18a87/pymongo-4.11.3-cp313-cp313-macosx_10_13_x86_64.whl", hash = "sha256:5e53b98c9700bb69f33a322b648d028bfe223ad135fb04ec48c0226998b80d0e", size = 949622, upload-time = "2025-03-18T12:43:48.671Z" },
    { url = "https://files.pythonhosted.org/packages/67/9a/ae232aa9379a9e6cf325facf0f65176d70520d6a16807f4de2e1ccfb76ec/pymongo-4.11.3-cp313-cp313-macosx_11_0_arm64.whl", hash = "sha256:8464aff011208cf86eae28f4a3624ebc4a40783634e119b2b35852252b901ef3", size = 949299, upload-time = "2025-03-18T12:43:50.202Z" },
    { url = "https://files.pythonhosted.org/packages/70/6d/1ddef8b6c6d598fe21c917d93c49a6304611a252a07e98a9b7e70e1b995b/pymongo-4.11.3-cp313-cp313-manylinux_2_17_aarch64.manylinux2014_aarch64.whl", hash = "sha256:3742ffc1951bec1450a5a6a02cfd40ddd4b1c9416b36c70ae439a532e8be0e05", size = 1937616, upload-time = "2025-03-18T12:43:52.093Z" },
    { url = "https://files.pythonhosted.org/packages/13/9c/e735715789a876140f453def1b2015948708d224f1728f9b8412b6e495d2/pymongo-4.11.3-cp313-cp313-manylinux_2_17_ppc64le.manylinux2014_ppc64le.whl", hash = "sha256:a29294b508975a5dfd384f4b902cd121dc2b6e5d55ea2be2debffd2a63461cd9", size = 2015041, upload-time = "2025-03-18T12:43:53.681Z" },
    { url = "https://files.pythonhosted.org/packages/fc/d3/cf41e9ce81644de9d8db54cc039823863e7240e021466ae093edc061683a/pymongo-4.11.3-cp313-cp313-manylinux_2_17_s390x.manylinux2014_s390x.whl", hash = "sha256:051c741586ab6efafe72e027504ac4e5f01c88eceec579e4e1a438a369a61b0c", size = 1978716, upload-time = "2025-03-18T12:43:55.426Z" },
    { url = "https://files.pythonhosted.org/packages/be/c8/c3f15c6cc5a9e0a75d18ae86209584cb14fdca017197def9741bff19c151/pymongo-4.11.3-cp313-cp313-manylinux_2_17_x86_64.manylinux2014_x86_64.whl", hash = "sha256:4b05e03a327cdef28ec2bb72c974d412d308f5cf867a472ef17f9ac95d18ec05", size = 1939524, upload-time = "2025-03-18T12:43:57.37Z" },
    { url = "https://files.pythonhosted.org/packages/1b/0d/613cd91c736325d05d2d5d389d06ed899bcdce5a265cb486b948729bf1eb/pymongo-4.11.3-cp313-cp313-manylinux_2_5_i686.manylinux1_i686.manylinux_2_17_i686.manylinux2014_i686.whl", hash = "sha256:dafeddf1db51df19effd0828ae75492b15d60c7faec388da08f1fe9593c88e7a", size = 1888960, upload-time = "2025-03-18T12:43:59.281Z" },
    { url = "https://files.pythonhosted.org/packages/e7/eb/b1e9cf2e03a47c4f35ffc5db1cb0ed0f92c5fe58c6f5f04d5a2da9d6bb77/pymongo-4.11.3-cp313-cp313-win32.whl", hash = "sha256:40c55afb34788ae6a6b8c175421fa46a37cfc45de41fe4669d762c3b1bbda48e", size = 910370, upload-time = "2025-03-18T12:44:00.967Z" },
    { url = "https://files.pythonhosted.org/packages/77/f3/023f12ee9028f341880016fd6251255bf755f70730440ad11bf745f5f9e4/pymongo-4.11.3-cp313-cp313-win_amd64.whl", hash = "sha256:a5b8b7ba9614a081d1f932724b7a6a20847f6c9629420ae81ce827db3b599af2", size = 932930, upload-time = "2025-03-18T12:44:02.571Z" },
    { url = "https://files.pythonhosted.org/packages/d3/c7/0a145cc66fc756cea547b948150583357e5518cfa60b3ad0d3266d3ee168/pymongo-4.11.3-cp313-cp313t-macosx_10_13_x86_64.whl", hash = "sha256:0f23f849693e829655f667ea18b87bf34e1395237eb45084f3495317d455beb2", size = 1006138, upload-time = "2025-03-18T12:44:04.122Z" },
    { url = "https://files.pythonhosted.org/packages/81/88/4ed3cd03d2f7835393a72ed87f5e9186f6fc54bcb0e9b7f718424c0b5db8/pymongo-4.11.3-cp313-cp313t-macosx_11_0_arm64.whl", hash = "sha256:62bcfa88deb4a6152a7c93bedd1a808497f6c2881424ca54c3c81964a51c5040", size = 1006125, upload-time = "2025-03-18T12:44:05.673Z" },
    { url = "https://files.pythonhosted.org/packages/91/a9/d86844a9aff958c959e84b8223b9d226c3b39a71f2f2fbf2aa3a4a748212/pymongo-4.11.3-cp313-cp313t-manylinux_2_17_aarch64.manylinux2014_aarch64.whl", hash = "sha256:2eaa0233858f72074bf0319f5034018092b43f19202bd7ecb822980c35bfd623", size = 2266315, upload-time = "2025-03-18T12:44:07.274Z" },
    { url = "https://files.pythonhosted.org/packages/1d/06/fff82b09382a887dab6207bb23778395c5986a5ddab6f55905ebdd82e10c/pymongo-4.11.3-cp313-cp313t-manylinux_2_17_ppc64le.manylinux2014_ppc64le.whl", hash = "sha256:0a434e081017be360595237cd1aeac3d047dd38e8785c549be80748608c1d4ca", size = 2353538, upload-time = "2025-03-18T12:44:09.396Z" },
    { url = "https://files.pythonhosted.org/packages/5d/f7/ff5399baee5888eb686c1508d28b4e9d82b9da5ca63215f958356dee4016/pymongo-4.11.3-cp313-cp313t-manylinux_2_17_s390x.manylinux2014_s390x.whl", hash = "sha256:3e8aa65a9e4a989245198c249816d86cb240221861b748db92b8b3a5356bd6f1", size = 2312410, upload-time = "2025-03-18T12:44:10.959Z" },
    { url = "https://files.pythonhosted.org/packages/b0/4d/1746ee984b229eddf5f768265b553a90b31b2395fb5ae1d30d28e430a862/pymongo-4.11.3-cp313-cp313t-manylinux_2_17_x86_64.manylinux2014_x86_64.whl", hash = "sha256:d0a91004029d1fc9e66a800e6da4170afaa9b93bcf41299e4b5951b837b3467a", size = 2263706, upload-time = "2025-03-18T12:44:12.532Z" },
    { url = "https://files.pythonhosted.org/packages/1c/dc/5d4154c5baf62af9ffb9391cf41848a87cda97798f92e4336730690be7d5/pymongo-4.11.3-cp313-cp313t-manylinux_2_5_i686.manylinux1_i686.manylinux_2_17_i686.manylinux2014_i686.whl", hash = "sha256:1b992904ac78cb712b42c4b7348974ba1739137c1692cdf8bf75c3eeb22881a4", size = 2202724, upload-time = "2025-03-18T12:44:14.25Z" },
    { url = "https://files.pythonhosted.org/packages/72/15/c18fcc456fdcb793714776da273fc4cba4579f21818f2219e23ff9512314/pymongo-4.11.3-cp313-cp313t-win32.whl", hash = "sha256:45e18bda802d95a2aed88e487f06becc3bd0b22286a25aeca8c46b8c64980dbb", size = 959256, upload-time = "2025-03-18T12:44:15.842Z" },
    { url = "https://files.pythonhosted.org/packages/7d/64/11d87df61cdca4fef90388af592247e17f3d31b15a909780f186d2739592/pymongo-4.11.3-cp313-cp313t-win_amd64.whl", hash = "sha256:07d40b831590bc458b624f421849c2b09ad2b9110b956f658b583fe01fe01c01", size = 987855, upload-time = "2025-03-18T12:44:17.63Z" },
    { url = "https://files.pythonhosted.org/packages/7d/28/343647ad019a041f1a9a74972b612974d860add385b2059c661e04f43b51/pymongo-4.11.3-cp39-cp39-macosx_10_9_x86_64.whl", hash = "sha256:4a1c241d8424c0e5d66a1710ff2b691f361b5fd354754a086ddea99ee19cc2d3", size = 731742, upload-time = "2025-03-18T12:44:23.642Z" },
    { url = "https://files.pythonhosted.org/packages/8a/74/6a1c51f851b8f7e621f6c42798e8af3e0c5708eba424e9f18b60085c0a4c/pymongo-4.11.3-cp39-cp39-macosx_11_0_arm64.whl", hash = "sha256:1b1aaccbcb4a5aaaa3acaabc59b30edd047c38c6cdfc97eb64e0611b6882a6d6", size = 732036, upload-time = "2025-03-18T12:44:25.258Z" },
    { url = "https://files.pythonhosted.org/packages/f4/c1/6942dbf031856fade676a7fe10e1c31f3a29ef99f12842fb4ef10a40b229/pymongo-4.11.3-cp39-cp39-manylinux_2_17_aarch64.manylinux2014_aarch64.whl", hash = "sha256:be60f63a310d0d2824e9fb2ef0f821bb45d23e73446af6d50bddda32564f285d", size = 919700, upload-time = "2025-03-18T12:44:27.493Z" },
    { url = "https://files.pythonhosted.org/packages/4d/4b/77c58d370adbb446964a4d0a29faa04802dd25982d2389c92a63498236c3/pymongo-4.11.3-cp39-cp39-manylinux_2_17_ppc64le.manylinux2014_ppc64le.whl", hash = "sha256:f1b943d1b13f1232cb92762c82a5154f02b01234db8d632ea9525ab042bd7619", size = 937034, upload-time = "2025-03-18T12:44:29.103Z" },
    { url = "https://files.pythonhosted.org/packages/56/30/a49337dd636153c09df42fc8cdf4562c1e425d34dbf91bdd655fe9cf44c3/pymongo-4.11.3-cp39-cp39-manylinux_2_17_s390x.manylinux2014_s390x.whl", hash = "sha256:afc7d1d2bd1997bb42fdba8a5a104198e4ff7990f096ac90353dcb87c69bb57f", size = 928701, upload-time = "2025-03-18T12:44:31.178Z" },
    { url = "https://files.pythonhosted.org/packages/e2/79/7867221913a4a0e9ec67b3d57869c3daaf4985ccb6595b55917000a59eb4/pymongo-4.11.3-cp39-cp39-manylinux_2_17_x86_64.manylinux2014_x86_64.whl", hash = "sha256:730fe9a6c432669fa69af0905a7a4835e5a3752363b2ae3b34007919003394cd", size = 921590, upload-time = "2025-03-18T12:44:33.375Z" },
    { url = "https://files.pythonhosted.org/packages/c3/37/75bf93e3bac8e2d8206bbb7e4ea3d81ebb8064c045b5b130b955cd634c1e/pymongo-4.11.3-cp39-cp39-manylinux_2_5_i686.manylinux1_i686.manylinux_2_17_i686.manylinux2014_i686.whl", hash = "sha256:0633536b31980a8af7262edb03a20df88d8aa0ad803e48c49609b6408a33486d", size = 911246, upload-time = "2025-03-18T12:44:35.047Z" },
    { url = "https://files.pythonhosted.org/packages/12/9d/7e2c8b6447deced99af767877c244264f51952905c4b9dcc7c2c8ef3afd5/pymongo-4.11.3-cp39-cp39-manylinux_2_5_i686.manylinux1_i686.whl", hash = "sha256:e88e99f33a89e8f58f7401201e79e29f98b2da21d4082ba50eeae0828bb35451", size = 894526, upload-time = "2025-03-18T12:44:36.647Z" },
    { url = "https://files.pythonhosted.org/packages/db/93/ef216513ad0ed8d48f15eba73ce1b43dd0153b14922c85da50389d9cd6e4/pymongo-4.11.3-cp39-cp39-manylinux_2_5_x86_64.manylinux1_x86_64.whl", hash = "sha256:a30f1b9bf79f53f995198ed42bc9b675fc38e6ec30d8f6f7e53094085b5eb803", size = 920931, upload-time = "2025-03-18T12:44:38.413Z" },
    { url = "https://files.pythonhosted.org/packages/2f/77/06d611413ab855630c98a0a7e661fb13afaaae009ceaa7bb1637708c61c6/pymongo-4.11.3-cp39-cp39-win32.whl", hash = "sha256:e1872a33f1d4266c14fae1dc4744b955d0ef5d6fad87cc72141d04d8c97245dc", size = 726470, upload-time = "2025-03-18T12:44:40.304Z" },
    { url = "https://files.pythonhosted.org/packages/eb/a6/2711b906fdb42ea0f74568a8d74cc8e79dc4103f72bb29aecd970e65e9ad/pymongo-4.11.3-cp39-cp39-win_amd64.whl", hash = "sha256:a19f186455e4b3af1e11ee877346418d18303800ecc688ef732b5725c2795f13", size = 731209, upload-time = "2025-03-18T12:44:42.421Z" },
]

[[package]]
name = "python-dotenv"
version = "1.1.0"
source = { registry = "https://pypi.org/simple" }
sdist = { url = "https://files.pythonhosted.org/packages/88/2c/7bb1416c5620485aa793f2de31d3df393d3686aa8a8506d11e10e13c5baf/python_dotenv-1.1.0.tar.gz", hash = "sha256:41f90bc6f5f177fb41f53e87666db362025010eb28f60a01c9143bfa33a2b2d5", size = 39920, upload-time = "2025-03-25T10:14:56.835Z" }
wheels = [
    { url = "https://files.pythonhosted.org/packages/1e/18/98a99ad95133c6a6e2005fe89faedf294a748bd5dc803008059409ac9b1e/python_dotenv-1.1.0-py3-none-any.whl", hash = "sha256:d7c01d9e2293916c18baf562d95698754b0dbbb5e74d457c45d4f6561fb9d55d", size = 20256, upload-time = "2025-03-25T10:14:55.034Z" },
]

[[package]]
name = "pyyaml"
version = "6.0.2"
source = { registry = "https://pypi.org/simple" }
sdist = { url = "https://files.pythonhosted.org/packages/54/ed/79a089b6be93607fa5cdaedf301d7dfb23af5f25c398d5ead2525b063e17/pyyaml-6.0.2.tar.gz", hash = "sha256:d584d9ec91ad65861cc08d42e834324ef890a082e591037abe114850ff7bbc3e", size = 130631, upload-time = "2024-08-06T20:33:50.674Z" }
wheels = [
    { url = "https://files.pythonhosted.org/packages/9b/95/a3fac87cb7158e231b5a6012e438c647e1a87f09f8e0d123acec8ab8bf71/PyYAML-6.0.2-cp310-cp310-macosx_10_9_x86_64.whl", hash = "sha256:0a9a2848a5b7feac301353437eb7d5957887edbf81d56e903999a75a3d743086", size = 184199, upload-time = "2024-08-06T20:31:40.178Z" },
    { url = "https://files.pythonhosted.org/packages/c7/7a/68bd47624dab8fd4afbfd3c48e3b79efe09098ae941de5b58abcbadff5cb/PyYAML-6.0.2-cp310-cp310-macosx_11_0_arm64.whl", hash = "sha256:29717114e51c84ddfba879543fb232a6ed60086602313ca38cce623c1d62cfbf", size = 171758, upload-time = "2024-08-06T20:31:42.173Z" },
    { url = "https://files.pythonhosted.org/packages/49/ee/14c54df452143b9ee9f0f29074d7ca5516a36edb0b4cc40c3f280131656f/PyYAML-6.0.2-cp310-cp310-manylinux_2_17_aarch64.manylinux2014_aarch64.whl", hash = "sha256:8824b5a04a04a047e72eea5cec3bc266db09e35de6bdfe34c9436ac5ee27d237", size = 718463, upload-time = "2024-08-06T20:31:44.263Z" },
    { url = "https://files.pythonhosted.org/packages/4d/61/de363a97476e766574650d742205be468921a7b532aa2499fcd886b62530/PyYAML-6.0.2-cp310-cp310-manylinux_2_17_s390x.manylinux2014_s390x.whl", hash = "sha256:7c36280e6fb8385e520936c3cb3b8042851904eba0e58d277dca80a5cfed590b", size = 719280, upload-time = "2024-08-06T20:31:50.199Z" },
    { url = "https://files.pythonhosted.org/packages/6b/4e/1523cb902fd98355e2e9ea5e5eb237cbc5f3ad5f3075fa65087aa0ecb669/PyYAML-6.0.2-cp310-cp310-manylinux_2_17_x86_64.manylinux2014_x86_64.whl", hash = "sha256:ec031d5d2feb36d1d1a24380e4db6d43695f3748343d99434e6f5f9156aaa2ed", size = 751239, upload-time = "2024-08-06T20:31:52.292Z" },
    { url = "https://files.pythonhosted.org/packages/b7/33/5504b3a9a4464893c32f118a9cc045190a91637b119a9c881da1cf6b7a72/PyYAML-6.0.2-cp310-cp310-musllinux_1_1_aarch64.whl", hash = "sha256:936d68689298c36b53b29f23c6dbb74de12b4ac12ca6cfe0e047bedceea56180", size = 695802, upload-time = "2024-08-06T20:31:53.836Z" },
    { url = "https://files.pythonhosted.org/packages/5c/20/8347dcabd41ef3a3cdc4f7b7a2aff3d06598c8779faa189cdbf878b626a4/PyYAML-6.0.2-cp310-cp310-musllinux_1_1_x86_64.whl", hash = "sha256:23502f431948090f597378482b4812b0caae32c22213aecf3b55325e049a6c68", size = 720527, upload-time = "2024-08-06T20:31:55.565Z" },
    { url = "https://files.pythonhosted.org/packages/be/aa/5afe99233fb360d0ff37377145a949ae258aaab831bde4792b32650a4378/PyYAML-6.0.2-cp310-cp310-win32.whl", hash = "sha256:2e99c6826ffa974fe6e27cdb5ed0021786b03fc98e5ee3c5bfe1fd5015f42b99", size = 144052, upload-time = "2024-08-06T20:31:56.914Z" },
    { url = "https://files.pythonhosted.org/packages/b5/84/0fa4b06f6d6c958d207620fc60005e241ecedceee58931bb20138e1e5776/PyYAML-6.0.2-cp310-cp310-win_amd64.whl", hash = "sha256:a4d3091415f010369ae4ed1fc6b79def9416358877534caf6a0fdd2146c87a3e", size = 161774, upload-time = "2024-08-06T20:31:58.304Z" },
    { url = "https://files.pythonhosted.org/packages/f8/aa/7af4e81f7acba21a4c6be026da38fd2b872ca46226673c89a758ebdc4fd2/PyYAML-6.0.2-cp311-cp311-macosx_10_9_x86_64.whl", hash = "sha256:cc1c1159b3d456576af7a3e4d1ba7e6924cb39de8f67111c735f6fc832082774", size = 184612, upload-time = "2024-08-06T20:32:03.408Z" },
    { url = "https://files.pythonhosted.org/packages/8b/62/b9faa998fd185f65c1371643678e4d58254add437edb764a08c5a98fb986/PyYAML-6.0.2-cp311-cp311-macosx_11_0_arm64.whl", hash = "sha256:1e2120ef853f59c7419231f3bf4e7021f1b936f6ebd222406c3b60212205d2ee", size = 172040, upload-time = "2024-08-06T20:32:04.926Z" },
    { url = "https://files.pythonhosted.org/packages/ad/0c/c804f5f922a9a6563bab712d8dcc70251e8af811fce4524d57c2c0fd49a4/PyYAML-6.0.2-cp311-cp311-manylinux_2_17_aarch64.manylinux2014_aarch64.whl", hash = "sha256:5d225db5a45f21e78dd9358e58a98702a0302f2659a3c6cd320564b75b86f47c", size = 736829, upload-time = "2024-08-06T20:32:06.459Z" },
    { url = "https://files.pythonhosted.org/packages/51/16/6af8d6a6b210c8e54f1406a6b9481febf9c64a3109c541567e35a49aa2e7/PyYAML-6.0.2-cp311-cp311-manylinux_2_17_s390x.manylinux2014_s390x.whl", hash = "sha256:5ac9328ec4831237bec75defaf839f7d4564be1e6b25ac710bd1a96321cc8317", size = 764167, upload-time = "2024-08-06T20:32:08.338Z" },
    { url = "https://files.pythonhosted.org/packages/75/e4/2c27590dfc9992f73aabbeb9241ae20220bd9452df27483b6e56d3975cc5/PyYAML-6.0.2-cp311-cp311-manylinux_2_17_x86_64.manylinux2014_x86_64.whl", hash = "sha256:3ad2a3decf9aaba3d29c8f537ac4b243e36bef957511b4766cb0057d32b0be85", size = 762952, upload-time = "2024-08-06T20:32:14.124Z" },
    { url = "https://files.pythonhosted.org/packages/9b/97/ecc1abf4a823f5ac61941a9c00fe501b02ac3ab0e373c3857f7d4b83e2b6/PyYAML-6.0.2-cp311-cp311-musllinux_1_1_aarch64.whl", hash = "sha256:ff3824dc5261f50c9b0dfb3be22b4567a6f938ccce4587b38952d85fd9e9afe4", size = 735301, upload-time = "2024-08-06T20:32:16.17Z" },
    { url = "https://files.pythonhosted.org/packages/45/73/0f49dacd6e82c9430e46f4a027baa4ca205e8b0a9dce1397f44edc23559d/PyYAML-6.0.2-cp311-cp311-musllinux_1_1_x86_64.whl", hash = "sha256:797b4f722ffa07cc8d62053e4cff1486fa6dc094105d13fea7b1de7d8bf71c9e", size = 756638, upload-time = "2024-08-06T20:32:18.555Z" },
    { url = "https://files.pythonhosted.org/packages/22/5f/956f0f9fc65223a58fbc14459bf34b4cc48dec52e00535c79b8db361aabd/PyYAML-6.0.2-cp311-cp311-win32.whl", hash = "sha256:11d8f3dd2b9c1207dcaf2ee0bbbfd5991f571186ec9cc78427ba5bd32afae4b5", size = 143850, upload-time = "2024-08-06T20:32:19.889Z" },
    { url = "https://files.pythonhosted.org/packages/ed/23/8da0bbe2ab9dcdd11f4f4557ccaf95c10b9811b13ecced089d43ce59c3c8/PyYAML-6.0.2-cp311-cp311-win_amd64.whl", hash = "sha256:e10ce637b18caea04431ce14fabcf5c64a1c61ec9c56b071a4b7ca131ca52d44", size = 161980, upload-time = "2024-08-06T20:32:21.273Z" },
    { url = "https://files.pythonhosted.org/packages/86/0c/c581167fc46d6d6d7ddcfb8c843a4de25bdd27e4466938109ca68492292c/PyYAML-6.0.2-cp312-cp312-macosx_10_9_x86_64.whl", hash = "sha256:c70c95198c015b85feafc136515252a261a84561b7b1d51e3384e0655ddf25ab", size = 183873, upload-time = "2024-08-06T20:32:25.131Z" },
    { url = "https://files.pythonhosted.org/packages/a8/0c/38374f5bb272c051e2a69281d71cba6fdb983413e6758b84482905e29a5d/PyYAML-6.0.2-cp312-cp312-macosx_11_0_arm64.whl", hash = "sha256:ce826d6ef20b1bc864f0a68340c8b3287705cae2f8b4b1d932177dcc76721725", size = 173302, upload-time = "2024-08-06T20:32:26.511Z" },
    { url = "https://files.pythonhosted.org/packages/c3/93/9916574aa8c00aa06bbac729972eb1071d002b8e158bd0e83a3b9a20a1f7/PyYAML-6.0.2-cp312-cp312-manylinux_2_17_aarch64.manylinux2014_aarch64.whl", hash = "sha256:1f71ea527786de97d1a0cc0eacd1defc0985dcf6b3f17bb77dcfc8c34bec4dc5", size = 739154, upload-time = "2024-08-06T20:32:28.363Z" },
    { url = "https://files.pythonhosted.org/packages/95/0f/b8938f1cbd09739c6da569d172531567dbcc9789e0029aa070856f123984/PyYAML-6.0.2-cp312-cp312-manylinux_2_17_s390x.manylinux2014_s390x.whl", hash = "sha256:9b22676e8097e9e22e36d6b7bda33190d0d400f345f23d4065d48f4ca7ae0425", size = 766223, upload-time = "2024-08-06T20:32:30.058Z" },
    { url = "https://files.pythonhosted.org/packages/b9/2b/614b4752f2e127db5cc206abc23a8c19678e92b23c3db30fc86ab731d3bd/PyYAML-6.0.2-cp312-cp312-manylinux_2_17_x86_64.manylinux2014_x86_64.whl", hash = "sha256:80bab7bfc629882493af4aa31a4cfa43a4c57c83813253626916b8c7ada83476", size = 767542, upload-time = "2024-08-06T20:32:31.881Z" },
    { url = "https://files.pythonhosted.org/packages/d4/00/dd137d5bcc7efea1836d6264f049359861cf548469d18da90cd8216cf05f/PyYAML-6.0.2-cp312-cp312-musllinux_1_1_aarch64.whl", hash = "sha256:0833f8694549e586547b576dcfaba4a6b55b9e96098b36cdc7ebefe667dfed48", size = 731164, upload-time = "2024-08-06T20:32:37.083Z" },
    { url = "https://files.pythonhosted.org/packages/c9/1f/4f998c900485e5c0ef43838363ba4a9723ac0ad73a9dc42068b12aaba4e4/PyYAML-6.0.2-cp312-cp312-musllinux_1_1_x86_64.whl", hash = "sha256:8b9c7197f7cb2738065c481a0461e50ad02f18c78cd75775628afb4d7137fb3b", size = 756611, upload-time = "2024-08-06T20:32:38.898Z" },
    { url = "https://files.pythonhosted.org/packages/df/d1/f5a275fdb252768b7a11ec63585bc38d0e87c9e05668a139fea92b80634c/PyYAML-6.0.2-cp312-cp312-win32.whl", hash = "sha256:ef6107725bd54b262d6dedcc2af448a266975032bc85ef0172c5f059da6325b4", size = 140591, upload-time = "2024-08-06T20:32:40.241Z" },
    { url = "https://files.pythonhosted.org/packages/0c/e8/4f648c598b17c3d06e8753d7d13d57542b30d56e6c2dedf9c331ae56312e/PyYAML-6.0.2-cp312-cp312-win_amd64.whl", hash = "sha256:7e7401d0de89a9a855c839bc697c079a4af81cf878373abd7dc625847d25cbd8", size = 156338, upload-time = "2024-08-06T20:32:41.93Z" },
    { url = "https://files.pythonhosted.org/packages/ef/e3/3af305b830494fa85d95f6d95ef7fa73f2ee1cc8ef5b495c7c3269fb835f/PyYAML-6.0.2-cp313-cp313-macosx_10_13_x86_64.whl", hash = "sha256:efdca5630322a10774e8e98e1af481aad470dd62c3170801852d752aa7a783ba", size = 181309, upload-time = "2024-08-06T20:32:43.4Z" },
    { url = "https://files.pythonhosted.org/packages/45/9f/3b1c20a0b7a3200524eb0076cc027a970d320bd3a6592873c85c92a08731/PyYAML-6.0.2-cp313-cp313-macosx_11_0_arm64.whl", hash = "sha256:50187695423ffe49e2deacb8cd10510bc361faac997de9efef88badc3bb9e2d1", size = 171679, upload-time = "2024-08-06T20:32:44.801Z" },
    { url = "https://files.pythonhosted.org/packages/7c/9a/337322f27005c33bcb656c655fa78325b730324c78620e8328ae28b64d0c/PyYAML-6.0.2-cp313-cp313-manylinux_2_17_aarch64.manylinux2014_aarch64.whl", hash = "sha256:0ffe8360bab4910ef1b9e87fb812d8bc0a308b0d0eef8c8f44e0254ab3b07133", size = 733428, upload-time = "2024-08-06T20:32:46.432Z" },
    { url = "https://files.pythonhosted.org/packages/a3/69/864fbe19e6c18ea3cc196cbe5d392175b4cf3d5d0ac1403ec3f2d237ebb5/PyYAML-6.0.2-cp313-cp313-manylinux_2_17_s390x.manylinux2014_s390x.whl", hash = "sha256:17e311b6c678207928d649faa7cb0d7b4c26a0ba73d41e99c4fff6b6c3276484", size = 763361, upload-time = "2024-08-06T20:32:51.188Z" },
    { url = "https://files.pythonhosted.org/packages/04/24/b7721e4845c2f162d26f50521b825fb061bc0a5afcf9a386840f23ea19fa/PyYAML-6.0.2-cp313-cp313-manylinux_2_17_x86_64.manylinux2014_x86_64.whl", hash = "sha256:70b189594dbe54f75ab3a1acec5f1e3faa7e8cf2f1e08d9b561cb41b845f69d5", size = 759523, upload-time = "2024-08-06T20:32:53.019Z" },
    { url = "https://files.pythonhosted.org/packages/2b/b2/e3234f59ba06559c6ff63c4e10baea10e5e7df868092bf9ab40e5b9c56b6/PyYAML-6.0.2-cp313-cp313-musllinux_1_1_aarch64.whl", hash = "sha256:41e4e3953a79407c794916fa277a82531dd93aad34e29c2a514c2c0c5fe971cc", size = 726660, upload-time = "2024-08-06T20:32:54.708Z" },
    { url = "https://files.pythonhosted.org/packages/fe/0f/25911a9f080464c59fab9027482f822b86bf0608957a5fcc6eaac85aa515/PyYAML-6.0.2-cp313-cp313-musllinux_1_1_x86_64.whl", hash = "sha256:68ccc6023a3400877818152ad9a1033e3db8625d899c72eacb5a668902e4d652", size = 751597, upload-time = "2024-08-06T20:32:56.985Z" },
    { url = "https://files.pythonhosted.org/packages/14/0d/e2c3b43bbce3cf6bd97c840b46088a3031085179e596d4929729d8d68270/PyYAML-6.0.2-cp313-cp313-win32.whl", hash = "sha256:bc2fa7c6b47d6bc618dd7fb02ef6fdedb1090ec036abab80d4681424b84c1183", size = 140527, upload-time = "2024-08-06T20:33:03.001Z" },
    { url = "https://files.pythonhosted.org/packages/fa/de/02b54f42487e3d3c6efb3f89428677074ca7bf43aae402517bc7cca949f3/PyYAML-6.0.2-cp313-cp313-win_amd64.whl", hash = "sha256:8388ee1976c416731879ac16da0aff3f63b286ffdd57cdeb95f3f2e085687563", size = 156446, upload-time = "2024-08-06T20:33:04.33Z" },
    { url = "https://files.pythonhosted.org/packages/65/d8/b7a1db13636d7fb7d4ff431593c510c8b8fca920ade06ca8ef20015493c5/PyYAML-6.0.2-cp39-cp39-macosx_10_9_x86_64.whl", hash = "sha256:688ba32a1cffef67fd2e9398a2efebaea461578b0923624778664cc1c914db5d", size = 184777, upload-time = "2024-08-06T20:33:25.896Z" },
    { url = "https://files.pythonhosted.org/packages/0a/02/6ec546cd45143fdf9840b2c6be8d875116a64076218b61d68e12548e5839/PyYAML-6.0.2-cp39-cp39-macosx_11_0_arm64.whl", hash = "sha256:a8786accb172bd8afb8be14490a16625cbc387036876ab6ba70912730faf8e1f", size = 172318, upload-time = "2024-08-06T20:33:27.212Z" },
    { url = "https://files.pythonhosted.org/packages/0e/9a/8cc68be846c972bda34f6c2a93abb644fb2476f4dcc924d52175786932c9/PyYAML-6.0.2-cp39-cp39-manylinux_2_17_aarch64.manylinux2014_aarch64.whl", hash = "sha256:d8e03406cac8513435335dbab54c0d385e4a49e4945d2909a581c83647ca0290", size = 720891, upload-time = "2024-08-06T20:33:28.974Z" },
    { url = "https://files.pythonhosted.org/packages/e9/6c/6e1b7f40181bc4805e2e07f4abc10a88ce4648e7e95ff1abe4ae4014a9b2/PyYAML-6.0.2-cp39-cp39-manylinux_2_17_s390x.manylinux2014_s390x.whl", hash = "sha256:f753120cb8181e736c57ef7636e83f31b9c0d1722c516f7e86cf15b7aa57ff12", size = 722614, upload-time = "2024-08-06T20:33:34.157Z" },
    { url = "https://files.pythonhosted.org/packages/3d/32/e7bd8535d22ea2874cef6a81021ba019474ace0d13a4819c2a4bce79bd6a/PyYAML-6.0.2-cp39-cp39-manylinux_2_17_x86_64.manylinux2014_x86_64.whl", hash = "sha256:3b1fdb9dc17f5a7677423d508ab4f243a726dea51fa5e70992e59a7411c89d19", size = 737360, upload-time = "2024-08-06T20:33:35.84Z" },
    { url = "https://files.pythonhosted.org/packages/d7/12/7322c1e30b9be969670b672573d45479edef72c9a0deac3bb2868f5d7469/PyYAML-6.0.2-cp39-cp39-musllinux_1_1_aarch64.whl", hash = "sha256:0b69e4ce7a131fe56b7e4d770c67429700908fc0752af059838b1cfb41960e4e", size = 699006, upload-time = "2024-08-06T20:33:37.501Z" },
    { url = "https://files.pythonhosted.org/packages/82/72/04fcad41ca56491995076630c3ec1e834be241664c0c09a64c9a2589b507/PyYAML-6.0.2-cp39-cp39-musllinux_1_1_x86_64.whl", hash = "sha256:a9f8c2e67970f13b16084e04f134610fd1d374bf477b17ec1599185cf611d725", size = 723577, upload-time = "2024-08-06T20:33:39.389Z" },
    { url = "https://files.pythonhosted.org/packages/ed/5e/46168b1f2757f1fcd442bc3029cd8767d88a98c9c05770d8b420948743bb/PyYAML-6.0.2-cp39-cp39-win32.whl", hash = "sha256:6395c297d42274772abc367baaa79683958044e5d3835486c16da75d2a694631", size = 144593, upload-time = "2024-08-06T20:33:46.63Z" },
    { url = "https://files.pythonhosted.org/packages/19/87/5124b1c1f2412bb95c59ec481eaf936cd32f0fe2a7b16b97b81c4c017a6a/PyYAML-6.0.2-cp39-cp39-win_amd64.whl", hash = "sha256:39693e1f8320ae4f43943590b49779ffb98acb81f788220ea932a6b6c51004d8", size = 162312, upload-time = "2024-08-06T20:33:49.073Z" },
]

[[package]]
name = "requests"
version = "2.32.3"
source = { registry = "https://pypi.org/simple" }
dependencies = [
    { name = "certifi" },
    { name = "charset-normalizer" },
    { name = "idna" },
    { name = "urllib3" },
]
sdist = { url = "https://files.pythonhosted.org/packages/63/70/2bf7780ad2d390a8d301ad0b550f1581eadbd9a20f896afe06353c2a2913/requests-2.32.3.tar.gz", hash = "sha256:55365417734eb18255590a9ff9eb97e9e1da868d4ccd6402399eaf68af20a760", size = 131218, upload-time = "2024-05-29T15:37:49.536Z" }
wheels = [
    { url = "https://files.pythonhosted.org/packages/f9/9b/335f9764261e915ed497fcdeb11df5dfd6f7bf257d4a6a2a686d80da4d54/requests-2.32.3-py3-none-any.whl", hash = "sha256:70761cfe03c773ceb22aa2f671b4757976145175cdfca038c02654d061d6dcc6", size = 64928, upload-time = "2024-05-29T15:37:47.027Z" },
]

[[package]]
name = "requests-toolbelt"
version = "1.0.0"
source = { registry = "https://pypi.org/simple" }
dependencies = [
    { name = "requests" },
]
sdist = { url = "https://files.pythonhosted.org/packages/f3/61/d7545dafb7ac2230c70d38d31cbfe4cc64f7144dc41f6e4e4b78ecd9f5bb/requests-toolbelt-1.0.0.tar.gz", hash = "sha256:7681a0a3d047012b5bdc0ee37d7f8f07ebe76ab08caeccfc3921ce23c88d5bc6", size = 206888, upload-time = "2023-05-01T04:11:33.229Z" }
wheels = [
    { url = "https://files.pythonhosted.org/packages/3f/51/d4db610ef29373b879047326cbf6fa98b6c1969d6f6dc423279de2b1be2c/requests_toolbelt-1.0.0-py2.py3-none-any.whl", hash = "sha256:cccfdd665f0a24fcf4726e690f65639d272bb0637b9b92dfd91a5568ccf6bd06", size = 54481, upload-time = "2023-05-01T04:11:28.427Z" },
]

[[package]]
name = "roman-numerals-py"
version = "3.1.0"
source = { registry = "https://pypi.org/simple" }
sdist = { url = "https://files.pythonhosted.org/packages/30/76/48fd56d17c5bdbdf65609abbc67288728a98ed4c02919428d4f52d23b24b/roman_numerals_py-3.1.0.tar.gz", hash = "sha256:be4bf804f083a4ce001b5eb7e3c0862479d10f94c936f6c4e5f250aa5ff5bd2d", size = 9017, upload-time = "2025-02-22T07:34:54.333Z" }
wheels = [
    { url = "https://files.pythonhosted.org/packages/53/97/d2cbbaa10c9b826af0e10fdf836e1bf344d9f0abb873ebc34d1f49642d3f/roman_numerals_py-3.1.0-py3-none-any.whl", hash = "sha256:9da2ad2fb670bcf24e81070ceb3be72f6c11c440d73bd579fbeca1e9f330954c", size = 7742, upload-time = "2025-02-22T07:34:52.422Z" },
]

[[package]]
name = "sniffio"
version = "1.3.1"
source = { registry = "https://pypi.org/simple" }
sdist = { url = "https://files.pythonhosted.org/packages/a2/87/a6771e1546d97e7e041b6ae58d80074f81b7d5121207425c964ddf5cfdbd/sniffio-1.3.1.tar.gz", hash = "sha256:f4324edc670a0f49750a81b895f35c3adb843cca46f0530f79fc1babb23789dc", size = 20372, upload-time = "2024-02-25T23:20:04.057Z" }
wheels = [
    { url = "https://files.pythonhosted.org/packages/e9/44/75a9c9421471a6c4805dbf2356f7c181a29c1879239abab1ea2cc8f38b40/sniffio-1.3.1-py3-none-any.whl", hash = "sha256:2f6da418d1f1e0fddd844478f41680e794e6051915791a034ff65e5f100525a2", size = 10235, upload-time = "2024-02-25T23:20:01.196Z" },
]

[[package]]
name = "snowballstemmer"
version = "2.2.0"
source = { registry = "https://pypi.org/simple" }
sdist = { url = "https://files.pythonhosted.org/packages/44/7b/af302bebf22c749c56c9c3e8ae13190b5b5db37a33d9068652e8f73b7089/snowballstemmer-2.2.0.tar.gz", hash = "sha256:09b16deb8547d3412ad7b590689584cd0fe25ec8db3be37788be3810cbf19cb1", size = 86699, upload-time = "2021-11-16T18:38:38.009Z" }
wheels = [
    { url = "https://files.pythonhosted.org/packages/ed/dc/c02e01294f7265e63a7315fe086dd1df7dacb9f840a804da846b96d01b96/snowballstemmer-2.2.0-py2.py3-none-any.whl", hash = "sha256:c8e1716e83cc398ae16824e5572ae04e0d9fc2c6b985fb0f900f5f0c96ecba1a", size = 93002, upload-time = "2021-11-16T18:38:34.792Z" },
]

[[package]]
name = "soupsieve"
version = "2.6"
source = { registry = "https://pypi.org/simple" }
sdist = { url = "https://files.pythonhosted.org/packages/d7/ce/fbaeed4f9fb8b2daa961f90591662df6a86c1abf25c548329a86920aedfb/soupsieve-2.6.tar.gz", hash = "sha256:e2e68417777af359ec65daac1057404a3c8a5455bb8abc36f1a9866ab1a51abb", size = 101569, upload-time = "2024-08-13T13:39:12.166Z" }
wheels = [
    { url = "https://files.pythonhosted.org/packages/d1/c2/fe97d779f3ef3b15f05c94a2f1e3d21732574ed441687474db9d342a7315/soupsieve-2.6-py3-none-any.whl", hash = "sha256:e72c4ff06e4fb6e4b5a9f0f55fe6e81514581fca1515028625d0f299c602ccc9", size = 36186, upload-time = "2024-08-13T13:39:10.986Z" },
]

[[package]]
name = "sphinx"
version = "7.4.7"
source = { registry = "https://pypi.org/simple" }
resolution-markers = [
    "python_full_version < '3.10'",
]
dependencies = [
    { name = "alabaster", version = "0.7.16", source = { registry = "https://pypi.org/simple" }, marker = "python_full_version < '3.10'" },
    { name = "babel", marker = "python_full_version < '3.10'" },
    { name = "colorama", marker = "python_full_version < '3.10' and sys_platform == 'win32'" },
    { name = "docutils", marker = "python_full_version < '3.10'" },
    { name = "imagesize", marker = "python_full_version < '3.10'" },
    { name = "importlib-metadata", marker = "python_full_version < '3.10'" },
    { name = "jinja2", marker = "python_full_version < '3.10'" },
    { name = "packaging", marker = "python_full_version < '3.10'" },
    { name = "pygments", marker = "python_full_version < '3.10'" },
    { name = "requests", marker = "python_full_version < '3.10'" },
    { name = "snowballstemmer", marker = "python_full_version < '3.10'" },
    { name = "sphinxcontrib-applehelp", marker = "python_full_version < '3.10'" },
    { name = "sphinxcontrib-devhelp", marker = "python_full_version < '3.10'" },
    { name = "sphinxcontrib-htmlhelp", marker = "python_full_version < '3.10'" },
    { name = "sphinxcontrib-jsmath", marker = "python_full_version < '3.10'" },
    { name = "sphinxcontrib-qthelp", marker = "python_full_version < '3.10'" },
    { name = "sphinxcontrib-serializinghtml", marker = "python_full_version < '3.10'" },
    { name = "tomli", marker = "python_full_version < '3.10'" },
]
sdist = { url = "https://files.pythonhosted.org/packages/5b/be/50e50cb4f2eff47df05673d361095cafd95521d2a22521b920c67a372dcb/sphinx-7.4.7.tar.gz", hash = "sha256:242f92a7ea7e6c5b406fdc2615413890ba9f699114a9c09192d7dfead2ee9cfe", size = 8067911, upload-time = "2024-07-20T14:46:56.059Z" }
wheels = [
    { url = "https://files.pythonhosted.org/packages/0d/ef/153f6803c5d5f8917dbb7f7fcf6d34a871ede3296fa89c2c703f5f8a6c8e/sphinx-7.4.7-py3-none-any.whl", hash = "sha256:c2419e2135d11f1951cd994d6eb18a1835bd8fdd8429f9ca375dc1f3281bd239", size = 3401624, upload-time = "2024-07-20T14:46:52.142Z" },
]

[[package]]
name = "sphinx"
version = "8.1.3"
source = { registry = "https://pypi.org/simple" }
resolution-markers = [
    "python_full_version == '3.10.*'",
]
dependencies = [
    { name = "alabaster", version = "1.0.0", source = { registry = "https://pypi.org/simple" }, marker = "python_full_version == '3.10.*'" },
    { name = "babel", marker = "python_full_version == '3.10.*'" },
    { name = "colorama", marker = "python_full_version == '3.10.*' and sys_platform == 'win32'" },
    { name = "docutils", marker = "python_full_version == '3.10.*'" },
    { name = "imagesize", marker = "python_full_version == '3.10.*'" },
    { name = "jinja2", marker = "python_full_version == '3.10.*'" },
    { name = "packaging", marker = "python_full_version == '3.10.*'" },
    { name = "pygments", marker = "python_full_version == '3.10.*'" },
    { name = "requests", marker = "python_full_version == '3.10.*'" },
    { name = "snowballstemmer", marker = "python_full_version == '3.10.*'" },
    { name = "sphinxcontrib-applehelp", marker = "python_full_version == '3.10.*'" },
    { name = "sphinxcontrib-devhelp", marker = "python_full_version == '3.10.*'" },
    { name = "sphinxcontrib-htmlhelp", marker = "python_full_version == '3.10.*'" },
    { name = "sphinxcontrib-jsmath", marker = "python_full_version == '3.10.*'" },
    { name = "sphinxcontrib-qthelp", marker = "python_full_version == '3.10.*'" },
    { name = "sphinxcontrib-serializinghtml", marker = "python_full_version == '3.10.*'" },
    { name = "tomli", marker = "python_full_version == '3.10.*'" },
]
sdist = { url = "https://files.pythonhosted.org/packages/6f/6d/be0b61178fe2cdcb67e2a92fc9ebb488e3c51c4f74a36a7824c0adf23425/sphinx-8.1.3.tar.gz", hash = "sha256:43c1911eecb0d3e161ad78611bc905d1ad0e523e4ddc202a58a821773dc4c927", size = 8184611, upload-time = "2024-10-13T20:27:13.93Z" }
wheels = [
    { url = "https://files.pythonhosted.org/packages/26/60/1ddff83a56d33aaf6f10ec8ce84b4c007d9368b21008876fceda7e7381ef/sphinx-8.1.3-py3-none-any.whl", hash = "sha256:09719015511837b76bf6e03e42eb7595ac8c2e41eeb9c29c5b755c6b677992a2", size = 3487125, upload-time = "2024-10-13T20:27:10.448Z" },
]

[[package]]
name = "sphinx"
version = "8.2.3"
source = { registry = "https://pypi.org/simple" }
resolution-markers = [
    "python_full_version >= '3.12.4'",
    "python_full_version >= '3.11' and python_full_version < '3.12.4'",
]
dependencies = [
    { name = "alabaster", version = "1.0.0", source = { registry = "https://pypi.org/simple" }, marker = "python_full_version >= '3.11'" },
    { name = "babel", marker = "python_full_version >= '3.11'" },
    { name = "colorama", marker = "python_full_version >= '3.11' and sys_platform == 'win32'" },
    { name = "docutils", marker = "python_full_version >= '3.11'" },
    { name = "imagesize", marker = "python_full_version >= '3.11'" },
    { name = "jinja2", marker = "python_full_version >= '3.11'" },
    { name = "packaging", marker = "python_full_version >= '3.11'" },
    { name = "pygments", marker = "python_full_version >= '3.11'" },
    { name = "requests", marker = "python_full_version >= '3.11'" },
    { name = "roman-numerals-py", marker = "python_full_version >= '3.11'" },
    { name = "snowballstemmer", marker = "python_full_version >= '3.11'" },
    { name = "sphinxcontrib-applehelp", marker = "python_full_version >= '3.11'" },
    { name = "sphinxcontrib-devhelp", marker = "python_full_version >= '3.11'" },
    { name = "sphinxcontrib-htmlhelp", marker = "python_full_version >= '3.11'" },
    { name = "sphinxcontrib-jsmath", marker = "python_full_version >= '3.11'" },
    { name = "sphinxcontrib-qthelp", marker = "python_full_version >= '3.11'" },
    { name = "sphinxcontrib-serializinghtml", marker = "python_full_version >= '3.11'" },
]
sdist = { url = "https://files.pythonhosted.org/packages/38/ad/4360e50ed56cb483667b8e6dadf2d3fda62359593faabbe749a27c4eaca6/sphinx-8.2.3.tar.gz", hash = "sha256:398ad29dee7f63a75888314e9424d40f52ce5a6a87ae88e7071e80af296ec348", size = 8321876, upload-time = "2025-03-02T22:31:59.658Z" }
wheels = [
    { url = "https://files.pythonhosted.org/packages/31/53/136e9eca6e0b9dc0e1962e2c908fbea2e5ac000c2a2fbd9a35797958c48b/sphinx-8.2.3-py3-none-any.whl", hash = "sha256:4405915165f13521d875a8c29c8970800a0141c14cc5416a38feca4ea5d9b9c3", size = 3589741, upload-time = "2025-03-02T22:31:56.836Z" },
]

[[package]]
name = "sphinx-copybutton"
version = "0.5.2"
source = { registry = "https://pypi.org/simple" }
dependencies = [
    { name = "sphinx", version = "7.4.7", source = { registry = "https://pypi.org/simple" }, marker = "python_full_version < '3.10'" },
    { name = "sphinx", version = "8.1.3", source = { registry = "https://pypi.org/simple" }, marker = "python_full_version == '3.10.*'" },
    { name = "sphinx", version = "8.2.3", source = { registry = "https://pypi.org/simple" }, marker = "python_full_version >= '3.11'" },
]
sdist = { url = "https://files.pythonhosted.org/packages/fc/2b/a964715e7f5295f77509e59309959f4125122d648f86b4fe7d70ca1d882c/sphinx-copybutton-0.5.2.tar.gz", hash = "sha256:4cf17c82fb9646d1bc9ca92ac280813a3b605d8c421225fd9913154103ee1fbd", size = 23039, upload-time = "2023-04-14T08:10:22.998Z" }
wheels = [
    { url = "https://files.pythonhosted.org/packages/9e/48/1ea60e74949eecb12cdd6ac43987f9fd331156388dcc2319b45e2ebb81bf/sphinx_copybutton-0.5.2-py3-none-any.whl", hash = "sha256:fb543fd386d917746c9a2c50360c7905b605726b9355cd26e9974857afeae06e", size = 13343, upload-time = "2023-04-14T08:10:20.844Z" },
]

[[package]]
name = "sphinx-design"
version = "0.6.1"
source = { registry = "https://pypi.org/simple" }
dependencies = [
    { name = "sphinx", version = "7.4.7", source = { registry = "https://pypi.org/simple" }, marker = "python_full_version < '3.10'" },
    { name = "sphinx", version = "8.1.3", source = { registry = "https://pypi.org/simple" }, marker = "python_full_version == '3.10.*'" },
    { name = "sphinx", version = "8.2.3", source = { registry = "https://pypi.org/simple" }, marker = "python_full_version >= '3.11'" },
]
sdist = { url = "https://files.pythonhosted.org/packages/2b/69/b34e0cb5336f09c6866d53b4a19d76c227cdec1bbc7ac4de63ca7d58c9c7/sphinx_design-0.6.1.tar.gz", hash = "sha256:b44eea3719386d04d765c1a8257caca2b3e6f8421d7b3a5e742c0fd45f84e632", size = 2193689, upload-time = "2024-08-02T13:48:44.277Z" }
wheels = [
    { url = "https://files.pythonhosted.org/packages/c6/43/65c0acbd8cc6f50195a3a1fc195c404988b15c67090e73c7a41a9f57d6bd/sphinx_design-0.6.1-py3-none-any.whl", hash = "sha256:b11f37db1a802a183d61b159d9a202314d4d2fe29c163437001324fe2f19549c", size = 2215338, upload-time = "2024-08-02T13:48:42.106Z" },
]

[[package]]
name = "sphinxcontrib-applehelp"
version = "2.0.0"
source = { registry = "https://pypi.org/simple" }
sdist = { url = "https://files.pythonhosted.org/packages/ba/6e/b837e84a1a704953c62ef8776d45c3e8d759876b4a84fe14eba2859106fe/sphinxcontrib_applehelp-2.0.0.tar.gz", hash = "sha256:2f29ef331735ce958efa4734873f084941970894c6090408b079c61b2e1c06d1", size = 20053, upload-time = "2024-07-29T01:09:00.465Z" }
wheels = [
    { url = "https://files.pythonhosted.org/packages/5d/85/9ebeae2f76e9e77b952f4b274c27238156eae7979c5421fba91a28f4970d/sphinxcontrib_applehelp-2.0.0-py3-none-any.whl", hash = "sha256:4cd3f0ec4ac5dd9c17ec65e9ab272c9b867ea77425228e68ecf08d6b28ddbdb5", size = 119300, upload-time = "2024-07-29T01:08:58.99Z" },
]

[[package]]
name = "sphinxcontrib-devhelp"
version = "2.0.0"
source = { registry = "https://pypi.org/simple" }
sdist = { url = "https://files.pythonhosted.org/packages/f6/d2/5beee64d3e4e747f316bae86b55943f51e82bb86ecd325883ef65741e7da/sphinxcontrib_devhelp-2.0.0.tar.gz", hash = "sha256:411f5d96d445d1d73bb5d52133377b4248ec79db5c793ce7dbe59e074b4dd1ad", size = 12967, upload-time = "2024-07-29T01:09:23.417Z" }
wheels = [
    { url = "https://files.pythonhosted.org/packages/35/7a/987e583882f985fe4d7323774889ec58049171828b58c2217e7f79cdf44e/sphinxcontrib_devhelp-2.0.0-py3-none-any.whl", hash = "sha256:aefb8b83854e4b0998877524d1029fd3e6879210422ee3780459e28a1f03a8a2", size = 82530, upload-time = "2024-07-29T01:09:21.945Z" },
]

[[package]]
name = "sphinxcontrib-googleanalytics"
version = "0.4"
source = { registry = "https://pypi.org/simple" }
dependencies = [
    { name = "sphinx", version = "7.4.7", source = { registry = "https://pypi.org/simple" }, marker = "python_full_version < '3.10'" },
    { name = "sphinx", version = "8.1.3", source = { registry = "https://pypi.org/simple" }, marker = "python_full_version == '3.10.*'" },
    { name = "sphinx", version = "8.2.3", source = { registry = "https://pypi.org/simple" }, marker = "python_full_version >= '3.11'" },
]
sdist = { url = "https://files.pythonhosted.org/packages/31/79/07e26d53ecf4e8ddf2c27e5076cd7540ef1285d215ab88ae6cf7eb75ce88/sphinxcontrib-googleanalytics-0.4.tar.gz", hash = "sha256:4b19c1f0fce5df6c7da5633201b64a9e5b0cb3210a14fdb4134942ceee8c5d12", size = 2920, upload-time = "2023-01-04T17:16:05.614Z" }
wheels = [
    { url = "https://files.pythonhosted.org/packages/bf/0d/6cadda83ad0ac9deae6d152e0defcbaeca93bea2ed5f502f93ff9e8bc369/sphinxcontrib_googleanalytics-0.4-py3-none-any.whl", hash = "sha256:a6574983f9a58e5864ec10d34dc99914c4d647108b22c9249c8f0038b0cb18b3", size = 3430, upload-time = "2023-01-04T17:16:04.189Z" },
]

[[package]]
name = "sphinxcontrib-htmlhelp"
version = "2.1.0"
source = { registry = "https://pypi.org/simple" }
sdist = { url = "https://files.pythonhosted.org/packages/43/93/983afd9aa001e5201eab16b5a444ed5b9b0a7a010541e0ddfbbfd0b2470c/sphinxcontrib_htmlhelp-2.1.0.tar.gz", hash = "sha256:c9e2916ace8aad64cc13a0d233ee22317f2b9025b9cf3295249fa985cc7082e9", size = 22617, upload-time = "2024-07-29T01:09:37.889Z" }
wheels = [
    { url = "https://files.pythonhosted.org/packages/0a/7b/18a8c0bcec9182c05a0b3ec2a776bba4ead82750a55ff798e8d406dae604/sphinxcontrib_htmlhelp-2.1.0-py3-none-any.whl", hash = "sha256:166759820b47002d22914d64a075ce08f4c46818e17cfc9470a9786b759b19f8", size = 98705, upload-time = "2024-07-29T01:09:36.407Z" },
]

[[package]]
name = "sphinxcontrib-jsmath"
version = "1.0.1"
source = { registry = "https://pypi.org/simple" }
sdist = { url = "https://files.pythonhosted.org/packages/b2/e8/9ed3830aeed71f17c026a07a5097edcf44b692850ef215b161b8ad875729/sphinxcontrib-jsmath-1.0.1.tar.gz", hash = "sha256:a9925e4a4587247ed2191a22df5f6970656cb8ca2bd6284309578f2153e0c4b8", size = 5787, upload-time = "2019-01-21T16:10:16.347Z" }
wheels = [
    { url = "https://files.pythonhosted.org/packages/c2/42/4c8646762ee83602e3fb3fbe774c2fac12f317deb0b5dbeeedd2d3ba4b77/sphinxcontrib_jsmath-1.0.1-py2.py3-none-any.whl", hash = "sha256:2ec2eaebfb78f3f2078e73666b1415417a116cc848b72e5172e596c871103178", size = 5071, upload-time = "2019-01-21T16:10:14.333Z" },
]

[[package]]
name = "sphinxcontrib-qthelp"
version = "2.0.0"
source = { registry = "https://pypi.org/simple" }
sdist = { url = "https://files.pythonhosted.org/packages/68/bc/9104308fc285eb3e0b31b67688235db556cd5b0ef31d96f30e45f2e51cae/sphinxcontrib_qthelp-2.0.0.tar.gz", hash = "sha256:4fe7d0ac8fc171045be623aba3e2a8f613f8682731f9153bb2e40ece16b9bbab", size = 17165, upload-time = "2024-07-29T01:09:56.435Z" }
wheels = [
    { url = "https://files.pythonhosted.org/packages/27/83/859ecdd180cacc13b1f7e857abf8582a64552ea7a061057a6c716e790fce/sphinxcontrib_qthelp-2.0.0-py3-none-any.whl", hash = "sha256:b18a828cdba941ccd6ee8445dbe72ffa3ef8cbe7505d8cd1fa0d42d3f2d5f3eb", size = 88743, upload-time = "2024-07-29T01:09:54.885Z" },
]

[[package]]
name = "sphinxcontrib-serializinghtml"
version = "2.0.0"
source = { registry = "https://pypi.org/simple" }
sdist = { url = "https://files.pythonhosted.org/packages/3b/44/6716b257b0aa6bfd51a1b31665d1c205fb12cb5ad56de752dfa15657de2f/sphinxcontrib_serializinghtml-2.0.0.tar.gz", hash = "sha256:e9d912827f872c029017a53f0ef2180b327c3f7fd23c87229f7a8e8b70031d4d", size = 16080, upload-time = "2024-07-29T01:10:09.332Z" }
wheels = [
    { url = "https://files.pythonhosted.org/packages/52/a7/d2782e4e3f77c8450f727ba74a8f12756d5ba823d81b941f1b04da9d033a/sphinxcontrib_serializinghtml-2.0.0-py3-none-any.whl", hash = "sha256:6e2cb0eef194e10c27ec0023bfeb25badbbb5868244cf5bc5bdc04e4464bf331", size = 92072, upload-time = "2024-07-29T01:10:08.203Z" },
]

[[package]]
name = "sqlalchemy"
version = "2.0.40"
source = { registry = "https://pypi.org/simple" }
dependencies = [
    { name = "greenlet", marker = "(python_full_version < '3.14' and platform_machine == 'AMD64') or (python_full_version < '3.14' and platform_machine == 'WIN32') or (python_full_version < '3.14' and platform_machine == 'aarch64') or (python_full_version < '3.14' and platform_machine == 'amd64') or (python_full_version < '3.14' and platform_machine == 'ppc64le') or (python_full_version < '3.14' and platform_machine == 'win32') or (python_full_version < '3.14' and platform_machine == 'x86_64')" },
    { name = "typing-extensions" },
]
sdist = { url = "https://files.pythonhosted.org/packages/68/c3/3f2bfa5e4dcd9938405fe2fab5b6ab94a9248a4f9536ea2fd497da20525f/sqlalchemy-2.0.40.tar.gz", hash = "sha256:d827099289c64589418ebbcaead0145cd19f4e3e8a93919a0100247af245fa00", size = 9664299, upload-time = "2025-03-27T17:52:31.876Z" }
wheels = [
    { url = "https://files.pythonhosted.org/packages/87/fa/8e8fd93684b04e65816be864bebf0000fe1602e5452d006f9acc5db14ce5/sqlalchemy-2.0.40-cp310-cp310-macosx_10_9_x86_64.whl", hash = "sha256:f1ea21bef99c703f44444ad29c2c1b6bd55d202750b6de8e06a955380f4725d7", size = 2112843, upload-time = "2025-03-27T18:49:25.515Z" },
    { url = "https://files.pythonhosted.org/packages/ba/87/06992f78a9ce545dfd1fea3dd99262bec5221f6f9d2d2066c3e94662529f/sqlalchemy-2.0.40-cp310-cp310-macosx_11_0_arm64.whl", hash = "sha256:afe63b208153f3a7a2d1a5b9df452b0673082588933e54e7c8aac457cf35e758", size = 2104032, upload-time = "2025-03-27T18:49:28.098Z" },
    { url = "https://files.pythonhosted.org/packages/92/ee/57dc77282e8be22d686bd4681825299aa1069bbe090564868ea270ed5214/sqlalchemy-2.0.40-cp310-cp310-manylinux_2_17_aarch64.manylinux2014_aarch64.whl", hash = "sha256:a8aae085ea549a1eddbc9298b113cffb75e514eadbb542133dd2b99b5fb3b6af", size = 3086406, upload-time = "2025-03-27T18:44:25.302Z" },
    { url = "https://files.pythonhosted.org/packages/94/3f/ceb9ab214b2e42d2e74a9209b3a2f2f073504eee16cddd2df81feeb67c2f/sqlalchemy-2.0.40-cp310-cp310-manylinux_2_17_x86_64.manylinux2014_x86_64.whl", hash = "sha256:5ea9181284754d37db15156eb7be09c86e16e50fbe77610e9e7bee09291771a1", size = 3094652, upload-time = "2025-03-27T18:55:16.174Z" },
    { url = "https://files.pythonhosted.org/packages/00/0a/3401232a5b6d91a2df16c1dc39c6504c54575744c2faafa1e5a50de96621/sqlalchemy-2.0.40-cp310-cp310-musllinux_1_2_aarch64.whl", hash = "sha256:5434223b795be5c5ef8244e5ac98056e290d3a99bdcc539b916e282b160dda00", size = 3050503, upload-time = "2025-03-27T18:44:28.266Z" },
    { url = "https://files.pythonhosted.org/packages/93/c2/ea7171415ab131397f71a2673645c2fe29ebe9a93063d458eb89e42bf051/sqlalchemy-2.0.40-cp310-cp310-musllinux_1_2_x86_64.whl", hash = "sha256:15d08d5ef1b779af6a0909b97be6c1fd4298057504eb6461be88bd1696cb438e", size = 3076011, upload-time = "2025-03-27T18:55:17.967Z" },
    { url = "https://files.pythonhosted.org/packages/3d/ee/d8e229280d621bed8c51eebf1dd413aa09ca89e309b1fff40d881dd149af/sqlalchemy-2.0.40-cp310-cp310-win32.whl", hash = "sha256:cd2f75598ae70bcfca9117d9e51a3b06fe29edd972fdd7fd57cc97b4dbf3b08a", size = 2085136, upload-time = "2025-03-27T18:48:53.032Z" },
    { url = "https://files.pythonhosted.org/packages/60/7f/ea1086136bc648cd4713a1e01869f7fc31979d67b3a8f973f5d9ab8de7e1/sqlalchemy-2.0.40-cp310-cp310-win_amd64.whl", hash = "sha256:2cbafc8d39ff1abdfdda96435f38fab141892dc759a2165947d1a8fffa7ef596", size = 2109421, upload-time = "2025-03-27T18:48:54.258Z" },
    { url = "https://files.pythonhosted.org/packages/77/7e/55044a9ec48c3249bb38d5faae93f09579c35e862bb318ebd1ed7a1994a5/sqlalchemy-2.0.40-cp311-cp311-macosx_10_9_x86_64.whl", hash = "sha256:f6bacab7514de6146a1976bc56e1545bee247242fab030b89e5f70336fc0003e", size = 2114025, upload-time = "2025-03-27T18:49:29.456Z" },
    { url = "https://files.pythonhosted.org/packages/77/0f/dcf7bba95f847aec72f638750747b12d37914f71c8cc7c133cf326ab945c/sqlalchemy-2.0.40-cp311-cp311-macosx_11_0_arm64.whl", hash = "sha256:5654d1ac34e922b6c5711631f2da497d3a7bffd6f9f87ac23b35feea56098011", size = 2104419, upload-time = "2025-03-27T18:49:30.75Z" },
    { url = "https://files.pythonhosted.org/packages/75/70/c86a5c20715e4fe903dde4c2fd44fc7e7a0d5fb52c1b954d98526f65a3ea/sqlalchemy-2.0.40-cp311-cp311-manylinux_2_17_aarch64.manylinux2014_aarch64.whl", hash = "sha256:35904d63412db21088739510216e9349e335f142ce4a04b69e2528020ee19ed4", size = 3222720, upload-time = "2025-03-27T18:44:29.871Z" },
    { url = "https://files.pythonhosted.org/packages/12/cf/b891a8c1d0c27ce9163361664c2128c7a57de3f35000ea5202eb3a2917b7/sqlalchemy-2.0.40-cp311-cp311-manylinux_2_17_x86_64.manylinux2014_x86_64.whl", hash = "sha256:9c7a80ed86d6aaacb8160a1caef6680d4ddd03c944d985aecee940d168c411d1", size = 3222682, upload-time = "2025-03-27T18:55:20.097Z" },
    { url = "https://files.pythonhosted.org/packages/15/3f/7709d8c8266953d945435a96b7f425ae4172a336963756b58e996fbef7f3/sqlalchemy-2.0.40-cp311-cp311-musllinux_1_2_aarch64.whl", hash = "sha256:519624685a51525ddaa7d8ba8265a1540442a2ec71476f0e75241eb8263d6f51", size = 3159542, upload-time = "2025-03-27T18:44:31.333Z" },
    { url = "https://files.pythonhosted.org/packages/85/7e/717eaabaf0f80a0132dc2032ea8f745b7a0914451c984821a7c8737fb75a/sqlalchemy-2.0.40-cp311-cp311-musllinux_1_2_x86_64.whl", hash = "sha256:2ee5f9999a5b0e9689bed96e60ee53c3384f1a05c2dd8068cc2e8361b0df5b7a", size = 3179864, upload-time = "2025-03-27T18:55:21.784Z" },
    { url = "https://files.pythonhosted.org/packages/e4/cc/03eb5dfcdb575cbecd2bd82487b9848f250a4b6ecfb4707e834b4ce4ec07/sqlalchemy-2.0.40-cp311-cp311-win32.whl", hash = "sha256:c0cae71e20e3c02c52f6b9e9722bca70e4a90a466d59477822739dc31ac18b4b", size = 2084675, upload-time = "2025-03-27T18:48:55.915Z" },
    { url = "https://files.pythonhosted.org/packages/9a/48/440946bf9dc4dc231f4f31ef0d316f7135bf41d4b86aaba0c0655150d370/sqlalchemy-2.0.40-cp311-cp311-win_amd64.whl", hash = "sha256:574aea2c54d8f1dd1699449f332c7d9b71c339e04ae50163a3eb5ce4c4325ee4", size = 2110099, upload-time = "2025-03-27T18:48:57.45Z" },
    { url = "https://files.pythonhosted.org/packages/92/06/552c1f92e880b57d8b92ce6619bd569b25cead492389b1d84904b55989d8/sqlalchemy-2.0.40-cp312-cp312-macosx_10_13_x86_64.whl", hash = "sha256:9d3b31d0a1c44b74d3ae27a3de422dfccd2b8f0b75e51ecb2faa2bf65ab1ba0d", size = 2112620, upload-time = "2025-03-27T18:40:00.071Z" },
    { url = "https://files.pythonhosted.org/packages/01/72/a5bc6e76c34cebc071f758161dbe1453de8815ae6e662393910d3be6d70d/sqlalchemy-2.0.40-cp312-cp312-macosx_11_0_arm64.whl", hash = "sha256:37f7a0f506cf78c80450ed1e816978643d3969f99c4ac6b01104a6fe95c5490a", size = 2103004, upload-time = "2025-03-27T18:40:04.204Z" },
    { url = "https://files.pythonhosted.org/packages/bf/fd/0e96c8e6767618ed1a06e4d7a167fe13734c2f8113c4cb704443e6783038/sqlalchemy-2.0.40-cp312-cp312-manylinux_2_17_aarch64.manylinux2014_aarch64.whl", hash = "sha256:0bb933a650323e476a2e4fbef8997a10d0003d4da996aad3fd7873e962fdde4d", size = 3252440, upload-time = "2025-03-27T18:51:25.624Z" },
    { url = "https://files.pythonhosted.org/packages/cd/6a/eb82e45b15a64266a2917a6833b51a334ea3c1991728fd905bfccbf5cf63/sqlalchemy-2.0.40-cp312-cp312-manylinux_2_17_x86_64.manylinux2014_x86_64.whl", hash = "sha256:6959738971b4745eea16f818a2cd086fb35081383b078272c35ece2b07012716", size = 3263277, upload-time = "2025-03-27T18:50:28.142Z" },
    { url = "https://files.pythonhosted.org/packages/45/97/ebe41ab4530f50af99e3995ebd4e0204bf1b0dc0930f32250dde19c389fe/sqlalchemy-2.0.40-cp312-cp312-musllinux_1_2_aarch64.whl", hash = "sha256:110179728e442dae85dd39591beb74072ae4ad55a44eda2acc6ec98ead80d5f2", size = 3198591, upload-time = "2025-03-27T18:51:27.543Z" },
    { url = "https://files.pythonhosted.org/packages/e6/1c/a569c1b2b2f5ac20ba6846a1321a2bf52e9a4061001f282bf1c5528dcd69/sqlalchemy-2.0.40-cp312-cp312-musllinux_1_2_x86_64.whl", hash = "sha256:e8040680eaacdce4d635f12c55c714f3d4c7f57da2bc47a01229d115bd319191", size = 3225199, upload-time = "2025-03-27T18:50:30.069Z" },
    { url = "https://files.pythonhosted.org/packages/8f/91/87cc71a6b10065ca0209d19a4bb575378abda6085e72fa0b61ffb2201b84/sqlalchemy-2.0.40-cp312-cp312-win32.whl", hash = "sha256:650490653b110905c10adac69408380688cefc1f536a137d0d69aca1069dc1d1", size = 2082959, upload-time = "2025-03-27T18:45:57.574Z" },
    { url = "https://files.pythonhosted.org/packages/2a/9f/14c511cda174aa1ad9b0e42b64ff5a71db35d08b0d80dc044dae958921e5/sqlalchemy-2.0.40-cp312-cp312-win_amd64.whl", hash = "sha256:2be94d75ee06548d2fc591a3513422b873490efb124048f50556369a834853b0", size = 2108526, upload-time = "2025-03-27T18:45:58.965Z" },
    { url = "https://files.pythonhosted.org/packages/8c/18/4e3a86cc0232377bc48c373a9ba6a1b3fb79ba32dbb4eda0b357f5a2c59d/sqlalchemy-2.0.40-cp313-cp313-macosx_10_13_x86_64.whl", hash = "sha256:915866fd50dd868fdcc18d61d8258db1bf9ed7fbd6dfec960ba43365952f3b01", size = 2107887, upload-time = "2025-03-27T18:40:05.461Z" },
    { url = "https://files.pythonhosted.org/packages/cb/60/9fa692b1d2ffc4cbd5f47753731fd332afed30137115d862d6e9a1e962c7/sqlalchemy-2.0.40-cp313-cp313-macosx_11_0_arm64.whl", hash = "sha256:4a4c5a2905a9ccdc67a8963e24abd2f7afcd4348829412483695c59e0af9a705", size = 2098367, upload-time = "2025-03-27T18:40:07.182Z" },
    { url = "https://files.pythonhosted.org/packages/4c/9f/84b78357ca641714a439eb3fbbddb17297dacfa05d951dbf24f28d7b5c08/sqlalchemy-2.0.40-cp313-cp313-manylinux_2_17_aarch64.manylinux2014_aarch64.whl", hash = "sha256:55028d7a3ebdf7ace492fab9895cbc5270153f75442a0472d8516e03159ab364", size = 3184806, upload-time = "2025-03-27T18:51:29.356Z" },
    { url = "https://files.pythonhosted.org/packages/4b/7d/e06164161b6bfce04c01bfa01518a20cccbd4100d5c951e5a7422189191a/sqlalchemy-2.0.40-cp313-cp313-manylinux_2_17_x86_64.manylinux2014_x86_64.whl", hash = "sha256:6cfedff6878b0e0d1d0a50666a817ecd85051d12d56b43d9d425455e608b5ba0", size = 3198131, upload-time = "2025-03-27T18:50:31.616Z" },
    { url = "https://files.pythonhosted.org/packages/6d/51/354af20da42d7ec7b5c9de99edafbb7663a1d75686d1999ceb2c15811302/sqlalchemy-2.0.40-cp313-cp313-musllinux_1_2_aarch64.whl", hash = "sha256:bb19e30fdae77d357ce92192a3504579abe48a66877f476880238a962e5b96db", size = 3131364, upload-time = "2025-03-27T18:51:31.336Z" },
    { url = "https://files.pythonhosted.org/packages/7a/2f/48a41ff4e6e10549d83fcc551ab85c268bde7c03cf77afb36303c6594d11/sqlalchemy-2.0.40-cp313-cp313-musllinux_1_2_x86_64.whl", hash = "sha256:16d325ea898f74b26ffcd1cf8c593b0beed8714f0317df2bed0d8d1de05a8f26", size = 3159482, upload-time = "2025-03-27T18:50:33.201Z" },
    { url = "https://files.pythonhosted.org/packages/33/ac/e5e0a807163652a35be878c0ad5cfd8b1d29605edcadfb5df3c512cdf9f3/sqlalchemy-2.0.40-cp313-cp313-win32.whl", hash = "sha256:a669cbe5be3c63f75bcbee0b266779706f1a54bcb1000f302685b87d1b8c1500", size = 2080704, upload-time = "2025-03-27T18:46:00.193Z" },
    { url = "https://files.pythonhosted.org/packages/1c/cb/f38c61f7f2fd4d10494c1c135ff6a6ddb63508d0b47bccccd93670637309/sqlalchemy-2.0.40-cp313-cp313-win_amd64.whl", hash = "sha256:641ee2e0834812d657862f3a7de95e0048bdcb6c55496f39c6fa3d435f6ac6ad", size = 2104564, upload-time = "2025-03-27T18:46:01.442Z" },
    { url = "https://files.pythonhosted.org/packages/d1/8d/fb1f43d001ed9f8e48e4fb231199fde7f182741efd315d9aef241c3c2292/sqlalchemy-2.0.40-cp39-cp39-macosx_10_9_x86_64.whl", hash = "sha256:c884de19528e0fcd9dc34ee94c810581dd6e74aef75437ff17e696c2bfefae3e", size = 2115715, upload-time = "2025-03-27T18:49:23.956Z" },
    { url = "https://files.pythonhosted.org/packages/16/a6/a25d35a13368424b7623a37a3943620e9c3c1670aab4fd039cdaf84deb79/sqlalchemy-2.0.40-cp39-cp39-macosx_11_0_arm64.whl", hash = "sha256:1abb387710283fc5983d8a1209d9696a4eae9db8d7ac94b402981fe2fe2e39ad", size = 2106945, upload-time = "2025-03-27T18:49:25.376Z" },
    { url = "https://files.pythonhosted.org/packages/f2/91/171e9f94e66419bf9ec94cb1a52346b023c227ca9b6c4b4d767b252ac7b2/sqlalchemy-2.0.40-cp39-cp39-manylinux_2_17_aarch64.manylinux2014_aarch64.whl", hash = "sha256:5cfa124eda500ba4b0d3afc3e91ea27ed4754e727c7f025f293a22f512bcd4c9", size = 3100866, upload-time = "2025-03-27T18:10:48.796Z" },
    { url = "https://files.pythonhosted.org/packages/fa/56/a3fc75088c9f57a405bb890b8e00686a394bd0419e68758fbffd14649a3e/sqlalchemy-2.0.40-cp39-cp39-manylinux_2_17_x86_64.manylinux2014_x86_64.whl", hash = "sha256:8b6b28d303b9d57c17a5164eb1fd2d5119bb6ff4413d5894e74873280483eeb5", size = 3108645, upload-time = "2025-03-27T18:55:40.936Z" },
    { url = "https://files.pythonhosted.org/packages/40/18/fb198acaa8041dd5b61a521678bcef80c2d1fa90c8eaebe35004f12a3fba/sqlalchemy-2.0.40-cp39-cp39-musllinux_1_2_aarch64.whl", hash = "sha256:b5a5bbe29c10c5bfd63893747a1bf6f8049df607638c786252cb9243b86b6706", size = 3067694, upload-time = "2025-03-27T18:10:50.135Z" },
    { url = "https://files.pythonhosted.org/packages/aa/39/832b5fe338c98b8c0d6c987128e341ac74ce2e5298e9e019433b37cb6b19/sqlalchemy-2.0.40-cp39-cp39-musllinux_1_2_x86_64.whl", hash = "sha256:f0fda83e113bb0fb27dc003685f32a5dcb99c9c4f41f4fa0838ac35265c23b5c", size = 3094193, upload-time = "2025-03-27T18:55:42.682Z" },
    { url = "https://files.pythonhosted.org/packages/3e/57/b3684de3e179e6429d71f31efb55183b274f3ffc1bee8cfda138b2b34927/sqlalchemy-2.0.40-cp39-cp39-win32.whl", hash = "sha256:957f8d85d5e834397ef78a6109550aeb0d27a53b5032f7a57f2451e1adc37e98", size = 2087537, upload-time = "2025-03-27T18:53:32.186Z" },
    { url = "https://files.pythonhosted.org/packages/05/dc/6af9d62239c1115c95a53477092bc4578f0f809962da1680ad75976a8672/sqlalchemy-2.0.40-cp39-cp39-win_amd64.whl", hash = "sha256:1ffdf9c91428e59744f8e6f98190516f8e1d05eec90e936eb08b257332c5e870", size = 2111906, upload-time = "2025-03-27T18:53:33.647Z" },
    { url = "https://files.pythonhosted.org/packages/d1/7c/5fc8e802e7506fe8b55a03a2e1dab156eae205c91bee46305755e086d2e2/sqlalchemy-2.0.40-py3-none-any.whl", hash = "sha256:32587e2e1e359276957e6fe5dad089758bc042a971a8a09ae8ecf7a8fe23d07a", size = 1903894, upload-time = "2025-03-27T18:40:43.796Z" },
]

[[package]]
name = "stack-data"
version = "0.6.3"
source = { registry = "https://pypi.org/simple" }
dependencies = [
    { name = "asttokens" },
    { name = "executing" },
    { name = "pure-eval" },
]
sdist = { url = "https://files.pythonhosted.org/packages/28/e3/55dcc2cfbc3ca9c29519eb6884dd1415ecb53b0e934862d3559ddcb7e20b/stack_data-0.6.3.tar.gz", hash = "sha256:836a778de4fec4dcd1dcd89ed8abff8a221f58308462e1c4aa2a3cf30148f0b9", size = 44707, upload-time = "2023-09-30T13:58:05.479Z" }
wheels = [
    { url = "https://files.pythonhosted.org/packages/f1/7b/ce1eafaf1a76852e2ec9b22edecf1daa58175c090266e9f6c64afcd81d91/stack_data-0.6.3-py3-none-any.whl", hash = "sha256:d5558e0c25a4cb0853cddad3d77da9891a08cb85dd9f9f91b9f8cd66e511e695", size = 24521, upload-time = "2023-09-30T13:58:03.53Z" },
]

[[package]]
name = "tenacity"
version = "9.1.2"
source = { registry = "https://pypi.org/simple" }
sdist = { url = "https://files.pythonhosted.org/packages/0a/d4/2b0cd0fe285e14b36db076e78c93766ff1d529d70408bd1d2a5a84f1d929/tenacity-9.1.2.tar.gz", hash = "sha256:1169d376c297e7de388d18b4481760d478b0e99a777cad3a9c86e556f4b697cb", size = 48036, upload-time = "2025-04-02T08:25:09.966Z" }
wheels = [
    { url = "https://files.pythonhosted.org/packages/e5/30/643397144bfbfec6f6ef821f36f33e57d35946c44a2352d3c9f0ae847619/tenacity-9.1.2-py3-none-any.whl", hash = "sha256:f77bf36710d8b73a50b2dd155c97b870017ad21afe6ab300326b0371b3b05138", size = 28248, upload-time = "2025-04-02T08:25:07.678Z" },
]

[[package]]
name = "toml"
version = "0.10.2"
source = { registry = "https://pypi.org/simple" }
sdist = { url = "https://files.pythonhosted.org/packages/be/ba/1f744cdc819428fc6b5084ec34d9b30660f6f9daaf70eead706e3203ec3c/toml-0.10.2.tar.gz", hash = "sha256:b3bda1d108d5dd99f4a20d24d9c348e91c4db7ab1b749200bded2f839ccbe68f", size = 22253, upload-time = "2020-11-01T01:40:22.204Z" }
wheels = [
    { url = "https://files.pythonhosted.org/packages/44/6f/7120676b6d73228c96e17f1f794d8ab046fc910d781c8d151120c3f1569e/toml-0.10.2-py2.py3-none-any.whl", hash = "sha256:806143ae5bfb6a3c6e736a764057db0e6a0e05e338b5630894a5f779cabb4f9b", size = 16588, upload-time = "2020-11-01T01:40:20.672Z" },
]

[[package]]
name = "tomli"
version = "2.2.1"
source = { registry = "https://pypi.org/simple" }
sdist = { url = "https://files.pythonhosted.org/packages/18/87/302344fed471e44a87289cf4967697d07e532f2421fdaf868a303cbae4ff/tomli-2.2.1.tar.gz", hash = "sha256:cd45e1dc79c835ce60f7404ec8119f2eb06d38b1deba146f07ced3bbc44505ff", size = 17175, upload-time = "2024-11-27T22:38:36.873Z" }
wheels = [
    { url = "https://files.pythonhosted.org/packages/43/ca/75707e6efa2b37c77dadb324ae7d9571cb424e61ea73fad7c56c2d14527f/tomli-2.2.1-cp311-cp311-macosx_10_9_x86_64.whl", hash = "sha256:678e4fa69e4575eb77d103de3df8a895e1591b48e740211bd1067378c69e8249", size = 131077, upload-time = "2024-11-27T22:37:54.956Z" },
    { url = "https://files.pythonhosted.org/packages/c7/16/51ae563a8615d472fdbffc43a3f3d46588c264ac4f024f63f01283becfbb/tomli-2.2.1-cp311-cp311-macosx_11_0_arm64.whl", hash = "sha256:023aa114dd824ade0100497eb2318602af309e5a55595f76b626d6d9f3b7b0a6", size = 123429, upload-time = "2024-11-27T22:37:56.698Z" },
    { url = "https://files.pythonhosted.org/packages/f1/dd/4f6cd1e7b160041db83c694abc78e100473c15d54620083dbd5aae7b990e/tomli-2.2.1-cp311-cp311-manylinux_2_17_aarch64.manylinux2014_aarch64.whl", hash = "sha256:ece47d672db52ac607a3d9599a9d48dcb2f2f735c6c2d1f34130085bb12b112a", size = 226067, upload-time = "2024-11-27T22:37:57.63Z" },
    { url = "https://files.pythonhosted.org/packages/a9/6b/c54ede5dc70d648cc6361eaf429304b02f2871a345bbdd51e993d6cdf550/tomli-2.2.1-cp311-cp311-manylinux_2_17_x86_64.manylinux2014_x86_64.whl", hash = "sha256:6972ca9c9cc9f0acaa56a8ca1ff51e7af152a9f87fb64623e31d5c83700080ee", size = 236030, upload-time = "2024-11-27T22:37:59.344Z" },
    { url = "https://files.pythonhosted.org/packages/1f/47/999514fa49cfaf7a92c805a86c3c43f4215621855d151b61c602abb38091/tomli-2.2.1-cp311-cp311-manylinux_2_5_i686.manylinux1_i686.manylinux_2_17_i686.manylinux2014_i686.whl", hash = "sha256:c954d2250168d28797dd4e3ac5cf812a406cd5a92674ee4c8f123c889786aa8e", size = 240898, upload-time = "2024-11-27T22:38:00.429Z" },
    { url = "https://files.pythonhosted.org/packages/73/41/0a01279a7ae09ee1573b423318e7934674ce06eb33f50936655071d81a24/tomli-2.2.1-cp311-cp311-musllinux_1_2_aarch64.whl", hash = "sha256:8dd28b3e155b80f4d54beb40a441d366adcfe740969820caf156c019fb5c7ec4", size = 229894, upload-time = "2024-11-27T22:38:02.094Z" },
    { url = "https://files.pythonhosted.org/packages/55/18/5d8bc5b0a0362311ce4d18830a5d28943667599a60d20118074ea1b01bb7/tomli-2.2.1-cp311-cp311-musllinux_1_2_i686.whl", hash = "sha256:e59e304978767a54663af13c07b3d1af22ddee3bb2fb0618ca1593e4f593a106", size = 245319, upload-time = "2024-11-27T22:38:03.206Z" },
    { url = "https://files.pythonhosted.org/packages/92/a3/7ade0576d17f3cdf5ff44d61390d4b3febb8a9fc2b480c75c47ea048c646/tomli-2.2.1-cp311-cp311-musllinux_1_2_x86_64.whl", hash = "sha256:33580bccab0338d00994d7f16f4c4ec25b776af3ffaac1ed74e0b3fc95e885a8", size = 238273, upload-time = "2024-11-27T22:38:04.217Z" },
    { url = "https://files.pythonhosted.org/packages/72/6f/fa64ef058ac1446a1e51110c375339b3ec6be245af9d14c87c4a6412dd32/tomli-2.2.1-cp311-cp311-win32.whl", hash = "sha256:465af0e0875402f1d226519c9904f37254b3045fc5084697cefb9bdde1ff99ff", size = 98310, upload-time = "2024-11-27T22:38:05.908Z" },
    { url = "https://files.pythonhosted.org/packages/6a/1c/4a2dcde4a51b81be3530565e92eda625d94dafb46dbeb15069df4caffc34/tomli-2.2.1-cp311-cp311-win_amd64.whl", hash = "sha256:2d0f2fdd22b02c6d81637a3c95f8cd77f995846af7414c5c4b8d0545afa1bc4b", size = 108309, upload-time = "2024-11-27T22:38:06.812Z" },
    { url = "https://files.pythonhosted.org/packages/52/e1/f8af4c2fcde17500422858155aeb0d7e93477a0d59a98e56cbfe75070fd0/tomli-2.2.1-cp312-cp312-macosx_10_13_x86_64.whl", hash = "sha256:4a8f6e44de52d5e6c657c9fe83b562f5f4256d8ebbfe4ff922c495620a7f6cea", size = 132762, upload-time = "2024-11-27T22:38:07.731Z" },
    { url = "https://files.pythonhosted.org/packages/03/b8/152c68bb84fc00396b83e7bbddd5ec0bd3dd409db4195e2a9b3e398ad2e3/tomli-2.2.1-cp312-cp312-macosx_11_0_arm64.whl", hash = "sha256:8d57ca8095a641b8237d5b079147646153d22552f1c637fd3ba7f4b0b29167a8", size = 123453, upload-time = "2024-11-27T22:38:09.384Z" },
    { url = "https://files.pythonhosted.org/packages/c8/d6/fc9267af9166f79ac528ff7e8c55c8181ded34eb4b0e93daa767b8841573/tomli-2.2.1-cp312-cp312-manylinux_2_17_aarch64.manylinux2014_aarch64.whl", hash = "sha256:4e340144ad7ae1533cb897d406382b4b6fede8890a03738ff1683af800d54192", size = 233486, upload-time = "2024-11-27T22:38:10.329Z" },
    { url = "https://files.pythonhosted.org/packages/5c/51/51c3f2884d7bab89af25f678447ea7d297b53b5a3b5730a7cb2ef6069f07/tomli-2.2.1-cp312-cp312-manylinux_2_17_x86_64.manylinux2014_x86_64.whl", hash = "sha256:db2b95f9de79181805df90bedc5a5ab4c165e6ec3fe99f970d0e302f384ad222", size = 242349, upload-time = "2024-11-27T22:38:11.443Z" },
    { url = "https://files.pythonhosted.org/packages/ab/df/bfa89627d13a5cc22402e441e8a931ef2108403db390ff3345c05253935e/tomli-2.2.1-cp312-cp312-manylinux_2_5_i686.manylinux1_i686.manylinux_2_17_i686.manylinux2014_i686.whl", hash = "sha256:40741994320b232529c802f8bc86da4e1aa9f413db394617b9a256ae0f9a7f77", size = 252159, upload-time = "2024-11-27T22:38:13.099Z" },
    { url = "https://files.pythonhosted.org/packages/9e/6e/fa2b916dced65763a5168c6ccb91066f7639bdc88b48adda990db10c8c0b/tomli-2.2.1-cp312-cp312-musllinux_1_2_aarch64.whl", hash = "sha256:400e720fe168c0f8521520190686ef8ef033fb19fc493da09779e592861b78c6", size = 237243, upload-time = "2024-11-27T22:38:14.766Z" },
    { url = "https://files.pythonhosted.org/packages/b4/04/885d3b1f650e1153cbb93a6a9782c58a972b94ea4483ae4ac5cedd5e4a09/tomli-2.2.1-cp312-cp312-musllinux_1_2_i686.whl", hash = "sha256:02abe224de6ae62c19f090f68da4e27b10af2b93213d36cf44e6e1c5abd19fdd", size = 259645, upload-time = "2024-11-27T22:38:15.843Z" },
    { url = "https://files.pythonhosted.org/packages/9c/de/6b432d66e986e501586da298e28ebeefd3edc2c780f3ad73d22566034239/tomli-2.2.1-cp312-cp312-musllinux_1_2_x86_64.whl", hash = "sha256:b82ebccc8c8a36f2094e969560a1b836758481f3dc360ce9a3277c65f374285e", size = 244584, upload-time = "2024-11-27T22:38:17.645Z" },
    { url = "https://files.pythonhosted.org/packages/1c/9a/47c0449b98e6e7d1be6cbac02f93dd79003234ddc4aaab6ba07a9a7482e2/tomli-2.2.1-cp312-cp312-win32.whl", hash = "sha256:889f80ef92701b9dbb224e49ec87c645ce5df3fa2cc548664eb8a25e03127a98", size = 98875, upload-time = "2024-11-27T22:38:19.159Z" },
    { url = "https://files.pythonhosted.org/packages/ef/60/9b9638f081c6f1261e2688bd487625cd1e660d0a85bd469e91d8db969734/tomli-2.2.1-cp312-cp312-win_amd64.whl", hash = "sha256:7fc04e92e1d624a4a63c76474610238576942d6b8950a2d7f908a340494e67e4", size = 109418, upload-time = "2024-11-27T22:38:20.064Z" },
    { url = "https://files.pythonhosted.org/packages/04/90/2ee5f2e0362cb8a0b6499dc44f4d7d48f8fff06d28ba46e6f1eaa61a1388/tomli-2.2.1-cp313-cp313-macosx_10_13_x86_64.whl", hash = "sha256:f4039b9cbc3048b2416cc57ab3bda989a6fcf9b36cf8937f01a6e731b64f80d7", size = 132708, upload-time = "2024-11-27T22:38:21.659Z" },
    { url = "https://files.pythonhosted.org/packages/c0/ec/46b4108816de6b385141f082ba99e315501ccd0a2ea23db4a100dd3990ea/tomli-2.2.1-cp313-cp313-macosx_11_0_arm64.whl", hash = "sha256:286f0ca2ffeeb5b9bd4fcc8d6c330534323ec51b2f52da063b11c502da16f30c", size = 123582, upload-time = "2024-11-27T22:38:22.693Z" },
    { url = "https://files.pythonhosted.org/packages/a0/bd/b470466d0137b37b68d24556c38a0cc819e8febe392d5b199dcd7f578365/tomli-2.2.1-cp313-cp313-manylinux_2_17_aarch64.manylinux2014_aarch64.whl", hash = "sha256:a92ef1a44547e894e2a17d24e7557a5e85a9e1d0048b0b5e7541f76c5032cb13", size = 232543, upload-time = "2024-11-27T22:38:24.367Z" },
    { url = "https://files.pythonhosted.org/packages/d9/e5/82e80ff3b751373f7cead2815bcbe2d51c895b3c990686741a8e56ec42ab/tomli-2.2.1-cp313-cp313-manylinux_2_17_x86_64.manylinux2014_x86_64.whl", hash = "sha256:9316dc65bed1684c9a98ee68759ceaed29d229e985297003e494aa825ebb0281", size = 241691, upload-time = "2024-11-27T22:38:26.081Z" },
    { url = "https://files.pythonhosted.org/packages/05/7e/2a110bc2713557d6a1bfb06af23dd01e7dde52b6ee7dadc589868f9abfac/tomli-2.2.1-cp313-cp313-manylinux_2_5_i686.manylinux1_i686.manylinux_2_17_i686.manylinux2014_i686.whl", hash = "sha256:e85e99945e688e32d5a35c1ff38ed0b3f41f43fad8df0bdf79f72b2ba7bc5272", size = 251170, upload-time = "2024-11-27T22:38:27.921Z" },
    { url = "https://files.pythonhosted.org/packages/64/7b/22d713946efe00e0adbcdfd6d1aa119ae03fd0b60ebed51ebb3fa9f5a2e5/tomli-2.2.1-cp313-cp313-musllinux_1_2_aarch64.whl", hash = "sha256:ac065718db92ca818f8d6141b5f66369833d4a80a9d74435a268c52bdfa73140", size = 236530, upload-time = "2024-11-27T22:38:29.591Z" },
    { url = "https://files.pythonhosted.org/packages/38/31/3a76f67da4b0cf37b742ca76beaf819dca0ebef26d78fc794a576e08accf/tomli-2.2.1-cp313-cp313-musllinux_1_2_i686.whl", hash = "sha256:d920f33822747519673ee656a4b6ac33e382eca9d331c87770faa3eef562aeb2", size = 258666, upload-time = "2024-11-27T22:38:30.639Z" },
    { url = "https://files.pythonhosted.org/packages/07/10/5af1293da642aded87e8a988753945d0cf7e00a9452d3911dd3bb354c9e2/tomli-2.2.1-cp313-cp313-musllinux_1_2_x86_64.whl", hash = "sha256:a198f10c4d1b1375d7687bc25294306e551bf1abfa4eace6650070a5c1ae2744", size = 243954, upload-time = "2024-11-27T22:38:31.702Z" },
    { url = "https://files.pythonhosted.org/packages/5b/b9/1ed31d167be802da0fc95020d04cd27b7d7065cc6fbefdd2f9186f60d7bd/tomli-2.2.1-cp313-cp313-win32.whl", hash = "sha256:d3f5614314d758649ab2ab3a62d4f2004c825922f9e370b29416484086b264ec", size = 98724, upload-time = "2024-11-27T22:38:32.837Z" },
    { url = "https://files.pythonhosted.org/packages/c7/32/b0963458706accd9afcfeb867c0f9175a741bf7b19cd424230714d722198/tomli-2.2.1-cp313-cp313-win_amd64.whl", hash = "sha256:a38aa0308e754b0e3c67e344754dff64999ff9b513e691d0e786265c93583c69", size = 109383, upload-time = "2024-11-27T22:38:34.455Z" },
    { url = "https://files.pythonhosted.org/packages/6e/c2/61d3e0f47e2b74ef40a68b9e6ad5984f6241a942f7cd3bbfbdbd03861ea9/tomli-2.2.1-py3-none-any.whl", hash = "sha256:cb55c73c5f4408779d0cf3eef9f762b9c9f147a77de7b258bef0a5628adc85cc", size = 14257, upload-time = "2024-11-27T22:38:35.385Z" },
]

[[package]]
name = "traitlets"
version = "5.14.3"
source = { registry = "https://pypi.org/simple" }
sdist = { url = "https://files.pythonhosted.org/packages/eb/79/72064e6a701c2183016abbbfedaba506d81e30e232a68c9f0d6f6fcd1574/traitlets-5.14.3.tar.gz", hash = "sha256:9ed0579d3502c94b4b3732ac120375cda96f923114522847de4b3bb98b96b6b7", size = 161621, upload-time = "2024-04-19T11:11:49.746Z" }
wheels = [
    { url = "https://files.pythonhosted.org/packages/00/c0/8f5d070730d7836adc9c9b6408dec68c6ced86b304a9b26a14df072a6e8c/traitlets-5.14.3-py3-none-any.whl", hash = "sha256:b74e89e397b1ed28cc831db7aea759ba6640cb3de13090ca145426688ff1ac4f", size = 85359, upload-time = "2024-04-19T11:11:46.763Z" },
]

[[package]]
name = "typing-extensions"
version = "4.13.2"
source = { registry = "https://pypi.org/simple" }
sdist = { url = "https://files.pythonhosted.org/packages/f6/37/23083fcd6e35492953e8d2aaaa68b860eb422b34627b13f2ce3eb6106061/typing_extensions-4.13.2.tar.gz", hash = "sha256:e6c81219bd689f51865d9e372991c540bda33a0379d5573cddb9a3a23f7caaef", size = 106967, upload-time = "2025-04-10T14:19:05.416Z" }
wheels = [
    { url = "https://files.pythonhosted.org/packages/8b/54/b1ae86c0973cc6f0210b53d508ca3641fb6d0c56823f288d108bc7ab3cc8/typing_extensions-4.13.2-py3-none-any.whl", hash = "sha256:a439e7c04b49fec3e5d3e2beaa21755cadbbdc391694e28ccdd36ca4a1408f8c", size = 45806, upload-time = "2025-04-10T14:19:03.967Z" },
]

[[package]]
name = "typing-inspect"
version = "0.9.0"
source = { registry = "https://pypi.org/simple" }
dependencies = [
    { name = "mypy-extensions" },
    { name = "typing-extensions" },
]
sdist = { url = "https://files.pythonhosted.org/packages/dc/74/1789779d91f1961fa9438e9a8710cdae6bd138c80d7303996933d117264a/typing_inspect-0.9.0.tar.gz", hash = "sha256:b23fc42ff6f6ef6954e4852c1fb512cdd18dbea03134f91f856a95ccc9461f78", size = 13825, upload-time = "2023-05-24T20:25:47.612Z" }
wheels = [
    { url = "https://files.pythonhosted.org/packages/65/f3/107a22063bf27bdccf2024833d3445f4eea42b2e598abfbd46f6a63b6cb0/typing_inspect-0.9.0-py3-none-any.whl", hash = "sha256:9ee6fc59062311ef8547596ab6b955e1b8aa46242d854bfc78f4f6b0eff35f9f", size = 8827, upload-time = "2023-05-24T20:25:45.287Z" },
]

[[package]]
name = "typing-inspection"
version = "0.4.0"
source = { registry = "https://pypi.org/simple" }
dependencies = [
    { name = "typing-extensions" },
]
sdist = { url = "https://files.pythonhosted.org/packages/82/5c/e6082df02e215b846b4b8c0b887a64d7d08ffaba30605502639d44c06b82/typing_inspection-0.4.0.tar.gz", hash = "sha256:9765c87de36671694a67904bf2c96e395be9c6439bb6c87b5142569dcdd65122", size = 76222, upload-time = "2025-02-25T17:27:59.638Z" }
wheels = [
    { url = "https://files.pythonhosted.org/packages/31/08/aa4fdfb71f7de5176385bd9e90852eaf6b5d622735020ad600f2bab54385/typing_inspection-0.4.0-py3-none-any.whl", hash = "sha256:50e72559fcd2a6367a19f7a7e610e6afcb9fac940c650290eed893d61386832f", size = 14125, upload-time = "2025-02-25T17:27:57.754Z" },
]

[[package]]
name = "urllib3"
version = "2.4.0"
source = { registry = "https://pypi.org/simple" }
sdist = { url = "https://files.pythonhosted.org/packages/8a/78/16493d9c386d8e60e442a35feac5e00f0913c0f4b7c217c11e8ec2ff53e0/urllib3-2.4.0.tar.gz", hash = "sha256:414bc6535b787febd7567804cc015fee39daab8ad86268f1310a9250697de466", size = 390672, upload-time = "2025-04-10T15:23:39.232Z" }
wheels = [
    { url = "https://files.pythonhosted.org/packages/6b/11/cc635220681e93a0183390e26485430ca2c7b5f9d33b15c74c2861cb8091/urllib3-2.4.0-py3-none-any.whl", hash = "sha256:4e16665048960a0900c702d4a66415956a584919c03361cac9f1df5c5dd7e813", size = 128680, upload-time = "2025-04-10T15:23:37.377Z" },
]

[[package]]
name = "wcwidth"
version = "0.2.13"
source = { registry = "https://pypi.org/simple" }
sdist = { url = "https://files.pythonhosted.org/packages/6c/63/53559446a878410fc5a5974feb13d31d78d752eb18aeba59c7fef1af7598/wcwidth-0.2.13.tar.gz", hash = "sha256:72ea0c06399eb286d978fdedb6923a9eb47e1c486ce63e9b4e64fc18303972b5", size = 101301, upload-time = "2024-01-06T02:10:57.829Z" }
wheels = [
    { url = "https://files.pythonhosted.org/packages/fd/84/fd2ba7aafacbad3c4201d395674fc6348826569da3c0937e75505ead3528/wcwidth-0.2.13-py2.py3-none-any.whl", hash = "sha256:3da69048e4540d84af32131829ff948f1e022c1c6bdb8d6102117aac784f6859", size = 34166, upload-time = "2024-01-06T02:10:55.763Z" },
]

[[package]]
name = "yarl"
version = "1.19.0"
source = { registry = "https://pypi.org/simple" }
dependencies = [
    { name = "idna" },
    { name = "multidict" },
    { name = "propcache" },
]
sdist = { url = "https://files.pythonhosted.org/packages/fc/4d/8a8f57caccce49573e567744926f88c6ab3ca0b47a257806d1cf88584c5f/yarl-1.19.0.tar.gz", hash = "sha256:01e02bb80ae0dbed44273c304095295106e1d9470460e773268a27d11e594892", size = 184396, upload-time = "2025-04-06T02:36:26.161Z" }
wheels = [
    { url = "https://files.pythonhosted.org/packages/96/0f/e5bd0d7d98bb194a30740dea2c4324f85dfc2f8daba9d7bc7e47b45d1034/yarl-1.19.0-cp310-cp310-macosx_10_9_universal2.whl", hash = "sha256:0bae32f8ebd35c04d6528cedb4a26b8bf25339d3616b04613b97347f919b76d3", size = 144954, upload-time = "2025-04-06T02:33:31.943Z" },
    { url = "https://files.pythonhosted.org/packages/07/bf/2acc4b643dbdfc823d0d2058768197198a3d93b41fffb41b83359c520a4d/yarl-1.19.0-cp310-cp310-macosx_10_9_x86_64.whl", hash = "sha256:8015a076daf77823e7ebdcba474156587391dab4e70c732822960368c01251e6", size = 96613, upload-time = "2025-04-06T02:33:34.924Z" },
    { url = "https://files.pythonhosted.org/packages/ca/38/c60ccca9aad0bb939e665b63a4e1550fecc922971f1f246dd7ad709a1a72/yarl-1.19.0-cp310-cp310-macosx_11_0_arm64.whl", hash = "sha256:9973ac95327f5d699eb620286c39365990b240031672b5c436a4cd00539596c5", size = 94408, upload-time = "2025-04-06T02:33:37.58Z" },
    { url = "https://files.pythonhosted.org/packages/9a/43/2d5b49b4784743d88054e612a97aee2a9d2d463983c6a8e2fa4c872b294a/yarl-1.19.0-cp310-cp310-manylinux_2_17_aarch64.manylinux2014_aarch64.whl", hash = "sha256:fd4b5fbd7b9dde785cfeb486b8cca211a0b138d4f3a7da27db89a25b3c482e5c", size = 330774, upload-time = "2025-04-06T02:33:39.506Z" },
    { url = "https://files.pythonhosted.org/packages/3b/48/7decce219b6eedce321345f61461ee140ee6b3faf4875efe518f0e7b5817/yarl-1.19.0-cp310-cp310-manylinux_2_17_armv7l.manylinux2014_armv7l.manylinux_2_31_armv7l.whl", hash = "sha256:75460740005de5a912b19f657848aef419387426a40f581b1dc9fac0eb9addb5", size = 323399, upload-time = "2025-04-06T02:33:41.467Z" },
    { url = "https://files.pythonhosted.org/packages/67/2f/d6253528e49ce1c6f5119ec5269314752b06dd670f5a81721648d98b1dc7/yarl-1.19.0-cp310-cp310-manylinux_2_17_ppc64le.manylinux2014_ppc64le.whl", hash = "sha256:57abd66ca913f2cfbb51eb3dbbbac3648f1f6983f614a4446e0802e241441d2a", size = 343329, upload-time = "2025-04-06T02:33:43.416Z" },
    { url = "https://files.pythonhosted.org/packages/fc/6b/efeb1a088e8addbf5841a84b74dad2a06346b0e4a712eb269a0cd9ada8b7/yarl-1.19.0-cp310-cp310-manylinux_2_17_s390x.manylinux2014_s390x.whl", hash = "sha256:46ade37911b7c99ce28a959147cb28bffbd14cea9e7dd91021e06a8d2359a5aa", size = 338275, upload-time = "2025-04-06T02:33:45.394Z" },
    { url = "https://files.pythonhosted.org/packages/a6/b6/31acc2efcaf6999fd256d11f26ccc95ea773bc790ad1973331d7294b25db/yarl-1.19.0-cp310-cp310-manylinux_2_17_x86_64.manylinux2014_x86_64.whl", hash = "sha256:8346ec72ada749a6b5d82bff7be72578eab056ad7ec38c04f668a685abde6af0", size = 334014, upload-time = "2025-04-06T02:33:47.037Z" },
    { url = "https://files.pythonhosted.org/packages/79/16/1deb54324842479e4d8b34841a383653587dfcc403c132f88b493f0c513e/yarl-1.19.0-cp310-cp310-manylinux_2_5_i686.manylinux1_i686.manylinux_2_17_i686.manylinux2014_i686.whl", hash = "sha256:7e4cb14a6ee5b6649ccf1c6d648b4da9220e8277d4d4380593c03cc08d8fe937", size = 322007, upload-time = "2025-04-06T02:33:48.679Z" },
    { url = "https://files.pythonhosted.org/packages/80/77/4a073cec4f40ce84897510ee9d347bc10128f715be59b36e5c037463523b/yarl-1.19.0-cp310-cp310-musllinux_1_2_aarch64.whl", hash = "sha256:66fc1c2926a73a2fb46e4b92e3a6c03904d9bc3a0b65e01cb7d2b84146a8bd3b", size = 336569, upload-time = "2025-04-06T02:33:50.341Z" },
    { url = "https://files.pythonhosted.org/packages/73/e1/2f0455379bbee5f4ece8bc0968106386ec4e74237e8d68ced00bbff0a1fc/yarl-1.19.0-cp310-cp310-musllinux_1_2_armv7l.whl", hash = "sha256:5a70201dd1e0a4304849b6445a9891d7210604c27e67da59091d5412bc19e51c", size = 336384, upload-time = "2025-04-06T02:33:52.286Z" },
    { url = "https://files.pythonhosted.org/packages/74/e0/307aa8ae96bc0e72644855c76e8960019fc24c511a5dda73f05214da46f0/yarl-1.19.0-cp310-cp310-musllinux_1_2_i686.whl", hash = "sha256:e4807aab1bdeab6ae6f296be46337a260ae4b1f3a8c2fcd373e236b4b2b46efd", size = 340454, upload-time = "2025-04-06T02:33:54.602Z" },
    { url = "https://files.pythonhosted.org/packages/af/19/2dcdb1e5eef26751c9e79369d1f80d6a1162dababb5070f62bc5b1a8f81e/yarl-1.19.0-cp310-cp310-musllinux_1_2_ppc64le.whl", hash = "sha256:ae584afe81a1de4c1bb06672481050f0d001cad13163e3c019477409f638f9b7", size = 355804, upload-time = "2025-04-06T02:33:56.201Z" },
    { url = "https://files.pythonhosted.org/packages/c1/af/8c1e102c6d61713ed31022ab8f8866d263b87cb8f466c37f20a99019d169/yarl-1.19.0-cp310-cp310-musllinux_1_2_s390x.whl", hash = "sha256:30eaf4459df6e91f21b2999d1ee18f891bcd51e3cbe1de301b4858c84385895b", size = 359877, upload-time = "2025-04-06T02:33:58.366Z" },
    { url = "https://files.pythonhosted.org/packages/1a/cf/c3c4bd85ecc7f189e14d21c3bea67ce389511d9178a302d97281868477aa/yarl-1.19.0-cp310-cp310-musllinux_1_2_x86_64.whl", hash = "sha256:0e617d45d03c8dec0dfce6f51f3e1b8a31aa81aaf4a4d1442fdb232bcf0c6d8c", size = 351282, upload-time = "2025-04-06T02:34:00.384Z" },
    { url = "https://files.pythonhosted.org/packages/c6/85/0994f1c607b0520ef007717ff74f3317df3f7b7f32756ba2bf26c0c58ddf/yarl-1.19.0-cp310-cp310-win32.whl", hash = "sha256:32ba32d0fa23893fd8ea8d05bdb05de6eb19d7f2106787024fd969f4ba5466cb", size = 86529, upload-time = "2025-04-06T02:34:03.118Z" },
    { url = "https://files.pythonhosted.org/packages/59/00/39bc8da1f67614633a099a44a5f69d056bb4d65a8e52a4003460e3fa4cc7/yarl-1.19.0-cp310-cp310-win_amd64.whl", hash = "sha256:545575ecfcd465891b51546c2bcafdde0acd2c62c2097d8d71902050b20e4922", size = 92707, upload-time = "2025-04-06T02:34:05.08Z" },
    { url = "https://files.pythonhosted.org/packages/9b/df/5fa7cd75e46306e0f9baf38a7c8969ff6730ea503b86232e85cb740304cf/yarl-1.19.0-cp311-cp311-macosx_10_9_universal2.whl", hash = "sha256:163ff326680de5f6d4966954cf9e3fe1bf980f5fee2255e46e89b8cf0f3418b5", size = 145126, upload-time = "2025-04-06T02:34:06.708Z" },
    { url = "https://files.pythonhosted.org/packages/2a/be/c1b52129cd2166ab7337f08e701a61baa7c260c7b03b534098cc8297aecc/yarl-1.19.0-cp311-cp311-macosx_10_9_x86_64.whl", hash = "sha256:a626c4d9cca298d1be8625cff4b17004a9066330ac82d132bbda64a4c17c18d3", size = 96691, upload-time = "2025-04-06T02:34:08.664Z" },
    { url = "https://files.pythonhosted.org/packages/8d/39/ad62139b45515f9bf129c805aeaaedf86fd93ae57ffe911f4caeabef3e74/yarl-1.19.0-cp311-cp311-macosx_11_0_arm64.whl", hash = "sha256:961c3e401ea7f13d02b8bb7cb0c709152a632a6e14cdc8119e9c6ee5596cd45d", size = 94505, upload-time = "2025-04-06T02:34:10.175Z" },
    { url = "https://files.pythonhosted.org/packages/be/be/04e3202cdc9bb5f81761e327af7095cffb0d81e32421a6b87f926052d2ae/yarl-1.19.0-cp311-cp311-manylinux_2_17_aarch64.manylinux2014_aarch64.whl", hash = "sha256:a39d7b807ab58e633ed760f80195cbd145b58ba265436af35f9080f1810dfe64", size = 355485, upload-time = "2025-04-06T02:34:11.69Z" },
    { url = "https://files.pythonhosted.org/packages/00/7d/1463203663ca1ae62af8fb9ebc9601dd07f04dbced7edb1df3141a2cb2fe/yarl-1.19.0-cp311-cp311-manylinux_2_17_armv7l.manylinux2014_armv7l.manylinux_2_31_armv7l.whl", hash = "sha256:c4228978fb59c6b10f60124ba8e311c26151e176df364e996f3f8ff8b93971b5", size = 344569, upload-time = "2025-04-06T02:34:13.661Z" },
    { url = "https://files.pythonhosted.org/packages/b0/1b/5263203017348669e637bb73856fb9632110538e92d5e9f8214fcc764da9/yarl-1.19.0-cp311-cp311-manylinux_2_17_ppc64le.manylinux2014_ppc64le.whl", hash = "sha256:9ba536b17ecf3c74a94239ec1137a3ad3caea8c0e4deb8c8d2ffe847d870a8c5", size = 371426, upload-time = "2025-04-06T02:34:15.329Z" },
    { url = "https://files.pythonhosted.org/packages/78/59/90ca5f16d56b7741e5383951acc2e065fce41920eb5d8fda3065b5e288dc/yarl-1.19.0-cp311-cp311-manylinux_2_17_s390x.manylinux2014_s390x.whl", hash = "sha256:a251e00e445d2e9df7b827c9843c0b87f58a3254aaa3f162fb610747491fe00f", size = 368102, upload-time = "2025-04-06T02:34:18.16Z" },
    { url = "https://files.pythonhosted.org/packages/84/f2/5e33aa0251ffd2c2a9041bf887e163eeefdc1dca238fdabac444d9463c3f/yarl-1.19.0-cp311-cp311-manylinux_2_17_x86_64.manylinux2014_x86_64.whl", hash = "sha256:f9b92431d8b4d4ca5ccbfdbac95b05a3a6cd70cd73aa62f32f9627acfde7549c", size = 358740, upload-time = "2025-04-06T02:34:20.775Z" },
    { url = "https://files.pythonhosted.org/packages/22/9e/ba92d234c81cf94495fc01eaa0b6000175733f76bd63e60ff748bce22c81/yarl-1.19.0-cp311-cp311-manylinux_2_5_i686.manylinux1_i686.manylinux_2_17_i686.manylinux2014_i686.whl", hash = "sha256:ec2f56edaf476f70b5831bbd59700b53d9dd011b1f77cd4846b5ab5c5eafdb3f", size = 346965, upload-time = "2025-04-06T02:34:22.706Z" },
    { url = "https://files.pythonhosted.org/packages/8d/0b/d4f53136ef12ddad540855a886d7503a6cc17cfabb9a03ce0c179f3b9e51/yarl-1.19.0-cp311-cp311-musllinux_1_2_aarch64.whl", hash = "sha256:acf9b92c4245ac8b59bc7ec66a38d3dcb8d1f97fac934672529562bb824ecadb", size = 368547, upload-time = "2025-04-06T02:34:24.753Z" },
    { url = "https://files.pythonhosted.org/packages/31/4b/35ec8622908a728f378a8511f0ab2d47878b2c0b8cbe035f2d907914a5fc/yarl-1.19.0-cp311-cp311-musllinux_1_2_armv7l.whl", hash = "sha256:57711f1465c06fee8825b95c0b83e82991e6d9425f9a042c3c19070a70ac92bf", size = 357610, upload-time = "2025-04-06T02:34:26.342Z" },
    { url = "https://files.pythonhosted.org/packages/c1/71/1f39f7c55b0684834d945a2bcfdfe59e6e02ca2483a3d33c2f77a0c3b177/yarl-1.19.0-cp311-cp311-musllinux_1_2_i686.whl", hash = "sha256:528e86f5b1de0ad8dd758ddef4e0ed24f5d946d4a1cef80ffb2d4fca4e10f122", size = 365331, upload-time = "2025-04-06T02:34:28.43Z" },
    { url = "https://files.pythonhosted.org/packages/2e/13/57675964de5c8ccf6427df93ac97f9bb7328f3f8f7ebc31a5f5a286ab1c0/yarl-1.19.0-cp311-cp311-musllinux_1_2_ppc64le.whl", hash = "sha256:3b77173663e075d9e5a57e09d711e9da2f3266be729ecca0b8ae78190990d260", size = 378624, upload-time = "2025-04-06T02:34:30.467Z" },
    { url = "https://files.pythonhosted.org/packages/d4/c6/5868e40f8da041ed0c3b5fd8c08cece849d9f609e970e6043308767fbb60/yarl-1.19.0-cp311-cp311-musllinux_1_2_s390x.whl", hash = "sha256:d8717924cf0a825b62b1a96fc7d28aab7f55a81bf5338b8ef41d7a76ab9223e9", size = 383981, upload-time = "2025-04-06T02:34:32.585Z" },
    { url = "https://files.pythonhosted.org/packages/f4/3f/e40124c986d96741d3d341ffac35be42b6df82ef8c18b5984ca2e7d838dd/yarl-1.19.0-cp311-cp311-musllinux_1_2_x86_64.whl", hash = "sha256:0df9f0221a78d858793f40cbea3915c29f969c11366646a92ca47e080a14f881", size = 378868, upload-time = "2025-04-06T02:34:34.727Z" },
    { url = "https://files.pythonhosted.org/packages/01/eb/caf2774c770288bd87a818b11f3a56ada6a855f1987d93421aae01a175bf/yarl-1.19.0-cp311-cp311-win32.whl", hash = "sha256:8b3ade62678ee2c7c10dcd6be19045135e9badad53108f7d2ed14896ee396045", size = 86446, upload-time = "2025-04-06T02:34:36.757Z" },
    { url = "https://files.pythonhosted.org/packages/4a/97/d4fe6168c1bb789507ffeb58c2e8c675a7e71de732dc02e12bda904c1362/yarl-1.19.0-cp311-cp311-win_amd64.whl", hash = "sha256:0626ee31edb23ac36bdffe607231de2cca055ad3a5e2dc5da587ef8bc6a321bc", size = 93121, upload-time = "2025-04-06T02:34:38.296Z" },
    { url = "https://files.pythonhosted.org/packages/b8/70/44ef8f69d61cb5123167a4dda87f6c739a833fbdb2ed52960b4e8409d65c/yarl-1.19.0-cp312-cp312-macosx_10_13_universal2.whl", hash = "sha256:7b687c334da3ff8eab848c9620c47a253d005e78335e9ce0d6868ed7e8fd170b", size = 146855, upload-time = "2025-04-06T02:34:40.177Z" },
    { url = "https://files.pythonhosted.org/packages/c3/94/38c14d6c8217cc818647689f2dd647b976ced8fea08d0ac84e3c8168252b/yarl-1.19.0-cp312-cp312-macosx_10_13_x86_64.whl", hash = "sha256:b0fe766febcf523a2930b819c87bb92407ae1368662c1bc267234e79b20ff894", size = 97523, upload-time = "2025-04-06T02:34:41.817Z" },
    { url = "https://files.pythonhosted.org/packages/35/a5/43a613586a6255105c4655a911c307ef3420e49e540d6ae2c5829863fb25/yarl-1.19.0-cp312-cp312-macosx_11_0_arm64.whl", hash = "sha256:742ceffd3c7beeb2b20d47cdb92c513eef83c9ef88c46829f88d5b06be6734ee", size = 95540, upload-time = "2025-04-06T02:34:43.4Z" },
    { url = "https://files.pythonhosted.org/packages/d4/60/ed26049f4a8b06ebfa6d5f3cb6a51b152fd57081aa818b6497474f65a631/yarl-1.19.0-cp312-cp312-manylinux_2_17_aarch64.manylinux2014_aarch64.whl", hash = "sha256:2af682a1e97437382ee0791eacbf540318bd487a942e068e7e0a6c571fadbbd3", size = 344386, upload-time = "2025-04-06T02:34:45.275Z" },
    { url = "https://files.pythonhosted.org/packages/49/a6/b84899cab411f49af5986cfb44b514040788d81c8084f5811e6a7c0f1ce6/yarl-1.19.0-cp312-cp312-manylinux_2_17_armv7l.manylinux2014_armv7l.manylinux_2_31_armv7l.whl", hash = "sha256:63702f1a098d0eaaea755e9c9d63172be1acb9e2d4aeb28b187092bcc9ca2d17", size = 338889, upload-time = "2025-04-06T02:34:47.359Z" },
    { url = "https://files.pythonhosted.org/packages/cc/ce/0704f7166a781b1f81bdd45c4f49eadbae0230ebd35b9ec7cd7769d3a6ff/yarl-1.19.0-cp312-cp312-manylinux_2_17_ppc64le.manylinux2014_ppc64le.whl", hash = "sha256:3560dcba3c71ae7382975dc1e912ee76e50b4cd7c34b454ed620d55464f11876", size = 353107, upload-time = "2025-04-06T02:34:49.32Z" },
    { url = "https://files.pythonhosted.org/packages/75/e5/0ecd6f2a9cc4264c16d8dfb0d3d71ba8d03cb58f3bcd42b1df4358331189/yarl-1.19.0-cp312-cp312-manylinux_2_17_s390x.manylinux2014_s390x.whl", hash = "sha256:68972df6a0cc47c8abaf77525a76ee5c5f6ea9bbdb79b9565b3234ded3c5e675", size = 353128, upload-time = "2025-04-06T02:34:51.312Z" },
    { url = "https://files.pythonhosted.org/packages/ad/c7/cd0fd1de581f1c2e8f996e704c9fd979e00106f18eebd91b0173cf1a13c6/yarl-1.19.0-cp312-cp312-manylinux_2_17_x86_64.manylinux2014_x86_64.whl", hash = "sha256:5684e7ff93ea74e47542232bd132f608df4d449f8968fde6b05aaf9e08a140f9", size = 349107, upload-time = "2025-04-06T02:34:53.022Z" },
    { url = "https://files.pythonhosted.org/packages/e6/34/ba3e5a20bd1d6a09034fc7985aaf1309976f2a7a5aefd093c9e56f6e1e0c/yarl-1.19.0-cp312-cp312-manylinux_2_5_i686.manylinux1_i686.manylinux_2_17_i686.manylinux2014_i686.whl", hash = "sha256:8182ad422bfacdebd4759ce3adc6055c0c79d4740aea1104e05652a81cd868c6", size = 335144, upload-time = "2025-04-06T02:34:54.767Z" },
    { url = "https://files.pythonhosted.org/packages/1e/98/d9b7beb932fade015906efe0980aa7d522b8f93cf5ebf1082e74faa314b7/yarl-1.19.0-cp312-cp312-musllinux_1_2_aarch64.whl", hash = "sha256:aee5b90a5a9b71ac57400a7bdd0feaa27c51e8f961decc8d412e720a004a1791", size = 360795, upload-time = "2025-04-06T02:34:57.08Z" },
    { url = "https://files.pythonhosted.org/packages/9a/11/70b8770039cc54af5948970591517a1e1d093df3f04f328c655c9a0fefb7/yarl-1.19.0-cp312-cp312-musllinux_1_2_armv7l.whl", hash = "sha256:8c0b2371858d5a814b08542d5d548adb03ff2d7ab32f23160e54e92250961a72", size = 360140, upload-time = "2025-04-06T02:34:59.341Z" },
    { url = "https://files.pythonhosted.org/packages/d4/67/708e3e36fafc4d9d96b4eecc6c8b9f37c8ad50df8a16c7a1d5ba9df53050/yarl-1.19.0-cp312-cp312-musllinux_1_2_i686.whl", hash = "sha256:cd430c2b7df4ae92498da09e9b12cad5bdbb140d22d138f9e507de1aa3edfea3", size = 364431, upload-time = "2025-04-06T02:35:01.126Z" },
    { url = "https://files.pythonhosted.org/packages/c3/8b/937fbbcc895553a7e16fcd86ae4e0724c6ac9468237ad8e7c29cc3b1c9d9/yarl-1.19.0-cp312-cp312-musllinux_1_2_ppc64le.whl", hash = "sha256:a93208282c0ccdf73065fd76c6c129bd428dba5ff65d338ae7d2ab27169861a0", size = 373832, upload-time = "2025-04-06T02:35:03.244Z" },
    { url = "https://files.pythonhosted.org/packages/f8/ca/288ddc2230c9b6647fe907504f1119adb41252ac533eb564d3fc73511215/yarl-1.19.0-cp312-cp312-musllinux_1_2_s390x.whl", hash = "sha256:b8179280cdeb4c36eb18d6534a328f9d40da60d2b96ac4a295c5f93e2799e9d9", size = 378122, upload-time = "2025-04-06T02:35:05.365Z" },
    { url = "https://files.pythonhosted.org/packages/4f/5a/79e1ef31d14968fbfc0ecec70a6683b574890d9c7550c376dd6d40de7754/yarl-1.19.0-cp312-cp312-musllinux_1_2_x86_64.whl", hash = "sha256:eda3c2b42dc0c389b7cfda2c4df81c12eeb552019e0de28bde8f913fc3d1fcf3", size = 375178, upload-time = "2025-04-06T02:35:07.106Z" },
    { url = "https://files.pythonhosted.org/packages/95/38/9b0e56bf14026c3f550ad6425679f6d1a2f4821d70767f39d6f4c56a0820/yarl-1.19.0-cp312-cp312-win32.whl", hash = "sha256:57f3fed859af367b9ca316ecc05ce79ce327d6466342734305aa5cc380e4d8be", size = 86172, upload-time = "2025-04-06T02:35:09.224Z" },
    { url = "https://files.pythonhosted.org/packages/b3/96/5c2f3987c4bb4e5cdebea3caf99a45946b13a9516f849c02222203d99860/yarl-1.19.0-cp312-cp312-win_amd64.whl", hash = "sha256:5507c1f7dd3d41251b67eecba331c8b2157cfd324849879bebf74676ce76aff7", size = 92617, upload-time = "2025-04-06T02:35:11.283Z" },
    { url = "https://files.pythonhosted.org/packages/cd/a7/222144efa2f4a47363a5fee27d8a1d24851283b5a7f628890805fe7f7a66/yarl-1.19.0-cp313-cp313-macosx_10_13_universal2.whl", hash = "sha256:59281b9ed27bc410e0793833bcbe7fc149739d56ffa071d1e0fe70536a4f7b61", size = 144789, upload-time = "2025-04-06T02:35:13.176Z" },
    { url = "https://files.pythonhosted.org/packages/72/4f/3ee8de3f94baa33c0716260b0048b1fd5306f104b3efc6e1713693e7063e/yarl-1.19.0-cp313-cp313-macosx_10_13_x86_64.whl", hash = "sha256:d27a6482ad5e05e8bafd47bf42866f8a1c0c3345abcb48d4511b3c29ecc197dc", size = 96685, upload-time = "2025-04-06T02:35:14.852Z" },
    { url = "https://files.pythonhosted.org/packages/3e/7c/fbeebf875c1ededd872d6fefabd8a8526ef8aba6e9e8bcdf230d895d487b/yarl-1.19.0-cp313-cp313-macosx_11_0_arm64.whl", hash = "sha256:7a8e19fd5a6fdf19a91f2409665c7a089ffe7b9b5394ab33c0eec04cbecdd01f", size = 94307, upload-time = "2025-04-06T02:35:16.722Z" },
    { url = "https://files.pythonhosted.org/packages/f3/ff/b7a9c1d7df37e594b43b7a8030e228ccd4ce361eeff24a92b17fe210e57d/yarl-1.19.0-cp313-cp313-manylinux_2_17_aarch64.manylinux2014_aarch64.whl", hash = "sha256:cda34ab19099c3a1685ad48fe45172536610c312b993310b5f1ca3eb83453b36", size = 342811, upload-time = "2025-04-06T02:35:18.648Z" },
    { url = "https://files.pythonhosted.org/packages/79/e2/9e092876b2156c1d386e4864e85eba541ccabf2b9dcc47da64624bad0cc9/yarl-1.19.0-cp313-cp313-manylinux_2_17_armv7l.manylinux2014_armv7l.manylinux_2_31_armv7l.whl", hash = "sha256:7908a25d33f94852b479910f9cae6cdb9e2a509894e8d5f416c8342c0253c397", size = 336928, upload-time = "2025-04-06T02:35:20.59Z" },
    { url = "https://files.pythonhosted.org/packages/71/24/648d99c134f2e14fc01ba790ad36ab56815e00069e60a12a4af893448b83/yarl-1.19.0-cp313-cp313-manylinux_2_17_ppc64le.manylinux2014_ppc64le.whl", hash = "sha256:e66c14d162bac94973e767b24de5d7e6c5153f7305a64ff4fcba701210bcd638", size = 351021, upload-time = "2025-04-06T02:35:22.614Z" },
    { url = "https://files.pythonhosted.org/packages/0c/ee/7278d475784d407d1990a5939722e66a0fef057046fb5f1721f0a6eb156c/yarl-1.19.0-cp313-cp313-manylinux_2_17_s390x.manylinux2014_s390x.whl", hash = "sha256:c03607bf932aa4cfae371e2dc9ca8b76faf031f106dac6a6ff1458418140c165", size = 354454, upload-time = "2025-04-06T02:35:24.72Z" },
    { url = "https://files.pythonhosted.org/packages/15/ae/242546114e052a7de21a75bd7d4860266439f90bbc21c5e4dd696866d91d/yarl-1.19.0-cp313-cp313-manylinux_2_17_x86_64.manylinux2014_x86_64.whl", hash = "sha256:9931343d1c1f4e77421687b6b94bbebd8a15a64ab8279adf6fbb047eff47e536", size = 347594, upload-time = "2025-04-06T02:35:26.665Z" },
    { url = "https://files.pythonhosted.org/packages/46/2c/35f4347f76ea4c986e9c1f774b085f489b3a1bf1503c67a4dfc5d8e68e92/yarl-1.19.0-cp313-cp313-manylinux_2_5_i686.manylinux1_i686.manylinux_2_17_i686.manylinux2014_i686.whl", hash = "sha256:262087a8a0d73e1d169d45c2baf968126f93c97cf403e1af23a7d5455d52721f", size = 334113, upload-time = "2025-04-06T02:35:28.4Z" },
    { url = "https://files.pythonhosted.org/packages/20/89/3086bc8ec8d7bd505531c51056452d7ae6af906d29c427374f1170ac1938/yarl-1.19.0-cp313-cp313-musllinux_1_2_aarch64.whl", hash = "sha256:70f384921c24e703d249a6ccdabeb57dd6312b568b504c69e428a8dd3e8e68ca", size = 361037, upload-time = "2025-04-06T02:35:30.509Z" },
    { url = "https://files.pythonhosted.org/packages/a1/5b/2c9765524a70d1c51922b41c91caa30c8094a416734349166e1a3d8de055/yarl-1.19.0-cp313-cp313-musllinux_1_2_armv7l.whl", hash = "sha256:756b9ea5292a2c180d1fe782a377bc4159b3cfefaca7e41b5b0a00328ef62fa9", size = 361025, upload-time = "2025-04-06T02:35:32.904Z" },
    { url = "https://files.pythonhosted.org/packages/ca/f8/c4a190bcc3cd98fb428d1dd31519e58004153dc7f2acd1236ecae54e3433/yarl-1.19.0-cp313-cp313-musllinux_1_2_i686.whl", hash = "sha256:cbeb9c145d534c240a63b6ecc8a8dd451faeb67b3dc61d729ec197bb93e29497", size = 364397, upload-time = "2025-04-06T02:35:34.807Z" },
    { url = "https://files.pythonhosted.org/packages/6b/fb/f65b1347be8e12ac4e3e37a9bb880e6b9b604f252aaafd88e4879b1e9348/yarl-1.19.0-cp313-cp313-musllinux_1_2_ppc64le.whl", hash = "sha256:087ae8f8319848c18e0d114d0f56131a9c017f29200ab1413b0137ad7c83e2ae", size = 374065, upload-time = "2025-04-06T02:35:36.669Z" },
    { url = "https://files.pythonhosted.org/packages/1c/c5/102cc3b9baad1a76f9127453ad08e0f5bc9c996c18128b1e28fe03817d6c/yarl-1.19.0-cp313-cp313-musllinux_1_2_s390x.whl", hash = "sha256:362f5480ba527b6c26ff58cff1f229afe8b7fdd54ee5ffac2ab827c1a75fc71c", size = 381341, upload-time = "2025-04-06T02:35:38.912Z" },
    { url = "https://files.pythonhosted.org/packages/f7/ce/f5dc0439320dfe59fadab8cdd24ac324be19cf6ae4736422c7e2a510ddf3/yarl-1.19.0-cp313-cp313-musllinux_1_2_x86_64.whl", hash = "sha256:f408d4b4315e814e5c3668094e33d885f13c7809cbe831cbdc5b1bb8c7a448f4", size = 376552, upload-time = "2025-04-06T02:35:40.846Z" },
    { url = "https://files.pythonhosted.org/packages/a9/4a/4833a134c76af987eff3ce8cb71e42932234120e6be061eb2555061e8844/yarl-1.19.0-cp313-cp313-win32.whl", hash = "sha256:24e4c367ad69988a2283dd45ea88172561ca24b2326b9781e164eb46eea68345", size = 85878, upload-time = "2025-04-06T02:35:43.517Z" },
    { url = "https://files.pythonhosted.org/packages/32/e9/59327daab3af8f79221638a8f0d11474d20f6a8fbc41e9da80c5ef69e688/yarl-1.19.0-cp313-cp313-win_amd64.whl", hash = "sha256:0110f91c57ab43d1538dfa92d61c45e33b84df9257bd08fcfcda90cce931cbc9", size = 92448, upload-time = "2025-04-06T02:35:45.694Z" },
    { url = "https://files.pythonhosted.org/packages/f0/77/38ee2b6ea52fa46efb3a68c17d066760a2e873c99837001922dad3c5d4e5/yarl-1.19.0-cp39-cp39-macosx_10_9_universal2.whl", hash = "sha256:85ac908cd5a97bbd3048cca9f1bf37b932ea26c3885099444f34b0bf5d5e9fa6", size = 146440, upload-time = "2025-04-06T02:35:47.428Z" },
    { url = "https://files.pythonhosted.org/packages/08/14/4c2f8696bf09d851d299e4af62bf005e6087f162cd34b8c88c332d8580ea/yarl-1.19.0-cp39-cp39-macosx_10_9_x86_64.whl", hash = "sha256:6ba0931b559f1345df48a78521c31cfe356585670e8be22af84a33a39f7b9221", size = 97490, upload-time = "2025-04-06T02:35:49.332Z" },
    { url = "https://files.pythonhosted.org/packages/8d/b9/a67586d46e9c68ecae6162164539c50fdeab3f4722decda4f6ea9f7bf4fd/yarl-1.19.0-cp39-cp39-macosx_11_0_arm64.whl", hash = "sha256:5bc503e1c1fee1b86bcb58db67c032957a52cae39fe8ddd95441f414ffbab83e", size = 95236, upload-time = "2025-04-06T02:35:51.989Z" },
    { url = "https://files.pythonhosted.org/packages/76/01/2f3c33ef91f9292bb4bb59654fc5f6e0c24780de74cc993f583dec7c6adb/yarl-1.19.0-cp39-cp39-manylinux_2_17_aarch64.manylinux2014_aarch64.whl", hash = "sha256:d995122dcaf180fd4830a9aa425abddab7c0246107c21ecca2fa085611fa7ce9", size = 330624, upload-time = "2025-04-06T02:35:54.017Z" },
    { url = "https://files.pythonhosted.org/packages/43/fd/64e414ffba8f19e5d151c06e9402a0a0054f0c8f5d5e25519612d5d583ad/yarl-1.19.0-cp39-cp39-manylinux_2_17_armv7l.manylinux2014_armv7l.manylinux_2_31_armv7l.whl", hash = "sha256:217f69e60a14da4eed454a030ea8283f8fbd01a7d6d81e57efb865856822489b", size = 325798, upload-time = "2025-04-06T02:35:55.919Z" },
    { url = "https://files.pythonhosted.org/packages/7a/84/813be2b6b8c4c5bdafa5e0c0e5b17213f45fd10efbfaaa1279a917201373/yarl-1.19.0-cp39-cp39-manylinux_2_17_ppc64le.manylinux2014_ppc64le.whl", hash = "sha256:aad67c8f13a4b79990082f72ef09c078a77de2b39899aabf3960a48069704973", size = 348176, upload-time = "2025-04-06T02:35:58.256Z" },
    { url = "https://files.pythonhosted.org/packages/4f/06/81f9a80e243e043f0dc6a043d1a89dc004b06e3f71fb7c83f9013959bb5b/yarl-1.19.0-cp39-cp39-manylinux_2_17_s390x.manylinux2014_s390x.whl", hash = "sha256:dff065a1a8ed051d7e641369ba1ad030d5a707afac54cf4ede7069b959898835", size = 343497, upload-time = "2025-04-06T02:36:00.665Z" },
    { url = "https://files.pythonhosted.org/packages/ec/8a/abbed688dd85b5a29e91ed9a7f4cce9efe925083d7567f341ece0b36cc7e/yarl-1.19.0-cp39-cp39-manylinux_2_17_x86_64.manylinux2014_x86_64.whl", hash = "sha256:ada882e26b16ee651ab6544ce956f2f4beaed38261238f67c2a96db748e17741", size = 336969, upload-time = "2025-04-06T02:36:03.031Z" },
    { url = "https://files.pythonhosted.org/packages/33/1a/7a6316473afec0b57e1cbf2ccaa02df9f138c0e447b43e85e8b1a4e7a549/yarl-1.19.0-cp39-cp39-manylinux_2_5_i686.manylinux1_i686.manylinux_2_17_i686.manylinux2014_i686.whl", hash = "sha256:67a56b1acc7093451ea2de0687aa3bd4e58d6b4ef6cbeeaad137b45203deaade", size = 328910, upload-time = "2025-04-06T02:36:05.26Z" },
    { url = "https://files.pythonhosted.org/packages/29/07/ba204b362147a04a5e172af726887156ae4e098fab826aa9d7269fbdbf89/yarl-1.19.0-cp39-cp39-musllinux_1_2_aarch64.whl", hash = "sha256:e97d2f0a06b39e231e59ebab0e6eec45c7683b339e8262299ac952707bdf7688", size = 342614, upload-time = "2025-04-06T02:36:07.215Z" },
    { url = "https://files.pythonhosted.org/packages/e1/43/555be0062c999a610ad2c7b5a78695f25a70890be8c3e9ae555386b20cd3/yarl-1.19.0-cp39-cp39-musllinux_1_2_armv7l.whl", hash = "sha256:a5288adb7c59d0f54e4ad58d86fb06d4b26e08a59ed06d00a1aac978c0e32884", size = 340438, upload-time = "2025-04-06T02:36:09.749Z" },
    { url = "https://files.pythonhosted.org/packages/26/17/703f82dbac560b9a47cee7c83abad923ac98f062eda9430dab098c28a3c9/yarl-1.19.0-cp39-cp39-musllinux_1_2_i686.whl", hash = "sha256:1efbf4d03e6eddf5da27752e0b67a8e70599053436e9344d0969532baa99df53", size = 343236, upload-time = "2025-04-06T02:36:11.92Z" },
    { url = "https://files.pythonhosted.org/packages/e7/2c/a73354c4cc84e39a1eb83c1fabce01a75640a7fcf4183e5d3e99b1e510bd/yarl-1.19.0-cp39-cp39-musllinux_1_2_ppc64le.whl", hash = "sha256:f228f42f29cc87db67020f7d71624102b2c837686e55317b16e1d3ef2747a993", size = 358432, upload-time = "2025-04-06T02:36:14.117Z" },
    { url = "https://files.pythonhosted.org/packages/f2/b5/5213af4695344281637d65005b781151008446bbd852a4b6a1b47b6952fa/yarl-1.19.0-cp39-cp39-musllinux_1_2_s390x.whl", hash = "sha256:c515f7dd60ca724e4c62b34aeaa603188964abed2eb66bb8e220f7f104d5a187", size = 359656, upload-time = "2025-04-06T02:36:16.429Z" },
    { url = "https://files.pythonhosted.org/packages/d0/7d/00c56abbb3bec635dbe1f0ffb11f04eefc9ec2e1af24f10b34ed5d4e154d/yarl-1.19.0-cp39-cp39-musllinux_1_2_x86_64.whl", hash = "sha256:4815ec6d3d68a96557fa71bd36661b45ac773fb50e5cfa31a7e843edb098f060", size = 353732, upload-time = "2025-04-06T02:36:18.662Z" },
    { url = "https://files.pythonhosted.org/packages/84/4f/37e5c9162af1a494f9854683869c67be271c5e66f75b0c7010c78a025356/yarl-1.19.0-cp39-cp39-win32.whl", hash = "sha256:9fac2dd1c5ecb921359d9546bc23a6dcc18c6acd50c6d96f118188d68010f497", size = 87082, upload-time = "2025-04-06T02:36:20.853Z" },
    { url = "https://files.pythonhosted.org/packages/55/7f/ef6a2a6d95671430364ec801286ed748cc9808bd747f038639158b5f308d/yarl-1.19.0-cp39-cp39-win_amd64.whl", hash = "sha256:5864f539ce86b935053bfa18205fa08ce38e9a40ea4d51b19ce923345f0ed5db", size = 93180, upload-time = "2025-04-06T02:36:22.628Z" },
    { url = "https://files.pythonhosted.org/packages/a4/06/ae25a353e8f032322df6f30d6bb1fc329773ee48e1a80a2196ccb8d1206b/yarl-1.19.0-py3-none-any.whl", hash = "sha256:a727101eb27f66727576630d02985d8a065d09cd0b5fcbe38a5793f71b2a97ef", size = 45990, upload-time = "2025-04-06T02:36:24.343Z" },
]

[[package]]
name = "zipp"
version = "3.21.0"
source = { registry = "https://pypi.org/simple" }
sdist = { url = "https://files.pythonhosted.org/packages/3f/50/bad581df71744867e9468ebd0bcd6505de3b275e06f202c2cb016e3ff56f/zipp-3.21.0.tar.gz", hash = "sha256:2c9958f6430a2040341a52eb608ed6dd93ef4392e02ffe219417c1b28b5dd1f4", size = 24545, upload-time = "2024-11-10T15:05:20.202Z" }
wheels = [
    { url = "https://files.pythonhosted.org/packages/b7/1a/7e4798e9339adc931158c9d69ecc34f5e6791489d469f5e50ec15e35f458/zipp-3.21.0-py3-none-any.whl", hash = "sha256:ac1bbe05fd2991f160ebce24ffbac5f6d11d83dc90891255885223d42b3cd931", size = 9630, upload-time = "2024-11-10T15:05:19.275Z" },
]

[[package]]
name = "zstandard"
version = "0.23.0"
source = { registry = "https://pypi.org/simple" }
dependencies = [
    { name = "cffi", marker = "platform_python_implementation == 'PyPy'" },
]
sdist = { url = "https://files.pythonhosted.org/packages/ed/f6/2ac0287b442160a89d726b17a9184a4c615bb5237db763791a7fd16d9df1/zstandard-0.23.0.tar.gz", hash = "sha256:b2d8c62d08e7255f68f7a740bae85b3c9b8e5466baa9cbf7f57f1cde0ac6bc09", size = 681701, upload-time = "2024-07-15T00:18:06.141Z" }
wheels = [
    { url = "https://files.pythonhosted.org/packages/2a/55/bd0487e86679db1823fc9ee0d8c9c78ae2413d34c0b461193b5f4c31d22f/zstandard-0.23.0-cp310-cp310-macosx_10_9_x86_64.whl", hash = "sha256:bf0a05b6059c0528477fba9054d09179beb63744355cab9f38059548fedd46a9", size = 788701, upload-time = "2024-07-15T00:13:27.351Z" },
    { url = "https://files.pythonhosted.org/packages/e1/8a/ccb516b684f3ad987dfee27570d635822e3038645b1a950c5e8022df1145/zstandard-0.23.0-cp310-cp310-macosx_11_0_arm64.whl", hash = "sha256:fc9ca1c9718cb3b06634c7c8dec57d24e9438b2aa9a0f02b8bb36bf478538880", size = 633678, upload-time = "2024-07-15T00:13:30.24Z" },
    { url = "https://files.pythonhosted.org/packages/12/89/75e633d0611c028e0d9af6df199423bf43f54bea5007e6718ab7132e234c/zstandard-0.23.0-cp310-cp310-manylinux_2_17_aarch64.manylinux2014_aarch64.whl", hash = "sha256:77da4c6bfa20dd5ea25cbf12c76f181a8e8cd7ea231c673828d0386b1740b8dc", size = 4941098, upload-time = "2024-07-15T00:13:32.526Z" },
    { url = "https://files.pythonhosted.org/packages/4a/7a/bd7f6a21802de358b63f1ee636ab823711c25ce043a3e9f043b4fcb5ba32/zstandard-0.23.0-cp310-cp310-manylinux_2_17_ppc64le.manylinux2014_ppc64le.whl", hash = "sha256:b2170c7e0367dde86a2647ed5b6f57394ea7f53545746104c6b09fc1f4223573", size = 5308798, upload-time = "2024-07-15T00:13:34.925Z" },
    { url = "https://files.pythonhosted.org/packages/79/3b/775f851a4a65013e88ca559c8ae42ac1352db6fcd96b028d0df4d7d1d7b4/zstandard-0.23.0-cp310-cp310-manylinux_2_17_s390x.manylinux2014_s390x.whl", hash = "sha256:c16842b846a8d2a145223f520b7e18b57c8f476924bda92aeee3a88d11cfc391", size = 5341840, upload-time = "2024-07-15T00:13:37.376Z" },
    { url = "https://files.pythonhosted.org/packages/09/4f/0cc49570141dd72d4d95dd6fcf09328d1b702c47a6ec12fbed3b8aed18a5/zstandard-0.23.0-cp310-cp310-manylinux_2_17_x86_64.manylinux2014_x86_64.whl", hash = "sha256:157e89ceb4054029a289fb504c98c6a9fe8010f1680de0201b3eb5dc20aa6d9e", size = 5440337, upload-time = "2024-07-15T00:13:39.772Z" },
    { url = "https://files.pythonhosted.org/packages/e7/7c/aaa7cd27148bae2dc095191529c0570d16058c54c4597a7d118de4b21676/zstandard-0.23.0-cp310-cp310-manylinux_2_5_i686.manylinux1_i686.manylinux_2_17_i686.manylinux2014_i686.whl", hash = "sha256:203d236f4c94cd8379d1ea61db2fce20730b4c38d7f1c34506a31b34edc87bdd", size = 4861182, upload-time = "2024-07-15T00:13:42.495Z" },
    { url = "https://files.pythonhosted.org/packages/ac/eb/4b58b5c071d177f7dc027129d20bd2a44161faca6592a67f8fcb0b88b3ae/zstandard-0.23.0-cp310-cp310-musllinux_1_1_aarch64.whl", hash = "sha256:dc5d1a49d3f8262be192589a4b72f0d03b72dcf46c51ad5852a4fdc67be7b9e4", size = 4932936, upload-time = "2024-07-15T00:13:44.234Z" },
    { url = "https://files.pythonhosted.org/packages/44/f9/21a5fb9bb7c9a274b05ad700a82ad22ce82f7ef0f485980a1e98ed6e8c5f/zstandard-0.23.0-cp310-cp310-musllinux_1_1_x86_64.whl", hash = "sha256:752bf8a74412b9892f4e5b58f2f890a039f57037f52c89a740757ebd807f33ea", size = 5464705, upload-time = "2024-07-15T00:13:46.822Z" },
    { url = "https://files.pythonhosted.org/packages/49/74/b7b3e61db3f88632776b78b1db597af3f44c91ce17d533e14a25ce6a2816/zstandard-0.23.0-cp310-cp310-musllinux_1_2_aarch64.whl", hash = "sha256:80080816b4f52a9d886e67f1f96912891074903238fe54f2de8b786f86baded2", size = 4857882, upload-time = "2024-07-15T00:13:49.297Z" },
    { url = "https://files.pythonhosted.org/packages/4a/7f/d8eb1cb123d8e4c541d4465167080bec88481ab54cd0b31eb4013ba04b95/zstandard-0.23.0-cp310-cp310-musllinux_1_2_i686.whl", hash = "sha256:84433dddea68571a6d6bd4fbf8ff398236031149116a7fff6f777ff95cad3df9", size = 4697672, upload-time = "2024-07-15T00:13:51.447Z" },
    { url = "https://files.pythonhosted.org/packages/5e/05/f7dccdf3d121309b60342da454d3e706453a31073e2c4dac8e1581861e44/zstandard-0.23.0-cp310-cp310-musllinux_1_2_ppc64le.whl", hash = "sha256:ab19a2d91963ed9e42b4e8d77cd847ae8381576585bad79dbd0a8837a9f6620a", size = 5206043, upload-time = "2024-07-15T00:13:53.587Z" },
    { url = "https://files.pythonhosted.org/packages/86/9d/3677a02e172dccd8dd3a941307621c0cbd7691d77cb435ac3c75ab6a3105/zstandard-0.23.0-cp310-cp310-musllinux_1_2_s390x.whl", hash = "sha256:59556bf80a7094d0cfb9f5e50bb2db27fefb75d5138bb16fb052b61b0e0eeeb0", size = 5667390, upload-time = "2024-07-15T00:13:56.137Z" },
    { url = "https://files.pythonhosted.org/packages/41/7e/0012a02458e74a7ba122cd9cafe491facc602c9a17f590367da369929498/zstandard-0.23.0-cp310-cp310-musllinux_1_2_x86_64.whl", hash = "sha256:27d3ef2252d2e62476389ca8f9b0cf2bbafb082a3b6bfe9d90cbcbb5529ecf7c", size = 5198901, upload-time = "2024-07-15T00:13:58.584Z" },
    { url = "https://files.pythonhosted.org/packages/65/3a/8f715b97bd7bcfc7342d8adcd99a026cb2fb550e44866a3b6c348e1b0f02/zstandard-0.23.0-cp310-cp310-win32.whl", hash = "sha256:5d41d5e025f1e0bccae4928981e71b2334c60f580bdc8345f824e7c0a4c2a813", size = 430596, upload-time = "2024-07-15T00:14:00.693Z" },
    { url = "https://files.pythonhosted.org/packages/19/b7/b2b9eca5e5a01111e4fe8a8ffb56bdcdf56b12448a24effe6cfe4a252034/zstandard-0.23.0-cp310-cp310-win_amd64.whl", hash = "sha256:519fbf169dfac1222a76ba8861ef4ac7f0530c35dd79ba5727014613f91613d4", size = 495498, upload-time = "2024-07-15T00:14:02.741Z" },
    { url = "https://files.pythonhosted.org/packages/9e/40/f67e7d2c25a0e2dc1744dd781110b0b60306657f8696cafb7ad7579469bd/zstandard-0.23.0-cp311-cp311-macosx_10_9_x86_64.whl", hash = "sha256:34895a41273ad33347b2fc70e1bff4240556de3c46c6ea430a7ed91f9042aa4e", size = 788699, upload-time = "2024-07-15T00:14:04.909Z" },
    { url = "https://files.pythonhosted.org/packages/e8/46/66d5b55f4d737dd6ab75851b224abf0afe5774976fe511a54d2eb9063a41/zstandard-0.23.0-cp311-cp311-macosx_11_0_arm64.whl", hash = "sha256:77ea385f7dd5b5676d7fd943292ffa18fbf5c72ba98f7d09fc1fb9e819b34c23", size = 633681, upload-time = "2024-07-15T00:14:13.99Z" },
    { url = "https://files.pythonhosted.org/packages/63/b6/677e65c095d8e12b66b8f862b069bcf1f1d781b9c9c6f12eb55000d57583/zstandard-0.23.0-cp311-cp311-manylinux_2_17_aarch64.manylinux2014_aarch64.whl", hash = "sha256:983b6efd649723474f29ed42e1467f90a35a74793437d0bc64a5bf482bedfa0a", size = 4944328, upload-time = "2024-07-15T00:14:16.588Z" },
    { url = "https://files.pythonhosted.org/packages/59/cc/e76acb4c42afa05a9d20827116d1f9287e9c32b7ad58cc3af0721ce2b481/zstandard-0.23.0-cp311-cp311-manylinux_2_17_ppc64le.manylinux2014_ppc64le.whl", hash = "sha256:80a539906390591dd39ebb8d773771dc4db82ace6372c4d41e2d293f8e32b8db", size = 5311955, upload-time = "2024-07-15T00:14:19.389Z" },
    { url = "https://files.pythonhosted.org/packages/78/e4/644b8075f18fc7f632130c32e8f36f6dc1b93065bf2dd87f03223b187f26/zstandard-0.23.0-cp311-cp311-manylinux_2_17_s390x.manylinux2014_s390x.whl", hash = "sha256:445e4cb5048b04e90ce96a79b4b63140e3f4ab5f662321975679b5f6360b90e2", size = 5344944, upload-time = "2024-07-15T00:14:22.173Z" },
    { url = "https://files.pythonhosted.org/packages/76/3f/dbafccf19cfeca25bbabf6f2dd81796b7218f768ec400f043edc767015a6/zstandard-0.23.0-cp311-cp311-manylinux_2_17_x86_64.manylinux2014_x86_64.whl", hash = "sha256:fd30d9c67d13d891f2360b2a120186729c111238ac63b43dbd37a5a40670b8ca", size = 5442927, upload-time = "2024-07-15T00:14:24.825Z" },
    { url = "https://files.pythonhosted.org/packages/0c/c3/d24a01a19b6733b9f218e94d1a87c477d523237e07f94899e1c10f6fd06c/zstandard-0.23.0-cp311-cp311-manylinux_2_5_i686.manylinux1_i686.manylinux_2_17_i686.manylinux2014_i686.whl", hash = "sha256:d20fd853fbb5807c8e84c136c278827b6167ded66c72ec6f9a14b863d809211c", size = 4864910, upload-time = "2024-07-15T00:14:26.982Z" },
    { url = "https://files.pythonhosted.org/packages/1c/a9/cf8f78ead4597264f7618d0875be01f9bc23c9d1d11afb6d225b867cb423/zstandard-0.23.0-cp311-cp311-musllinux_1_1_aarch64.whl", hash = "sha256:ed1708dbf4d2e3a1c5c69110ba2b4eb6678262028afd6c6fbcc5a8dac9cda68e", size = 4935544, upload-time = "2024-07-15T00:14:29.582Z" },
    { url = "https://files.pythonhosted.org/packages/2c/96/8af1e3731b67965fb995a940c04a2c20997a7b3b14826b9d1301cf160879/zstandard-0.23.0-cp311-cp311-musllinux_1_1_x86_64.whl", hash = "sha256:be9b5b8659dff1f913039c2feee1aca499cfbc19e98fa12bc85e037c17ec6ca5", size = 5467094, upload-time = "2024-07-15T00:14:40.126Z" },
    { url = "https://files.pythonhosted.org/packages/ff/57/43ea9df642c636cb79f88a13ab07d92d88d3bfe3e550b55a25a07a26d878/zstandard-0.23.0-cp311-cp311-musllinux_1_2_aarch64.whl", hash = "sha256:65308f4b4890aa12d9b6ad9f2844b7ee42c7f7a4fd3390425b242ffc57498f48", size = 4860440, upload-time = "2024-07-15T00:14:42.786Z" },
    { url = "https://files.pythonhosted.org/packages/46/37/edb78f33c7f44f806525f27baa300341918fd4c4af9472fbc2c3094be2e8/zstandard-0.23.0-cp311-cp311-musllinux_1_2_i686.whl", hash = "sha256:98da17ce9cbf3bfe4617e836d561e433f871129e3a7ac16d6ef4c680f13a839c", size = 4700091, upload-time = "2024-07-15T00:14:45.184Z" },
    { url = "https://files.pythonhosted.org/packages/c1/f1/454ac3962671a754f3cb49242472df5c2cced4eb959ae203a377b45b1a3c/zstandard-0.23.0-cp311-cp311-musllinux_1_2_ppc64le.whl", hash = "sha256:8ed7d27cb56b3e058d3cf684d7200703bcae623e1dcc06ed1e18ecda39fee003", size = 5208682, upload-time = "2024-07-15T00:14:47.407Z" },
    { url = "https://files.pythonhosted.org/packages/85/b2/1734b0fff1634390b1b887202d557d2dd542de84a4c155c258cf75da4773/zstandard-0.23.0-cp311-cp311-musllinux_1_2_s390x.whl", hash = "sha256:b69bb4f51daf461b15e7b3db033160937d3ff88303a7bc808c67bbc1eaf98c78", size = 5669707, upload-time = "2024-07-15T00:15:03.529Z" },
    { url = "https://files.pythonhosted.org/packages/52/5a/87d6971f0997c4b9b09c495bf92189fb63de86a83cadc4977dc19735f652/zstandard-0.23.0-cp311-cp311-musllinux_1_2_x86_64.whl", hash = "sha256:034b88913ecc1b097f528e42b539453fa82c3557e414b3de9d5632c80439a473", size = 5201792, upload-time = "2024-07-15T00:15:28.372Z" },
    { url = "https://files.pythonhosted.org/packages/79/02/6f6a42cc84459d399bd1a4e1adfc78d4dfe45e56d05b072008d10040e13b/zstandard-0.23.0-cp311-cp311-win32.whl", hash = "sha256:f2d4380bf5f62daabd7b751ea2339c1a21d1c9463f1feb7fc2bdcea2c29c3160", size = 430586, upload-time = "2024-07-15T00:15:32.26Z" },
    { url = "https://files.pythonhosted.org/packages/be/a2/4272175d47c623ff78196f3c10e9dc7045c1b9caf3735bf041e65271eca4/zstandard-0.23.0-cp311-cp311-win_amd64.whl", hash = "sha256:62136da96a973bd2557f06ddd4e8e807f9e13cbb0bfb9cc06cfe6d98ea90dfe0", size = 495420, upload-time = "2024-07-15T00:15:34.004Z" },
    { url = "https://files.pythonhosted.org/packages/7b/83/f23338c963bd9de687d47bf32efe9fd30164e722ba27fb59df33e6b1719b/zstandard-0.23.0-cp312-cp312-macosx_10_9_x86_64.whl", hash = "sha256:b4567955a6bc1b20e9c31612e615af6b53733491aeaa19a6b3b37f3b65477094", size = 788713, upload-time = "2024-07-15T00:15:35.815Z" },
    { url = "https://files.pythonhosted.org/packages/5b/b3/1a028f6750fd9227ee0b937a278a434ab7f7fdc3066c3173f64366fe2466/zstandard-0.23.0-cp312-cp312-macosx_11_0_arm64.whl", hash = "sha256:1e172f57cd78c20f13a3415cc8dfe24bf388614324d25539146594c16d78fcc8", size = 633459, upload-time = "2024-07-15T00:15:37.995Z" },
    { url = "https://files.pythonhosted.org/packages/26/af/36d89aae0c1f95a0a98e50711bc5d92c144939efc1f81a2fcd3e78d7f4c1/zstandard-0.23.0-cp312-cp312-manylinux_2_17_aarch64.manylinux2014_aarch64.whl", hash = "sha256:b0e166f698c5a3e914947388c162be2583e0c638a4703fc6a543e23a88dea3c1", size = 4945707, upload-time = "2024-07-15T00:15:39.872Z" },
    { url = "https://files.pythonhosted.org/packages/cd/2e/2051f5c772f4dfc0aae3741d5fc72c3dcfe3aaeb461cc231668a4db1ce14/zstandard-0.23.0-cp312-cp312-manylinux_2_17_ppc64le.manylinux2014_ppc64le.whl", hash = "sha256:12a289832e520c6bd4dcaad68e944b86da3bad0d339ef7989fb7e88f92e96072", size = 5306545, upload-time = "2024-07-15T00:15:41.75Z" },
    { url = "https://files.pythonhosted.org/packages/0a/9e/a11c97b087f89cab030fa71206963090d2fecd8eb83e67bb8f3ffb84c024/zstandard-0.23.0-cp312-cp312-manylinux_2_17_s390x.manylinux2014_s390x.whl", hash = "sha256:d50d31bfedd53a928fed6707b15a8dbeef011bb6366297cc435accc888b27c20", size = 5337533, upload-time = "2024-07-15T00:15:44.114Z" },
    { url = "https://files.pythonhosted.org/packages/fc/79/edeb217c57fe1bf16d890aa91a1c2c96b28c07b46afed54a5dcf310c3f6f/zstandard-0.23.0-cp312-cp312-manylinux_2_17_x86_64.manylinux2014_x86_64.whl", hash = "sha256:72c68dda124a1a138340fb62fa21b9bf4848437d9ca60bd35db36f2d3345f373", size = 5436510, upload-time = "2024-07-15T00:15:46.509Z" },
    { url = "https://files.pythonhosted.org/packages/81/4f/c21383d97cb7a422ddf1ae824b53ce4b51063d0eeb2afa757eb40804a8ef/zstandard-0.23.0-cp312-cp312-manylinux_2_5_i686.manylinux1_i686.manylinux_2_17_i686.manylinux2014_i686.whl", hash = "sha256:53dd9d5e3d29f95acd5de6802e909ada8d8d8cfa37a3ac64836f3bc4bc5512db", size = 4859973, upload-time = "2024-07-15T00:15:49.939Z" },
    { url = "https://files.pythonhosted.org/packages/ab/15/08d22e87753304405ccac8be2493a495f529edd81d39a0870621462276ef/zstandard-0.23.0-cp312-cp312-musllinux_1_1_aarch64.whl", hash = "sha256:6a41c120c3dbc0d81a8e8adc73312d668cd34acd7725f036992b1b72d22c1772", size = 4936968, upload-time = "2024-07-15T00:15:52.025Z" },
    { url = "https://files.pythonhosted.org/packages/eb/fa/f3670a597949fe7dcf38119a39f7da49a8a84a6f0b1a2e46b2f71a0ab83f/zstandard-0.23.0-cp312-cp312-musllinux_1_1_x86_64.whl", hash = "sha256:40b33d93c6eddf02d2c19f5773196068d875c41ca25730e8288e9b672897c105", size = 5467179, upload-time = "2024-07-15T00:15:54.971Z" },
    { url = "https://files.pythonhosted.org/packages/4e/a9/dad2ab22020211e380adc477a1dbf9f109b1f8d94c614944843e20dc2a99/zstandard-0.23.0-cp312-cp312-musllinux_1_2_aarch64.whl", hash = "sha256:9206649ec587e6b02bd124fb7799b86cddec350f6f6c14bc82a2b70183e708ba", size = 4848577, upload-time = "2024-07-15T00:15:57.634Z" },
    { url = "https://files.pythonhosted.org/packages/08/03/dd28b4484b0770f1e23478413e01bee476ae8227bbc81561f9c329e12564/zstandard-0.23.0-cp312-cp312-musllinux_1_2_i686.whl", hash = "sha256:76e79bc28a65f467e0409098fa2c4376931fd3207fbeb6b956c7c476d53746dd", size = 4693899, upload-time = "2024-07-15T00:16:00.811Z" },
    { url = "https://files.pythonhosted.org/packages/2b/64/3da7497eb635d025841e958bcd66a86117ae320c3b14b0ae86e9e8627518/zstandard-0.23.0-cp312-cp312-musllinux_1_2_ppc64le.whl", hash = "sha256:66b689c107857eceabf2cf3d3fc699c3c0fe8ccd18df2219d978c0283e4c508a", size = 5199964, upload-time = "2024-07-15T00:16:03.669Z" },
    { url = "https://files.pythonhosted.org/packages/43/a4/d82decbab158a0e8a6ebb7fc98bc4d903266bce85b6e9aaedea1d288338c/zstandard-0.23.0-cp312-cp312-musllinux_1_2_s390x.whl", hash = "sha256:9c236e635582742fee16603042553d276cca506e824fa2e6489db04039521e90", size = 5655398, upload-time = "2024-07-15T00:16:06.694Z" },
    { url = "https://files.pythonhosted.org/packages/f2/61/ac78a1263bc83a5cf29e7458b77a568eda5a8f81980691bbc6eb6a0d45cc/zstandard-0.23.0-cp312-cp312-musllinux_1_2_x86_64.whl", hash = "sha256:a8fffdbd9d1408006baaf02f1068d7dd1f016c6bcb7538682622c556e7b68e35", size = 5191313, upload-time = "2024-07-15T00:16:09.758Z" },
    { url = "https://files.pythonhosted.org/packages/e7/54/967c478314e16af5baf849b6ee9d6ea724ae5b100eb506011f045d3d4e16/zstandard-0.23.0-cp312-cp312-win32.whl", hash = "sha256:dc1d33abb8a0d754ea4763bad944fd965d3d95b5baef6b121c0c9013eaf1907d", size = 430877, upload-time = "2024-07-15T00:16:11.758Z" },
    { url = "https://files.pythonhosted.org/packages/75/37/872d74bd7739639c4553bf94c84af7d54d8211b626b352bc57f0fd8d1e3f/zstandard-0.23.0-cp312-cp312-win_amd64.whl", hash = "sha256:64585e1dba664dc67c7cdabd56c1e5685233fbb1fc1966cfba2a340ec0dfff7b", size = 495595, upload-time = "2024-07-15T00:16:13.731Z" },
    { url = "https://files.pythonhosted.org/packages/80/f1/8386f3f7c10261fe85fbc2c012fdb3d4db793b921c9abcc995d8da1b7a80/zstandard-0.23.0-cp313-cp313-macosx_10_13_x86_64.whl", hash = "sha256:576856e8594e6649aee06ddbfc738fec6a834f7c85bf7cadd1c53d4a58186ef9", size = 788975, upload-time = "2024-07-15T00:16:16.005Z" },
    { url = "https://files.pythonhosted.org/packages/16/e8/cbf01077550b3e5dc86089035ff8f6fbbb312bc0983757c2d1117ebba242/zstandard-0.23.0-cp313-cp313-macosx_11_0_arm64.whl", hash = "sha256:38302b78a850ff82656beaddeb0bb989a0322a8bbb1bf1ab10c17506681d772a", size = 633448, upload-time = "2024-07-15T00:16:17.897Z" },
    { url = "https://files.pythonhosted.org/packages/06/27/4a1b4c267c29a464a161aeb2589aff212b4db653a1d96bffe3598f3f0d22/zstandard-0.23.0-cp313-cp313-manylinux_2_17_aarch64.manylinux2014_aarch64.whl", hash = "sha256:d2240ddc86b74966c34554c49d00eaafa8200a18d3a5b6ffbf7da63b11d74ee2", size = 4945269, upload-time = "2024-07-15T00:16:20.136Z" },
    { url = "https://files.pythonhosted.org/packages/7c/64/d99261cc57afd9ae65b707e38045ed8269fbdae73544fd2e4a4d50d0ed83/zstandard-0.23.0-cp313-cp313-manylinux_2_17_ppc64le.manylinux2014_ppc64le.whl", hash = "sha256:2ef230a8fd217a2015bc91b74f6b3b7d6522ba48be29ad4ea0ca3a3775bf7dd5", size = 5306228, upload-time = "2024-07-15T00:16:23.398Z" },
    { url = "https://files.pythonhosted.org/packages/7a/cf/27b74c6f22541f0263016a0fd6369b1b7818941de639215c84e4e94b2a1c/zstandard-0.23.0-cp313-cp313-manylinux_2_17_s390x.manylinux2014_s390x.whl", hash = "sha256:774d45b1fac1461f48698a9d4b5fa19a69d47ece02fa469825b442263f04021f", size = 5336891, upload-time = "2024-07-15T00:16:26.391Z" },
    { url = "https://files.pythonhosted.org/packages/fa/18/89ac62eac46b69948bf35fcd90d37103f38722968e2981f752d69081ec4d/zstandard-0.23.0-cp313-cp313-manylinux_2_17_x86_64.manylinux2014_x86_64.whl", hash = "sha256:6f77fa49079891a4aab203d0b1744acc85577ed16d767b52fc089d83faf8d8ed", size = 5436310, upload-time = "2024-07-15T00:16:29.018Z" },
    { url = "https://files.pythonhosted.org/packages/a8/a8/5ca5328ee568a873f5118d5b5f70d1f36c6387716efe2e369010289a5738/zstandard-0.23.0-cp313-cp313-manylinux_2_5_i686.manylinux1_i686.manylinux_2_17_i686.manylinux2014_i686.whl", hash = "sha256:ac184f87ff521f4840e6ea0b10c0ec90c6b1dcd0bad2f1e4a9a1b4fa177982ea", size = 4859912, upload-time = "2024-07-15T00:16:31.871Z" },
    { url = "https://files.pythonhosted.org/packages/ea/ca/3781059c95fd0868658b1cf0440edd832b942f84ae60685d0cfdb808bca1/zstandard-0.23.0-cp313-cp313-musllinux_1_1_aarch64.whl", hash = "sha256:c363b53e257246a954ebc7c488304b5592b9c53fbe74d03bc1c64dda153fb847", size = 4936946, upload-time = "2024-07-15T00:16:34.593Z" },
    { url = "https://files.pythonhosted.org/packages/ce/11/41a58986f809532742c2b832c53b74ba0e0a5dae7e8ab4642bf5876f35de/zstandard-0.23.0-cp313-cp313-musllinux_1_1_x86_64.whl", hash = "sha256:e7792606d606c8df5277c32ccb58f29b9b8603bf83b48639b7aedf6df4fe8171", size = 5466994, upload-time = "2024-07-15T00:16:36.887Z" },
    { url = "https://files.pythonhosted.org/packages/83/e3/97d84fe95edd38d7053af05159465d298c8b20cebe9ccb3d26783faa9094/zstandard-0.23.0-cp313-cp313-musllinux_1_2_aarch64.whl", hash = "sha256:a0817825b900fcd43ac5d05b8b3079937073d2b1ff9cf89427590718b70dd840", size = 4848681, upload-time = "2024-07-15T00:16:39.709Z" },
    { url = "https://files.pythonhosted.org/packages/6e/99/cb1e63e931de15c88af26085e3f2d9af9ce53ccafac73b6e48418fd5a6e6/zstandard-0.23.0-cp313-cp313-musllinux_1_2_i686.whl", hash = "sha256:9da6bc32faac9a293ddfdcb9108d4b20416219461e4ec64dfea8383cac186690", size = 4694239, upload-time = "2024-07-15T00:16:41.83Z" },
    { url = "https://files.pythonhosted.org/packages/ab/50/b1e703016eebbc6501fc92f34db7b1c68e54e567ef39e6e59cf5fb6f2ec0/zstandard-0.23.0-cp313-cp313-musllinux_1_2_ppc64le.whl", hash = "sha256:fd7699e8fd9969f455ef2926221e0233f81a2542921471382e77a9e2f2b57f4b", size = 5200149, upload-time = "2024-07-15T00:16:44.287Z" },
    { url = "https://files.pythonhosted.org/packages/aa/e0/932388630aaba70197c78bdb10cce2c91fae01a7e553b76ce85471aec690/zstandard-0.23.0-cp313-cp313-musllinux_1_2_s390x.whl", hash = "sha256:d477ed829077cd945b01fc3115edd132c47e6540ddcd96ca169facff28173057", size = 5655392, upload-time = "2024-07-15T00:16:46.423Z" },
    { url = "https://files.pythonhosted.org/packages/02/90/2633473864f67a15526324b007a9f96c96f56d5f32ef2a56cc12f9548723/zstandard-0.23.0-cp313-cp313-musllinux_1_2_x86_64.whl", hash = "sha256:fa6ce8b52c5987b3e34d5674b0ab529a4602b632ebab0a93b07bfb4dfc8f8a33", size = 5191299, upload-time = "2024-07-15T00:16:49.053Z" },
    { url = "https://files.pythonhosted.org/packages/b0/4c/315ca5c32da7e2dc3455f3b2caee5c8c2246074a61aac6ec3378a97b7136/zstandard-0.23.0-cp313-cp313-win32.whl", hash = "sha256:a9b07268d0c3ca5c170a385a0ab9fb7fdd9f5fd866be004c4ea39e44edce47dd", size = 430862, upload-time = "2024-07-15T00:16:51.003Z" },
    { url = "https://files.pythonhosted.org/packages/a2/bf/c6aaba098e2d04781e8f4f7c0ba3c7aa73d00e4c436bcc0cf059a66691d1/zstandard-0.23.0-cp313-cp313-win_amd64.whl", hash = "sha256:f3513916e8c645d0610815c257cbfd3242adfd5c4cfa78be514e5a3ebb42a41b", size = 495578, upload-time = "2024-07-15T00:16:53.135Z" },
    { url = "https://files.pythonhosted.org/packages/fb/96/4fcafeb7e013a2386d22f974b5b97a0b9a65004ed58c87ae001599bfbd48/zstandard-0.23.0-cp39-cp39-macosx_10_9_x86_64.whl", hash = "sha256:3aa014d55c3af933c1315eb4bb06dd0459661cc0b15cd61077afa6489bec63bb", size = 788697, upload-time = "2024-07-15T00:17:31.236Z" },
    { url = "https://files.pythonhosted.org/packages/83/ff/a52ce725be69b86a2967ecba0497a8184540cc284c0991125515449e54e2/zstandard-0.23.0-cp39-cp39-macosx_11_0_arm64.whl", hash = "sha256:0a7f0804bb3799414af278e9ad51be25edf67f78f916e08afdb983e74161b916", size = 633679, upload-time = "2024-07-15T00:17:32.911Z" },
    { url = "https://files.pythonhosted.org/packages/34/0f/3dc62db122f6a9c481c335fff6fc9f4e88d8f6e2d47321ee3937328addb4/zstandard-0.23.0-cp39-cp39-manylinux_2_17_aarch64.manylinux2014_aarch64.whl", hash = "sha256:fb2b1ecfef1e67897d336de3a0e3f52478182d6a47eda86cbd42504c5cbd009a", size = 4940416, upload-time = "2024-07-15T00:17:34.849Z" },
    { url = "https://files.pythonhosted.org/packages/1d/e5/9fe0dd8c85fdc2f635e6660d07872a5dc4b366db566630161e39f9f804e1/zstandard-0.23.0-cp39-cp39-manylinux_2_17_ppc64le.manylinux2014_ppc64le.whl", hash = "sha256:837bb6764be6919963ef41235fd56a6486b132ea64afe5fafb4cb279ac44f259", size = 5307693, upload-time = "2024-07-15T00:17:37.355Z" },
    { url = "https://files.pythonhosted.org/packages/73/bf/fe62c0cd865c171ee8ed5bc83174b5382a2cb729c8d6162edfb99a83158b/zstandard-0.23.0-cp39-cp39-manylinux_2_17_s390x.manylinux2014_s390x.whl", hash = "sha256:1516c8c37d3a053b01c1c15b182f3b5f5eef19ced9b930b684a73bad121addf4", size = 5341236, upload-time = "2024-07-15T00:17:40.213Z" },
    { url = "https://files.pythonhosted.org/packages/39/86/4fe79b30c794286110802a6cd44a73b6a314ac8196b9338c0fbd78c2407d/zstandard-0.23.0-cp39-cp39-manylinux_2_17_x86_64.manylinux2014_x86_64.whl", hash = "sha256:48ef6a43b1846f6025dde6ed9fee0c24e1149c1c25f7fb0a0585572b2f3adc58", size = 5439101, upload-time = "2024-07-15T00:17:42.284Z" },
    { url = "https://files.pythonhosted.org/packages/72/ed/cacec235c581ebf8c608c7fb3d4b6b70d1b490d0e5128ea6996f809ecaef/zstandard-0.23.0-cp39-cp39-manylinux_2_5_i686.manylinux1_i686.manylinux_2_17_i686.manylinux2014_i686.whl", hash = "sha256:11e3bf3c924853a2d5835b24f03eeba7fc9b07d8ca499e247e06ff5676461a15", size = 4860320, upload-time = "2024-07-15T00:17:44.21Z" },
    { url = "https://files.pythonhosted.org/packages/f6/1e/2c589a2930f93946b132fc852c574a19d5edc23fad2b9e566f431050c7ec/zstandard-0.23.0-cp39-cp39-musllinux_1_1_aarch64.whl", hash = "sha256:2fb4535137de7e244c230e24f9d1ec194f61721c86ebea04e1581d9d06ea1269", size = 4931933, upload-time = "2024-07-15T00:17:46.455Z" },
    { url = "https://files.pythonhosted.org/packages/8e/f5/30eadde3686d902b5d4692bb5f286977cbc4adc082145eb3f49d834b2eae/zstandard-0.23.0-cp39-cp39-musllinux_1_1_x86_64.whl", hash = "sha256:8c24f21fa2af4bb9f2c492a86fe0c34e6d2c63812a839590edaf177b7398f700", size = 5463878, upload-time = "2024-07-15T00:17:48.866Z" },
    { url = "https://files.pythonhosted.org/packages/e0/c8/8aed1f0ab9854ef48e5ad4431367fcb23ce73f0304f7b72335a8edc66556/zstandard-0.23.0-cp39-cp39-musllinux_1_2_aarch64.whl", hash = "sha256:a8c86881813a78a6f4508ef9daf9d4995b8ac2d147dcb1a450448941398091c9", size = 4857192, upload-time = "2024-07-15T00:17:51.558Z" },
    { url = "https://files.pythonhosted.org/packages/a8/c6/55e666cfbcd032b9e271865e8578fec56e5594d4faeac379d371526514f5/zstandard-0.23.0-cp39-cp39-musllinux_1_2_i686.whl", hash = "sha256:fe3b385d996ee0822fd46528d9f0443b880d4d05528fd26a9119a54ec3f91c69", size = 4696513, upload-time = "2024-07-15T00:17:53.924Z" },
    { url = "https://files.pythonhosted.org/packages/dc/bd/720b65bea63ec9de0ac7414c33b9baf271c8de8996e5ff324dc93fc90ff1/zstandard-0.23.0-cp39-cp39-musllinux_1_2_ppc64le.whl", hash = "sha256:82d17e94d735c99621bf8ebf9995f870a6b3e6d14543b99e201ae046dfe7de70", size = 5204823, upload-time = "2024-07-15T00:17:55.948Z" },
    { url = "https://files.pythonhosted.org/packages/d8/40/d678db1556e3941d330cd4e95623a63ef235b18547da98fa184cbc028ecf/zstandard-0.23.0-cp39-cp39-musllinux_1_2_s390x.whl", hash = "sha256:c7c517d74bea1a6afd39aa612fa025e6b8011982a0897768a2f7c8ab4ebb78a2", size = 5666490, upload-time = "2024-07-15T00:17:58.327Z" },
    { url = "https://files.pythonhosted.org/packages/ed/cc/c89329723d7515898a1fc7ef5d251264078548c505719d13e9511800a103/zstandard-0.23.0-cp39-cp39-musllinux_1_2_x86_64.whl", hash = "sha256:1fd7e0f1cfb70eb2f95a19b472ee7ad6d9a0a992ec0ae53286870c104ca939e5", size = 5196622, upload-time = "2024-07-15T00:18:00.404Z" },
    { url = "https://files.pythonhosted.org/packages/78/4c/634289d41e094327a94500dfc919e58841b10ea3a9efdfafbac614797ec2/zstandard-0.23.0-cp39-cp39-win32.whl", hash = "sha256:43da0f0092281bf501f9c5f6f3b4c975a8a0ea82de49ba3f7100e64d422a1274", size = 430620, upload-time = "2024-07-15T00:18:02.613Z" },
    { url = "https://files.pythonhosted.org/packages/a2/e2/0b0c5a0f4f7699fecd92c1ba6278ef9b01f2b0b0dd46f62bfc6729c05659/zstandard-0.23.0-cp39-cp39-win_amd64.whl", hash = "sha256:f8346bfa098532bc1fb6c7ef06783e969d87a99dd1d2a5a18a892c1d7a643c58", size = 495528, upload-time = "2024-07-15T00:18:04.452Z" },
]<|MERGE_RESOLUTION|>--- conflicted
+++ resolved
@@ -1,8 +1,5 @@
 version = 1
-<<<<<<< HEAD
-=======
 revision = 2
->>>>>>> 3bd3818b
 requires-python = ">=3.9"
 resolution-markers = [
     "python_full_version >= '3.12.4'",
