from __future__ import annotations

import logging
from typing import (
    Any,
    Callable,
    Dict,
    Generator,
    Iterable,
    List,
    Optional,
    Sequence,
    Tuple,
    TypeVar,
    Union,
)

import numpy as np
from bson import ObjectId
from langchain_core.documents import Document
from langchain_core.embeddings import Embeddings
from langchain_core.runnables.config import run_in_executor
from langchain_core.vectorstores import VectorStore
from pymongo import MongoClient, ReplaceOne
from pymongo.collection import Collection
from pymongo.errors import CollectionInvalid

from langchain_mongodb.index import (
    create_vector_search_index,
    update_vector_search_index,
)
from langchain_mongodb.pipelines import vector_search_stage
from langchain_mongodb.utils import (
    DRIVER_METADATA,
    _append_client_metadata,
    make_serializable,
    maximal_marginal_relevance,
    oid_to_str,
    str_to_oid,
)

VST = TypeVar("VST", bound=VectorStore)

logger = logging.getLogger(__name__)

DEFAULT_INSERT_BATCH_SIZE = 100


class MongoDBAtlasVectorSearch(VectorStore):
    """MongoDB Atlas vector store integration.

    MongoDBAtlasVectorSearch performs data operations on
    text, embeddings and arbitrary data. In addition to CRUD operations,
    the VectorStore provides Vector Search
    based on similarity of embedding vectors following the
    Hierarchical Navigable Small Worlds (HNSW) algorithm.

    This supports a number of models to ascertain scores,
    "similarity" (default), "MMR", and "similarity_score_threshold".
    These are described in the search_type argument to as_retriever,
    which provides the Runnable.invoke(query) API, allowing
    MongoDBAtlasVectorSearch to be used within a chain.

    Setup:
        * Set up a MongoDB Atlas cluster. The free tier M0 will allow you to start.
          Search Indexes are only available on Atlas, the fully managed cloud service,
          not the self-managed MongoDB.
          Follow [this guide](https://www.mongodb.com/basics/mongodb-atlas-tutorial)

        * Create a Collection and a Vector Search Index.  The procedure is described
          [here](https://www.mongodb.com/docs/atlas/atlas-vector-search/create-index/#procedure).
          You can optionally supply a `dimensions` argument to programmatically create a Vector
          Search Index.

        * Install ``langchain-mongodb``


        .. code-block:: bash

            pip install -qU langchain-mongodb pymongo


        .. code-block:: python

            import getpass
            MONGODB_ATLAS_CONNECTION_STRING = getpass.getpass("MongoDB Atlas Connection String:")

    Key init args — indexing params:
        embedding: Embeddings
            Embedding function to use.

    Key init args — client params:
        collection: Collection
            MongoDB collection to use.
        index_name: str
            Name of the Atlas Search index.

    Instantiate:
        .. code-block:: python

            from pymongo import MongoClient
            from langchain_mongodb.vectorstores import MongoDBAtlasVectorSearch
            from pymongo import MongoClient
            from langchain_openai import OpenAIEmbeddings

            vector_store = MongoDBAtlasVectorSearch.from_connection_string(
                connection_string=os=MONGODB_ATLAS_CONNECTION_STRING,
                namespace="db_name.collection_name",
                embedding=OpenAIEmbeddings(),
                index_name="vector_index",
            )

    Add Documents:
        .. code-block:: python

            from langchain_core.documents import Document

            document_1 = Document(page_content="foo", metadata={"baz": "bar"})
            document_2 = Document(page_content="thud", metadata={"bar": "baz"})
            document_3 = Document(page_content="i will be deleted :(")

            documents = [document_1, document_2, document_3]
            ids = ["1", "2", "3"]
            vector_store.add_documents(documents=documents, ids=ids)

    Delete Documents:
        .. code-block:: python

            vector_store.delete(ids=["3"])

    Search:
        .. code-block:: python

            results = vector_store.similarity_search(query="thud",k=1)
            for doc in results:
                print(f"* {doc.page_content} [{doc.metadata}]")

        .. code-block:: python

            * thud [{'_id': '2', 'baz': 'baz'}]


    Search with filter:
        .. code-block:: python

            results = vector_store.similarity_search(query="thud",k=1,post_filter=[{"bar": "baz"]})
            for doc in results:
                print(f"* {doc.page_content} [{doc.metadata}]")

        .. code-block:: python

            * thud [{'_id': '2', 'baz': 'baz'}]

    Search with score:
        .. code-block:: python

            results = vector_store.similarity_search_with_score(query="qux",k=1)
            for doc, score in results:
                print(f"* [SIM={score:3f}] {doc.page_content} [{doc.metadata}]")

        .. code-block:: python

            * [SIM=0.916096] foo [{'_id': '1', 'baz': 'bar'}]

    Async:
        .. code-block:: python

            # add documents
            # await vector_store.aadd_documents(documents=documents, ids=ids)

            # delete documents
            # await vector_store.adelete(ids=["3"])

            # search
            # results = vector_store.asimilarity_search(query="thud",k=1)

            # search with score
            results = await vector_store.asimilarity_search_with_score(query="qux",k=1)
            for doc,score in results:
                print(f"* [SIM={score:3f}] {doc.page_content} [{doc.metadata}]")

        .. code-block:: python

            * [SIM=0.916096] foo [{'_id': '1', 'baz': 'bar'}]

    Use as Retriever:

        .. code-block:: python

            retriever = vector_store.as_retriever(
                search_type="mmr",
                search_kwargs={"k": 1, "fetch_k": 2, "lambda_mult": 0.5},
            )
            retriever.invoke("thud")

        .. code-block:: python

            [Document(metadata={'_id': '2', 'embedding': [-0.01850726455450058, -0.0014740974875167012, -0.009762819856405258, ...], 'baz': 'baz'}, page_content='thud')]

    """  # noqa: E501

    def __init__(
        self,
        collection: Collection[Dict[str, Any]],
        embedding: Embeddings,
        index_name: str = "vector_index",
        text_key: Union[str, List[str]] = "text",
        embedding_key: str = "embedding",
        relevance_score_fn: str = "cosine",
        dimensions: int = -1,
        auto_create_index: bool | None = None,
        auto_index_timeout: int = 15,
        **kwargs: Any,
    ):
        """
        Args:
            collection: MongoDB collection to add the texts to
            embedding: Text embedding model to use
            text_key: MongoDB field that will contain the text for each document. It is possible to parse a list of fields.\
            The first one will be used as text key. Default: 'text'
            index_name: Existing Atlas Vector Search Index
            embedding_key: Field that will contain the embedding for each document
            relevance_score_fn: The similarity score used for the index
                Currently supported: 'euclidean', 'cosine', and 'dotProduct'
            auto_create_index: Whether to automatically create an index if it does not exist.
            dimensions: Number of dimensions in embedding.  If the value is not provided, and `auto_create_index`
                is `true`, the value will be inferred.
            auto_index_timeout: Timeout in seconds to wait for an auto-created index
               to be ready.
        """
        self._collection = collection
        self._embedding = embedding
        self._index_name = index_name
        self._text_key = text_key if isinstance(text_key, str) else text_key[0]
        self._embedding_key = embedding_key
        self._relevance_score_fn = relevance_score_fn

<<<<<<< HEAD
        # append_metadata was added in PyMongo 4.14.0, but is a valid database name on earlier versions
        _append_client_metadata(self._collection.database.client)

        if not auto_create_index or dimensions == -1:
=======
        if auto_create_index is False:
>>>>>>> 8986f1bd
            return
        if auto_create_index is None and dimensions == -1:
            return
        if dimensions == -1:
            dimensions = len(embedding.embed_query("foo"))

        coll = self._collection
        if not any([ix["name"] == index_name for ix in coll.list_search_indexes()]):
            create_vector_search_index(
                collection=coll,
                index_name=index_name,
                dimensions=dimensions,
                path=embedding_key,
                similarity=relevance_score_fn,
                wait_until_complete=auto_index_timeout,
            )

    @property
    def embeddings(self) -> Embeddings:
        return self._embedding

    @property
    def collection(self) -> Collection:
        return self._collection

    @collection.setter
    def collection(self, value: Collection) -> None:
        self._collection = value

    def _select_relevance_score_fn(self) -> Callable[[float], float]:
        """All Atlas Vector Search Scores are normalized in [0,1] so no change needed."""
        return lambda score: score

    @classmethod
    def from_connection_string(
        cls,
        connection_string: str,
        namespace: str,
        embedding: Embeddings,
        **kwargs: Any,
    ) -> MongoDBAtlasVectorSearch:
        """Construct a `MongoDB Atlas Vector Search` vector store
        from a MongoDB connection URI.

        Args:
            connection_string: A valid MongoDB connection URI.
            namespace: A valid MongoDB namespace (database and collection).
            embedding: The text embedding model to use for the vector store.

        Returns:
            A new MongoDBAtlasVectorSearch instance.

        """
        client: MongoClient = MongoClient(
            connection_string,
            driver=DRIVER_METADATA,
        )
        db_name, collection_name = namespace.split(".")
        collection = client[db_name][collection_name]
        return cls(collection, embedding, **kwargs)

    def close(self) -> None:
        """Close the resources used by the MongoDBAtlasVectorSearch."""
        self._collection.database.client.close()

    def add_texts(
        self,
        texts: Iterable[str],
        metadatas: Optional[List[Dict[str, Any]]] = None,
        ids: Optional[List[str]] = None,
        batch_size: int = DEFAULT_INSERT_BATCH_SIZE,
        **kwargs: Any,
    ) -> List[str]:
        """Add texts, create embeddings, and add to the Collection and index.

        Important notes on ids:
            - If _id or id is a key in the metadatas dicts, one must
                pop them and provide as separate list.
            - They must be unique.
            - If they are not provided, the VectorStore will create unique ones,
                stored as bson.ObjectIds internally, and strings in Langchain.
                These will appear in Document.metadata with key, '_id'.

        Args:
            texts: Iterable of strings to add to the vectorstore.
            metadatas: Optional list of metadatas associated with the texts.
            ids: Optional list of unique ids that will be used as index in VectorStore.
                See note on ids.
            batch_size: Number of documents to insert at a time.
                Tuning this may help with performance and sidestep MongoDB limits.

        Returns:
            List of ids added to the vectorstore.
        """

        # Check to see if metadata includes ids
        if metadatas is not None and (
            metadatas[0].get("_id") or metadatas[0].get("id")
        ):
            logger.warning(
                "_id or id key found in metadata. "
                "Please pop from each dict and input as separate list."
                "Retrieving methods will include the same id as '_id' in metadata."
            )

        texts_batch = texts
        _metadatas: Union[List, Generator] = metadatas or ({} for _ in texts)
        metadatas_batch = _metadatas

        result_ids = []
        if batch_size:
            texts_batch = []
            metadatas_batch = []
            size = 0
            i = 0
            for j, (text, metadata) in enumerate(zip(texts, _metadatas)):
                size += len(text) + len(metadata)
                texts_batch.append(text)
                metadatas_batch.append(metadata)
                if (j + 1) % batch_size == 0 or size >= 47_000_000:
                    if ids:
                        batch_res = self.bulk_embed_and_insert_texts(
                            texts_batch, metadatas_batch, ids[i : j + 1]
                        )
                    else:
                        batch_res = self.bulk_embed_and_insert_texts(
                            texts_batch, metadatas_batch
                        )
                    result_ids.extend(batch_res)
                    texts_batch = []
                    metadatas_batch = []
                    size = 0
                    i = j + 1
        if texts_batch:
            if ids:
                batch_res = self.bulk_embed_and_insert_texts(
                    texts_batch, metadatas_batch, ids[i : j + 1]
                )
            else:
                batch_res = self.bulk_embed_and_insert_texts(
                    texts_batch, metadatas_batch
                )
            result_ids.extend(batch_res)
        return result_ids

    def get_by_ids(self, ids: Sequence[str], /) -> list[Document]:
        """Get documents by their IDs.

        The returned documents are expected to have the ID field set to the ID of the
        document in the vector store.

        Fewer documents may be returned than requested if some IDs are not found or
        if there are duplicated IDs.

        Users should not assume that the order of the returned documents matches
        the order of the input IDs. Instead, users should rely on the ID field of the
        returned documents.

        This method should **NOT** raise exceptions if no documents are found for
        some IDs.

        Args:
            ids: List of ids to retrieve.

        Returns:
            List of Documents.

        .. versionadded:: 0.6.0
        """
        docs = []
        oids = [str_to_oid(i) for i in ids]
        for doc in self._collection.aggregate([{"$match": {"_id": {"$in": oids}}}]):
            _id = doc.pop("_id")
            text = doc.pop("text")
            del doc["embedding"]
            docs.append(Document(page_content=text, id=oid_to_str(_id), metadata=doc))
        return docs

    def bulk_embed_and_insert_texts(
        self,
        texts: Union[List[str], Iterable[str]],
        metadatas: Union[List[dict], Generator[dict, Any, Any]],
        ids: Optional[List[str]] = None,
    ) -> List[str]:
        """Bulk insert single batch of texts, embeddings, and optionally ids.

        See add_texts for additional details.
        """
        if not texts:
            return []
        # Compute embedding vectors
        embeddings = self._embedding.embed_documents(list(texts))
        if not ids:
            ids = [str(ObjectId()) for _ in range(len(list(texts)))]
        docs = [
            {
                "_id": str_to_oid(i),
                self._text_key: t,
                self._embedding_key: embedding,
                **m,
            }
            for i, t, m, embedding in zip(ids, texts, metadatas, embeddings)
        ]
        operations = [ReplaceOne({"_id": doc["_id"]}, doc, upsert=True) for doc in docs]
        # insert the documents in MongoDB Atlas
        result = self._collection.bulk_write(operations)
        assert result.upserted_ids is not None
        return [oid_to_str(_id) for _id in result.upserted_ids.values()]

    def add_documents(
        self,
        documents: List[Document],
        ids: Optional[List[str]] = None,
        batch_size: int = DEFAULT_INSERT_BATCH_SIZE,
        **kwargs: Any,
    ) -> List[str]:
        """Add documents to the vectorstore.

        Args:
            documents: Documents to add to the vectorstore.
            ids: Optional list of unique ids that will be used as index in VectorStore.
                See note on ids in add_texts.
            batch_size: Number of documents to insert at a time.
                Tuning this may help with performance and sidestep MongoDB limits.

        Returns:
            List of IDs of the added texts.
        """
        n_docs = len(documents)
        if ids:
            assert len(ids) == n_docs, "Number of ids must equal number of documents."
        else:
            ids = [doc.id or str(ObjectId()) for doc in documents]
        result_ids = []
        start = 0
        for end in range(batch_size, n_docs + batch_size, batch_size):
            texts, metadatas = zip(
                *[(doc.page_content, doc.metadata) for doc in documents[start:end]]
            )
            result_ids.extend(
                self.bulk_embed_and_insert_texts(
                    texts=texts, metadatas=metadatas, ids=ids[start:end]
                )
            )
            start = end
        return result_ids

    def similarity_search_with_score(
        self,
        query: str,
        k: int = 4,
        pre_filter: Optional[Dict[str, Any]] = None,
        post_filter_pipeline: Optional[List[Dict]] = None,
        oversampling_factor: int = 10,
        include_embeddings: bool = False,
        **kwargs: Any,
    ) -> List[Tuple[Document, float]]:  # noqa: E501
        """Return MongoDB documents most similar to the given query and their scores.

        Atlas Vector Search eliminates the need to run a separate
        search system alongside your database.

         Args:
            query: Input text of semantic query
            k: Number of documents to return. Also known as top_k.
            pre_filter: List of MQL match expressions comparing an indexed field
            post_filter_pipeline: (Optional) Arbitrary pipeline of MongoDB
                aggregation stages applied after the search is complete.
            oversampling_factor: This times k is the number of candidates chosen
                at each step in the in HNSW Vector Search
            include_embeddings: If True, the embedding vector of each result
                will be included in metadata.
            kwargs: Additional arguments are specific to the search_type

        Returns:
            List of documents most similar to the query and their scores.
        """
        embedding = self._embedding.embed_query(query)
        docs = self._similarity_search_with_score(
            embedding,
            k=k,
            pre_filter=pre_filter,
            post_filter_pipeline=post_filter_pipeline,
            oversampling_factor=oversampling_factor,
            include_embeddings=include_embeddings,
            **kwargs,
        )
        return docs

    def similarity_search(
        self,
        query: str,
        k: int = 4,
        pre_filter: Optional[Dict[str, Any]] = None,
        post_filter_pipeline: Optional[List[Dict]] = None,
        oversampling_factor: int = 10,
        include_scores: bool = False,
        include_embeddings: bool = False,
        **kwargs: Any,
    ) -> List[Document]:  # noqa: E501
        """Return MongoDB documents most similar to the given query.

        Atlas Vector Search eliminates the need to run a separate
        search system alongside your database.

         Args:
            query: Input text of semantic query
            k: (Optional) number of documents to return. Defaults to 4.
            pre_filter: List of MQL match expressions comparing an indexed field
            post_filter_pipeline: (Optional) Pipeline of MongoDB aggregation stages
                to filter/process results after $vectorSearch.
            oversampling_factor: Multiple of k used when generating number of candidates
                at each step in the HNSW Vector Search,
            include_scores: If True, the query score of each result
                will be included in metadata.
            include_embeddings: If True, the embedding vector of each result
                will be included in metadata.
            kwargs: Additional arguments are specific to the search_type

        Returns:
            List of documents most similar to the query and their scores.
        """
        docs_and_scores = self.similarity_search_with_score(
            query,
            k=k,
            pre_filter=pre_filter,
            post_filter_pipeline=post_filter_pipeline,
            oversampling_factor=oversampling_factor,
            include_embeddings=include_embeddings,
            **kwargs,
        )

        if include_scores:
            for doc, score in docs_and_scores:
                doc.metadata["score"] = score
        return [doc for doc, _ in docs_and_scores]

    def max_marginal_relevance_search(
        self,
        query: str,
        k: int = 4,
        fetch_k: int = 20,
        lambda_mult: float = 0.5,
        pre_filter: Optional[Dict[str, Any]] = None,
        post_filter_pipeline: Optional[List[Dict]] = None,
        **kwargs: Any,
    ) -> List[Document]:
        """Return documents selected using the maximal marginal relevance.

        Maximal marginal relevance optimizes for similarity to query AND diversity
        among selected documents.

        Args:
            query: Text to look up documents similar to.
            k: (Optional) number of documents to return. Defaults to 4.
            fetch_k: (Optional) number of documents to fetch before passing to MMR
                algorithm. Defaults to 20.
            lambda_mult: Number between 0 and 1 that determines the degree
                of diversity among the results with 0 corresponding
                to maximum diversity and 1 to minimum diversity. Defaults to 0.5.
            pre_filter: List of MQL match expressions comparing an indexed field
            post_filter_pipeline: (Optional) pipeline of MongoDB aggregation stages
                following the $vectorSearch stage.
        Returns:
            List of documents selected by maximal marginal relevance.
        """
        return self.max_marginal_relevance_search_by_vector(
            embedding=self._embedding.embed_query(query),
            k=k,
            fetch_k=fetch_k,
            lambda_mult=lambda_mult,
            pre_filter=pre_filter,
            post_filter_pipeline=post_filter_pipeline,
            **kwargs,
        )

    @classmethod
    def from_texts(
        cls,
        texts: List[str],
        embedding: Embeddings,
        metadatas: Optional[List[Dict]] = None,
        collection: Optional[Collection] = None,
        ids: Optional[List[str]] = None,
        **kwargs: Any,
    ) -> MongoDBAtlasVectorSearch:
        """Construct a `MongoDB Atlas Vector Search` vector store from raw documents.

        This is a user-friendly interface that:
            1. Embeds documents.
            2. Adds the documents to a provided MongoDB Atlas Vector Search index
                (Lucene)

        This is intended to be a quick way to get started.

        See `MongoDBAtlasVectorSearch` for kwargs and further description.


        Example:
            .. code-block:: python
                from pymongo import MongoClient

                from langchain_mongodb import MongoDBAtlasVectorSearch
                from langchain_openai import OpenAIEmbeddings

                mongo_client = MongoClient("<YOUR-CONNECTION-STRING>")
                collection = mongo_client["<db_name>"]["<collection_name>"]
                embeddings = OpenAIEmbeddings()
                vectorstore = MongoDBAtlasVectorSearch.from_texts(
                    texts,
                    embeddings,
                    metadatas=metadatas,
                    collection=collection
                )
        """
        if collection is None:
            raise ValueError("Must provide 'collection' named parameter.")
        vectorstore = cls(collection, embedding, **kwargs)
        vectorstore.add_texts(texts=texts, metadatas=metadatas, ids=ids, **kwargs)
        return vectorstore

    def delete(self, ids: Optional[List[str]] = None, **kwargs: Any) -> Optional[bool]:
        """Delete documents from VectorStore by ids.

        Args:
            ids: List of ids to delete.
            **kwargs: Other keyword arguments passed to Collection.delete_many()

        Returns:
            Optional[bool]: True if deletion is successful,
            False otherwise, None if not implemented.
        """
        filter = {}
        if ids:
            oids = [str_to_oid(i) for i in ids]
            filter = {"_id": {"$in": oids}}
        return self._collection.delete_many(filter=filter, **kwargs).acknowledged

    async def adelete(
        self, ids: Optional[List[str]] = None, **kwargs: Any
    ) -> Optional[bool]:
        """Delete by vector ID or other criteria.

        Args:
            ids: List of ids to delete.
            **kwargs: Other keyword arguments that subclasses might use.

        Returns:
            Optional[bool]: True if deletion is successful,
            False otherwise, None if not implemented.
        """
        return await run_in_executor(None, self.delete, ids=ids, **kwargs)

    def max_marginal_relevance_search_by_vector(
        self,
        embedding: List[float],
        k: int = 4,
        fetch_k: int = 20,
        lambda_mult: float = 0.5,
        pre_filter: Optional[Dict[str, Any]] = None,
        post_filter_pipeline: Optional[List[Dict]] = None,
        oversampling_factor: int = 10,
        **kwargs: Any,
    ) -> List[Document]:  # type: ignore
        """Return docs selected using the maximal marginal relevance.

        Maximal marginal relevance optimizes for similarity to query AND diversity
        among selected documents.

        Args:
            embedding: Embedding to look up documents similar to.
            k: Number of Documents to return. Defaults to 4.
            fetch_k: Number of Documents to fetch to pass to MMR algorithm.
            lambda_mult: Number between 0 and 1 that determines the degree
                        of diversity among the results with 0 corresponding
                        to maximum diversity and 1 to minimum diversity.
                        Defaults to 0.5.
            pre_filter: (Optional) dictionary of arguments to filter document fields on.
            post_filter_pipeline: (Optional) pipeline of MongoDB aggregation stages
                following the vectorSearch stage.
            oversampling_factor: Multiple of k used when generating number
                of candidates in HNSW Vector Search,
            kwargs: Additional arguments are specific to the search_type

        Returns:
            List of Documents selected by maximal marginal relevance.
        """
        docs = self._similarity_search_with_score(
            embedding,
            k=fetch_k,
            pre_filter=pre_filter,
            post_filter_pipeline=post_filter_pipeline,
            include_embeddings=True,
            oversampling_factor=oversampling_factor,
            **kwargs,
        )
        mmr_doc_indexes = maximal_marginal_relevance(
            np.array(embedding),
            [doc.metadata[self._embedding_key] for doc, _ in docs],
            k=k,
            lambda_mult=lambda_mult,
        )
        mmr_docs = [docs[i][0] for i in mmr_doc_indexes]
        return mmr_docs

    async def amax_marginal_relevance_search_by_vector(
        self,
        embedding: List[float],
        k: int = 4,
        fetch_k: int = 20,
        lambda_mult: float = 0.5,
        pre_filter: Optional[Dict[str, Any]] = None,
        post_filter_pipeline: Optional[List[Dict]] = None,
        oversampling_factor: int = 10,
        **kwargs: Any,
    ) -> List[Document]:
        """Return docs selected using the maximal marginal relevance."""
        return await run_in_executor(
            None,
            self.max_marginal_relevance_search_by_vector,  # type: ignore[arg-type]
            embedding,
            k=k,
            fetch_k=fetch_k,
            lambda_mult=lambda_mult,
            pre_filter=pre_filter,
            post_filter_pipeline=post_filter_pipeline,
            oversampling_factor=oversampling_factor,
            **kwargs,
        )

    def _similarity_search_with_score(
        self,
        query_vector: List[float],
        k: int = 4,
        pre_filter: Optional[Dict[str, Any]] = None,
        post_filter_pipeline: Optional[List[Dict]] = None,
        oversampling_factor: int = 10,
        include_embeddings: bool = False,
        **kwargs: Any,
    ) -> List[Tuple[Document, float]]:
        """Core search routine. See external methods for details."""

        # Atlas Vector Search, potentially with filter
        pipeline = [
            vector_search_stage(
                query_vector,
                self._embedding_key,
                self._index_name,
                k,
                pre_filter,
                oversampling_factor,
                **kwargs,
            ),
            {"$set": {"score": {"$meta": "vectorSearchScore"}}},
        ]

        # Remove embeddings unless requested.
        if not include_embeddings:
            pipeline.append({"$project": {self._embedding_key: 0}})
        # Post-processing
        if post_filter_pipeline is not None:
            pipeline.extend(post_filter_pipeline)

        # Execution
        cursor = self._collection.aggregate(pipeline)  # type: ignore[arg-type]
        docs = []

        # Format
        for res in cursor:
            if self._text_key not in res:
                continue
            text = res.pop(self._text_key)
            score = res.pop("score")
            make_serializable(res)
            docs.append(
                (Document(page_content=text, metadata=res, id=res["_id"]), score)
            )
        return docs

    def create_vector_search_index(
        self,
        dimensions: int,
        filters: Optional[List[str]] = None,
        update: bool = False,
        wait_until_complete: Optional[float] = None,
        **kwargs: Any,
    ) -> None:
        """Creates a MongoDB Atlas vectorSearch index for the VectorStore

        Note**: This method may fail as it requires a MongoDB Atlas with these
        `pre-requisites <https://www.mongodb.com/docs/atlas/atlas-vector-search/create-index/#prerequisites>`.
        Currently, vector and full-text search index operations need to be
        performed manually on the Atlas UI for shared M0 clusters.

        Args:
            dimensions (int): Number of dimensions in embedding
            filters (Optional[List[Dict[str, str]]], optional): additional filters
            for index definition.
                Defaults to None.
            update (Optional[bool]): Updates existing vectorSearch index.
                 Defaults to False.
            wait_until_complete (Optional[float]): If given, a TimeoutError is raised
                if search index is not ready after this number of seconds.
                If not given, the default, operation will not wait.
            kwargs: (Optional): Keyword arguments supplying any additional options
                to SearchIndexModel.
        """
        try:
            self._collection.database.create_collection(self._collection.name)
        except CollectionInvalid:
            pass

        index_operation = (
            update_vector_search_index if update else create_vector_search_index
        )

        index_operation(
            collection=self._collection,
            index_name=self._index_name,
            dimensions=dimensions,
            path=self._embedding_key,
            similarity=self._relevance_score_fn,
            filters=filters or [],
            wait_until_complete=wait_until_complete,
            **kwargs,
        )  # type: ignore [operator]<|MERGE_RESOLUTION|>--- conflicted
+++ resolved
@@ -235,14 +235,10 @@
         self._embedding_key = embedding_key
         self._relevance_score_fn = relevance_score_fn
 
-<<<<<<< HEAD
         # append_metadata was added in PyMongo 4.14.0, but is a valid database name on earlier versions
         _append_client_metadata(self._collection.database.client)
 
-        if not auto_create_index or dimensions == -1:
-=======
         if auto_create_index is False:
->>>>>>> 8986f1bd
             return
         if auto_create_index is None and dimensions == -1:
             return
