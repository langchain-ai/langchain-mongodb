"""Wrapper around a MongoDB database."""

from __future__ import annotations

import json
import re
<<<<<<< HEAD
from datetime import date, datetime, timezone
from importlib.metadata import version
=======
from datetime import date, datetime
>>>>>>> 14e4d090
from typing import Any, Dict, Iterable, List, Optional, Union

from bson import ObjectId
from bson.binary import Binary
from bson.decimal128 import Decimal128
from bson.json_util import dumps
from pymongo import MongoClient
from pymongo.cursor import Cursor
from pymongo.errors import PyMongoError

from langchain_mongodb.utils import DRIVER_METADATA, _append_client_metadata

NUM_DOCUMENTS_TO_SAMPLE = 4
MAX_STRING_LENGTH_OF_SAMPLE_DOCUMENT_VALUE = 20

_BSON_LOOKUP = {
    str: "String",
    int: "Number",
    float: "Number",
    bool: "Boolean",
    ObjectId: "ObjectId",
    date: "Date",
    datetime: "Timestamp",
    None: "Null",
    Decimal128: "Decimal128",
    Binary: "Binary",
}


class MongoDBDatabase:
    """Wrapper around a MongoDB database."""

    def __init__(
        self,
        client: MongoClient,
        database: str,
        schema: Optional[str] = None,
        ignore_collections: Optional[List[str]] = None,
        include_collections: Optional[List[str]] = None,
        sample_docs_in_collection_info: int = 3,
        indexes_in_collection_info: bool = False,
    ):
        """Create a MongoDBDatabase from client and database name."""
        self._client = client
        self._db = client[database]
        self._schema = schema
        if include_collections and ignore_collections:
            raise ValueError(
                "Cannot specify both include_collections and ignore_collections"
            )
        self._include_colls = set(include_collections or [])
        self._ignore_colls = set(ignore_collections or [])
        self._all_colls = set(self._db.list_collection_names())

        self._sample_docs_in_coll_info = sample_docs_in_collection_info
        self._indexes_in_coll_info = indexes_in_collection_info

        _append_client_metadata(self._client)

    @classmethod
    def from_connection_string(
        cls,
        connection_string: str,
        database: Optional[str] = None,
        **kwargs: Any,
    ) -> MongoDBDatabase:
        """Construct a MongoDBDatabase from URI."""
        client: MongoClient[dict[str, Any]] = MongoClient(
            connection_string,
            driver=DRIVER_METADATA,
        )
        database = database or client.get_default_database().name
        return cls(client, database, **kwargs)

    def close(self) -> None:
        """Close the resources used by the MongoDBDatabase."""
        self._client.close()

    def get_usable_collection_names(self) -> Iterable[str]:
        """Get names of collections available."""
        if self._include_colls:
            return sorted(self._include_colls)

        return sorted(self._all_colls - self._ignore_colls)

    @property
    def collection_info(self) -> str:
        """Information about all collections in the database."""
        return self.get_collection_info()

    def get_collection_info(self, collection_names: Optional[List[str]] = None) -> str:
        """Get information about specified collections.

        Follows best practices as specified in: Rajkumar et al, 2022
        (https://arxiv.org/abs/2204.00498)

        If `sample_rows_in_collection_info`, the specified number of sample rows will be
        appended to each collection description. This can increase performance as
        demonstrated in the paper.
        """
        all_coll_names = self.get_usable_collection_names()
        if collection_names is not None:
            missing_collections = set(collection_names).difference(all_coll_names)
            if missing_collections:
                raise ValueError(
                    f"collection_names {missing_collections} not found in database"
                )
            all_coll_names = collection_names

        colls = []
        for coll in all_coll_names:
            # add schema
            schema = self._get_collection_schema(coll)
            coll_info = f"Database name: {self._db.name}\n"
            coll_info += f"Collection name: {coll}\n"
            coll_info += f"Schema from a sample of documents from the collection:\n{schema.rstrip()}"
            has_extra_info = (
                self._indexes_in_coll_info or self._sample_docs_in_coll_info
            )
            if has_extra_info:
                coll_info += "\n\n/*"
            if self._indexes_in_coll_info:
                coll_info += f"\n{self._get_collection_indexes(coll)}\n"
            if self._sample_docs_in_coll_info:
                coll_info += f"\n{self._get_sample_docs(coll)}\n"
            if has_extra_info:
                coll_info += "*/"
            colls.append(coll_info)
        colls.sort()
        final_str = "\n\n".join(colls)
        return final_str

    def _get_collection_schema(self, collection: str) -> str:
        coll = self._db[collection]
        doc = coll.find_one({}) or dict()
        return "\n".join(self._parse_doc(doc, ""))

    def _parse_doc(self, doc: dict[str, Any], prefix: str) -> list[str]:
        sub_schema = []
        for key, value in doc.items():
            if prefix:
                full_key = f"{prefix}.{key}"
            else:
                full_key = key
            if isinstance(value, dict):
                sub_schema.extend(self._parse_doc(value, full_key))
            elif isinstance(value, list):
                if not len(value):
                    sub_schema.append(f"{full_key}: Array")
                elif isinstance(value[0], dict):
                    sub_schema.extend(self._parse_doc(value[0], f"{full_key}[]"))
                else:
                    if type(value[0]) in _BSON_LOOKUP:
                        type_name = _BSON_LOOKUP[type(value[0])]
                        sub_schema.append(f"{full_key}: Array<{type_name}>")
                    else:
                        sub_schema.append(f"{full_key}: Array")
            elif type(value) in _BSON_LOOKUP:
                type_name = _BSON_LOOKUP[type(value)]
                sub_schema.append(f"{full_key}: {type_name}")
        if not sub_schema:
            sub_schema.append(f"{prefix}: Document")
        return sub_schema

    def _get_collection_indexes(self, collection: str) -> str:
        coll = self._db[collection]
        indexes = list(coll.list_indexes())
        if not indexes:
            return ""
        return f"Collection Indexes:\n{json.dumps(indexes, indent=2)}"

    def _get_sample_docs(self, collection: str) -> str:
        col = self._db[collection]
        docs = list(col.find({}, limit=self._sample_docs_in_coll_info))
        for doc in docs:
            self._elide_doc(doc)
        return (
            f"{self._sample_docs_in_coll_info} documents from {collection} collection:\n"
            f"{dumps(docs, indent=2)}"
        )

    def _elide_doc(self, doc: dict[str, Any]) -> None:
        for key, value in doc.items():
            if isinstance(value, dict):
                self._elide_doc(value)
            elif isinstance(value, list):
                items = []
                for item in value:
                    if isinstance(item, dict):
                        self._elide_doc(item)
                    elif (
                        isinstance(item, str)
                        and len(item) > MAX_STRING_LENGTH_OF_SAMPLE_DOCUMENT_VALUE
                    ):
                        item = item[: MAX_STRING_LENGTH_OF_SAMPLE_DOCUMENT_VALUE + 1]
                    items.append(item)
                doc[key] = items
            elif (
                isinstance(value, str)
                and len(value) > MAX_STRING_LENGTH_OF_SAMPLE_DOCUMENT_VALUE
            ):
                doc[key] = value[: MAX_STRING_LENGTH_OF_SAMPLE_DOCUMENT_VALUE + 1]

    def _parse_command(self, command: str) -> Any:
        """
        Extracts and parses the aggregation pipeline from a JS-style MongoDB command.
        Handles ObjectId(), ISODate(), new Date() and converts them into Python constructs.
        """
        command = re.sub(r"\s+", " ", command.strip())
        if command.endswith("]"):
            command += ")"

        try:
            agg_str = command.split(".aggregate(", 1)[1].rsplit(")", 1)[0]
        except Exception as e:
            raise ValueError(f"Could not extract aggregation pipeline: {e}") from e

        # Convert JavaScript-style constructs to Python syntax
        agg_str = self._convert_mongo_js_to_python(agg_str)

        try:
            eval_globals = {
                "ObjectId": ObjectId,
                "datetime": datetime,
                "timezone": timezone,
            }
            agg_pipeline = eval(agg_str, eval_globals)
            if not isinstance(agg_pipeline, list):
                raise ValueError("Aggregation pipeline must be a list.")
            return agg_pipeline
        except Exception as e:
            raise ValueError(f"Failed to parse aggregation pipeline: {e}") from e

    def run(self, command: str) -> Union[str, Cursor]:
        """Execute a MongoDB aggregation command and return a string representing the results.

        If the statement returns documents, a string of the results is returned.
        If the statement returns no documents, an empty string is returned.

        The command MUST be of the form: `db.collectionName.aggregate(...)`.
        """
        if not command.startswith("db."):
            raise ValueError(f"Cannot run command {command}")

        try:
            col_name = command.split(".")[1]
        except IndexError as e:
            raise ValueError(
                "Invalid command format. Could not extract collection name."
            ) from e

        if col_name not in self.get_usable_collection_names():
            raise ValueError(f"Collection {col_name} does not exist!")

        if ".aggregate(" not in command:
            raise ValueError("Only aggregate(...) queries are currently supported.")

        # Parse pipeline using helper
        agg_pipeline = self._parse_command(command)

        try:
            coll = self._db[col_name]
            result = coll.aggregate(agg_pipeline)
            return dumps(list(result), indent=2)
        except Exception as e:
            raise ValueError(f"Error executing aggregation: {e}") from e

    def get_collection_info_no_throw(
        self, collection_names: Optional[List[str]] = None
    ) -> str:
        """Get information about specified collections.

        Follows best practices as specified in: Rajkumar et al, 2022
        (https://arxiv.org/abs/2204.00498)

        If `sample_rows_in_collection_info`, the specified number of sample rows will be
        appended to each collection description. This can increase performance as
        demonstrated in the paper.
        """
        try:
            return self.get_collection_info(collection_names)
        except ValueError as e:
            """Format the error message"""
            raise e
            return f"Error: {e}"

    def run_no_throw(self, command: str) -> Union[str, Cursor]:
        """Execute a MongoDB command and return a string representing the results.

        If the statement returns rows, a string of the results is returned.
        If the statement returns no rows, an empty string is returned.

        If the statement throws an error, the error message is returned.
        """
        try:
            return self.run(command)
        except PyMongoError as e:
            """Format the error message"""
            return f"Error: {e}"

    def get_context(self) -> Dict[str, Any]:
        """Return db context that you may want in agent prompt."""
        collection_names = list(self.get_usable_collection_names())
        collection_info = self.get_collection_info_no_throw()
        return {
            "collection_info": collection_info,
            "collection_names": ", ".join(collection_names),
        }

    def _convert_mongo_js_to_python(self, code: str) -> str:
        """Convert JS-style MongoDB syntax into Python-safe code."""

        def _handle_iso_date(match):
            date_str = match.group(1)
            if not date_str:
                raise ValueError("ISODate must contain a date string.")
            dt = datetime.fromisoformat(date_str.replace("Z", "+00:00"))
            return f"datetime({dt.year}, {dt.month}, {dt.day}, {dt.hour}, {dt.minute}, {dt.second}, tzinfo=timezone.utc)"

        def _handle_new_date(match):
            date_str = match.group(1)
            if not date_str:
                raise ValueError(
                    "new Date() without arguments is not allowed. Please pass an explicit date string."
                )
            dt = datetime.fromisoformat(date_str.replace("Z", "+00:00"))
            return f"datetime({dt.year}, {dt.month}, {dt.day}, {dt.hour}, {dt.minute}, {dt.second}, tzinfo=timezone.utc)"

        def _handle_object_id(match):
            oid_str = match.group(1)
            if not oid_str:
                raise ValueError("ObjectId must contain a value.")
            return f"ObjectId('{oid_str}')"

        patterns = [
            (r'ISODate\(\s*["\']([^"\']*)["\']\s*\)', _handle_iso_date),
            (r'new\s+Date\(\s*["\']([^"\']*)["\']\s*\)', _handle_new_date),
            (r'ObjectId\(\s*["\']([^"\']*)["\']\s*\)', _handle_object_id),
        ]

        for pattern, replacer in patterns:
            code = re.sub(pattern, replacer, code)

        return code<|MERGE_RESOLUTION|>--- conflicted
+++ resolved
@@ -4,12 +4,7 @@
 
 import json
 import re
-<<<<<<< HEAD
 from datetime import date, datetime, timezone
-from importlib.metadata import version
-=======
-from datetime import date, datetime
->>>>>>> 14e4d090
 from typing import Any, Dict, Iterable, List, Optional, Union
 
 from bson import ObjectId
