"""Search Index Commands"""

import logging
from time import monotonic, sleep
from typing import Any, Callable, Dict, List, Optional

from pymongo.collection import Collection
from pymongo_search_utils import (
    create_fulltext_search_index,  # noqa: F401
    create_vector_search_index,  # noqa: F401
    drop_vector_search_index,  # noqa: F401
    update_vector_search_index,  # noqa: F401
)

logger = logging.getLogger(__file__)


def _vector_search_index_definition(
    dimensions: int,
    path: str,
    similarity: str,
    filters: Optional[List[str]] = None,
    vector_index_options: dict | None = None,
    **kwargs: Any,
) -> Dict[str, Any]:
    # https://www.mongodb.com/docs/atlas/atlas-vector-search/vector-search-type/
    vector_index_options = vector_index_options or {}
    fields = [
        {
            "numDimensions": dimensions,
            "path": path,
            "similarity": similarity,
            "type": "vector",
            **vector_index_options,
        },
    ]
    if filters:
        for field in filters:
            fields.append({"type": "filter", "path": field})
    definition = {"fields": fields}
    definition.update(kwargs)
    return definition


<<<<<<< HEAD
def create_vector_search_index(
    collection: Collection,
    index_name: str,
    dimensions: int,
    path: str,
    similarity: str,
    filters: Optional[List[str]] = None,
    vector_index_options: dict | None = None,
    *,
    wait_until_complete: Optional[float] = None,
    **kwargs: Any,
) -> None:
    """Experimental Utility function to create a vector search index

    Args:
        collection (Collection): MongoDB Collection
        index_name (str): Name of Index
        dimensions (int): Number of dimensions in embedding
        path (str): field with vector embedding
        similarity (str): The similarity score used for the index
        filters (List[str]): Fields/paths to index to allow filtering in $vectorSearch
        wait_until_complete (Optional[float]): If provided, number of seconds to wait
            until search index is ready.
        kwargs: Keyword arguments supplying any additional options to SearchIndexModel.
    """
    logger.info("Creating Search Index %s on %s", index_name, collection.name)

    if collection.name not in collection.database.list_collection_names(
        authorizedCollections=True
    ):
        collection.database.create_collection(collection.name)

    result = collection.create_search_index(
        SearchIndexModel(
            definition=_vector_search_index_definition(
                dimensions=dimensions,
                path=path,
                similarity=similarity,
                filters=filters,
                vector_index_options=vector_index_options,
                **kwargs,
            ),
            name=index_name,
            type="vectorSearch",
        )
    )

    if wait_until_complete:
        _wait_for_predicate(
            predicate=lambda: _is_index_ready(collection, index_name),
            err=f"{index_name=} did not complete in {wait_until_complete}!",
            timeout=wait_until_complete,
        )
    logger.info(result)


def drop_vector_search_index(
    collection: Collection,
    index_name: str,
    *,
    wait_until_complete: Optional[float] = None,
) -> None:
    """Drop a created vector search index

    Args:
        collection (Collection): MongoDB Collection with index to be dropped
        index_name (str): Name of the MongoDB index
        wait_until_complete (Optional[float]): If provided, number of seconds to wait
            until search index is ready.
    """
    logger.info(
        "Dropping Search Index %s from Collection: %s", index_name, collection.name
    )
    collection.drop_search_index(index_name)
    if wait_until_complete:
        _wait_for_predicate(
            predicate=lambda: len(list(collection.list_search_indexes())) == 0,
            err=f"Index {index_name} did not drop in {wait_until_complete}!",
            timeout=wait_until_complete,
        )
    logger.info("Vector Search index %s.%s dropped", collection.name, index_name)


def update_vector_search_index(
    collection: Collection,
    index_name: str,
    dimensions: int,
    path: str,
    similarity: str,
    filters: Optional[List[str]] = None,
    vector_index_options: dict | None = None,
    *,
    wait_until_complete: Optional[float] = None,
    **kwargs: Any,
) -> None:
    """Update a search index.

    Replace the existing index definition with the provided definition.

    Args:
        collection (Collection): MongoDB Collection
        index_name (str): Name of Index
        dimensions (int): Number of dimensions in embedding
        path (str): field with vector embedding
        similarity (str): The similarity score used for the index.
        filters (List[str]): Fields/paths to index to allow filtering in $vectorSearch
        wait_until_complete (Optional[float]): If provided, number of seconds to wait
            until search index is ready.
        kwargs: Keyword arguments supplying any additional options to SearchIndexModel.
    """
    logger.info(
        "Updating Search Index %s from Collection: %s", index_name, collection.name
    )
    collection.update_search_index(
        name=index_name,
        definition=_vector_search_index_definition(
            dimensions=dimensions,
            path=path,
            similarity=similarity,
            filters=filters,
            vector_index_options=vector_index_options,
            **kwargs,
        ),
    )
    if wait_until_complete:
        _wait_for_predicate(
            predicate=lambda: _is_index_ready(collection, index_name),
            err=f"Index {index_name} update did not complete in {wait_until_complete}!",
            timeout=wait_until_complete,
        )
    logger.info("Update succeeded")


=======
>>>>>>> ffcf7ede
def _is_index_ready(collection: Collection, index_name: str) -> bool:
    """Check for the index name in the list of available search indexes to see if the
    specified index is of status READY

    Args:
        collection (Collection): MongoDB Collection to for the search indexes
        index_name (str): Vector Search Index name

    Returns:
        bool : True if the index is present and READY false otherwise
    """
    for index in collection.list_search_indexes(index_name):
        if index["status"] == "READY":
            return True
    return False


def _wait_for_predicate(
    predicate: Callable, err: str, timeout: float = 120, interval: float = 0.5
) -> None:
    """Generic to block until the predicate returns true

    Args:
        predicate (Callable[, bool]): A function that returns a boolean value
        err (str): Error message to raise if nothing occurs
        timeout (float, optional): Wait time for predicate. Defaults to TIMEOUT.
        interval (float, optional): Interval to check predicate. Defaults to DELAY.

    Raises:
        TimeoutError: _description_
    """
    start = monotonic()
    while not predicate():
        if monotonic() - start > timeout:
            raise TimeoutError(err)
        sleep(interval)<|MERGE_RESOLUTION|>--- conflicted
+++ resolved
@@ -42,142 +42,6 @@
     return definition
 
 
-<<<<<<< HEAD
-def create_vector_search_index(
-    collection: Collection,
-    index_name: str,
-    dimensions: int,
-    path: str,
-    similarity: str,
-    filters: Optional[List[str]] = None,
-    vector_index_options: dict | None = None,
-    *,
-    wait_until_complete: Optional[float] = None,
-    **kwargs: Any,
-) -> None:
-    """Experimental Utility function to create a vector search index
-
-    Args:
-        collection (Collection): MongoDB Collection
-        index_name (str): Name of Index
-        dimensions (int): Number of dimensions in embedding
-        path (str): field with vector embedding
-        similarity (str): The similarity score used for the index
-        filters (List[str]): Fields/paths to index to allow filtering in $vectorSearch
-        wait_until_complete (Optional[float]): If provided, number of seconds to wait
-            until search index is ready.
-        kwargs: Keyword arguments supplying any additional options to SearchIndexModel.
-    """
-    logger.info("Creating Search Index %s on %s", index_name, collection.name)
-
-    if collection.name not in collection.database.list_collection_names(
-        authorizedCollections=True
-    ):
-        collection.database.create_collection(collection.name)
-
-    result = collection.create_search_index(
-        SearchIndexModel(
-            definition=_vector_search_index_definition(
-                dimensions=dimensions,
-                path=path,
-                similarity=similarity,
-                filters=filters,
-                vector_index_options=vector_index_options,
-                **kwargs,
-            ),
-            name=index_name,
-            type="vectorSearch",
-        )
-    )
-
-    if wait_until_complete:
-        _wait_for_predicate(
-            predicate=lambda: _is_index_ready(collection, index_name),
-            err=f"{index_name=} did not complete in {wait_until_complete}!",
-            timeout=wait_until_complete,
-        )
-    logger.info(result)
-
-
-def drop_vector_search_index(
-    collection: Collection,
-    index_name: str,
-    *,
-    wait_until_complete: Optional[float] = None,
-) -> None:
-    """Drop a created vector search index
-
-    Args:
-        collection (Collection): MongoDB Collection with index to be dropped
-        index_name (str): Name of the MongoDB index
-        wait_until_complete (Optional[float]): If provided, number of seconds to wait
-            until search index is ready.
-    """
-    logger.info(
-        "Dropping Search Index %s from Collection: %s", index_name, collection.name
-    )
-    collection.drop_search_index(index_name)
-    if wait_until_complete:
-        _wait_for_predicate(
-            predicate=lambda: len(list(collection.list_search_indexes())) == 0,
-            err=f"Index {index_name} did not drop in {wait_until_complete}!",
-            timeout=wait_until_complete,
-        )
-    logger.info("Vector Search index %s.%s dropped", collection.name, index_name)
-
-
-def update_vector_search_index(
-    collection: Collection,
-    index_name: str,
-    dimensions: int,
-    path: str,
-    similarity: str,
-    filters: Optional[List[str]] = None,
-    vector_index_options: dict | None = None,
-    *,
-    wait_until_complete: Optional[float] = None,
-    **kwargs: Any,
-) -> None:
-    """Update a search index.
-
-    Replace the existing index definition with the provided definition.
-
-    Args:
-        collection (Collection): MongoDB Collection
-        index_name (str): Name of Index
-        dimensions (int): Number of dimensions in embedding
-        path (str): field with vector embedding
-        similarity (str): The similarity score used for the index.
-        filters (List[str]): Fields/paths to index to allow filtering in $vectorSearch
-        wait_until_complete (Optional[float]): If provided, number of seconds to wait
-            until search index is ready.
-        kwargs: Keyword arguments supplying any additional options to SearchIndexModel.
-    """
-    logger.info(
-        "Updating Search Index %s from Collection: %s", index_name, collection.name
-    )
-    collection.update_search_index(
-        name=index_name,
-        definition=_vector_search_index_definition(
-            dimensions=dimensions,
-            path=path,
-            similarity=similarity,
-            filters=filters,
-            vector_index_options=vector_index_options,
-            **kwargs,
-        ),
-    )
-    if wait_until_complete:
-        _wait_for_predicate(
-            predicate=lambda: _is_index_ready(collection, index_name),
-            err=f"Index {index_name} update did not complete in {wait_until_complete}!",
-            timeout=wait_until_complete,
-        )
-    logger.info("Update succeeded")
-
-
-=======
->>>>>>> ffcf7ede
 def _is_index_ready(collection: Collection, index_name: str) -> bool:
     """Check for the index name in the list of available search indexes to see if the
     specified index is of status READY
