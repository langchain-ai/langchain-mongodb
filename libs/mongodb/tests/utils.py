from __future__ import annotations

from copy import deepcopy
from time import monotonic, sleep
from typing import Any, Dict, Generator, Iterable, List, Mapping, Optional, Union, cast

from bson import ObjectId
from langchain_core.callbacks.manager import (
    AsyncCallbackManagerForLLMRun,
    CallbackManagerForLLMRun,
)
from langchain_core.embeddings import Embeddings
from langchain_core.language_models.chat_models import SimpleChatModel
from langchain_core.language_models.llms import LLM
from langchain_core.messages import (
    AIMessage,
    BaseMessage,
)
from langchain_core.outputs import ChatGeneration, ChatResult
from pydantic import model_validator
from pymongo.collection import Collection
from pymongo.results import DeleteResult, InsertManyResult

from langchain_mongodb import MongoDBAtlasVectorSearch
from langchain_mongodb.cache import MongoDBAtlasSemanticCache

TIMEOUT = 120
INTERVAL = 0.5


class PatchedMongoDBAtlasVectorSearch(MongoDBAtlasVectorSearch):
    def bulk_embed_and_insert_texts(
        self,
        texts: Union[List[str], Iterable[str]],
        metadatas: Union[List[dict], Generator[dict, Any, Any]],
        ids: Optional[List[str]] = None,
    ) -> List:
        """Patched insert_texts that waits for data to be indexed before returning"""
        ids_inserted = super().bulk_embed_and_insert_texts(texts, metadatas, ids)
<<<<<<< HEAD
        n_docs = len(ids_inserted)
        start = monotonic()
        while len(ids_inserted) != len(
            self.similarity_search("sandwich", k=n_docs, oversampling_factor=1)
        ) and (monotonic() - start <= TIMEOUT):
            sleep(INTERVAL)
        return ids_inserted

    def create_vector_search_index(
        self,
        dimensions: int,
        filters: Optional[List[str]] = None,
        update: bool = False,
    ) -> None:
        result = super().create_vector_search_index(
            dimensions=dimensions, filters=filters, update=update
        )
=======
        n_docs = self.collection.count_documents({})
>>>>>>> 016bb375
        start = monotonic()
        while monotonic() - start <= TIMEOUT:
            if len(self.similarity_search("sandwich", k=n_docs)) == n_docs:
                return ids_inserted
            else:
                sleep(INTERVAL)
        raise TimeoutError(f"Failed to embed, insert, and index texts in {TIMEOUT}s.")


class ConsistentFakeEmbeddings(Embeddings):
    """Fake embeddings functionality for testing."""

    def __init__(self, dimensionality: int = 10) -> None:
        self.known_texts: List[str] = []
        self.dimensionality = dimensionality

    def embed_documents(self, texts: List[str]) -> List[List[float]]:
        """Return consistent embeddings for each text seen so far."""
        out_vectors = []
        for text in texts:
            if text not in self.known_texts:
                self.known_texts.append(text)
            vector = [float(1.0)] * (self.dimensionality - 1) + [
                float(self.known_texts.index(text))
            ]
            out_vectors.append(vector)
        return out_vectors

    def embed_query(self, text: str) -> List[float]:
        """Return consistent embeddings for the text, if seen before, or a constant
        one if the text is unknown."""
        return self.embed_documents([text])[0]

    async def aembed_documents(self, texts: List[str]) -> List[List[float]]:
        return self.embed_documents(texts)

    async def aembed_query(self, text: str) -> List[float]:
        return self.embed_query(text)


class FakeChatModel(SimpleChatModel):
    """Fake Chat Model wrapper for testing purposes."""

    def _call(
        self,
        messages: List[BaseMessage],
        stop: Optional[List[str]] = None,
        run_manager: Optional[CallbackManagerForLLMRun] = None,
        **kwargs: Any,
    ) -> str:
        return "fake response"

    async def _agenerate(
        self,
        messages: List[BaseMessage],
        stop: Optional[List[str]] = None,
        run_manager: Optional[AsyncCallbackManagerForLLMRun] = None,
        **kwargs: Any,
    ) -> ChatResult:
        output_str = "fake response"
        message = AIMessage(content=output_str)
        generation = ChatGeneration(message=message)
        return ChatResult(generations=[generation])

    @property
    def _llm_type(self) -> str:
        return "fake-chat-model"

    @property
    def _identifying_params(self) -> Dict[str, Any]:
        return {"key": "fake"}


class FakeLLM(LLM):
    """Fake LLM wrapper for testing purposes."""

    queries: Optional[Mapping] = None
    sequential_responses: Optional[bool] = False
    response_index: int = 0

    @model_validator(mode="before")
    @classmethod
    def check_queries_required(cls, values: dict) -> dict:
        if values.get("sequential_response") and not values.get("queries"):
            raise ValueError(
                "queries is required when sequential_response is set to True"
            )
        return values

    def get_num_tokens(self, text: str) -> int:
        """Return number of tokens."""
        return len(text.split())

    @property
    def _llm_type(self) -> str:
        """Return type of llm."""
        return "fake"

    def _call(
        self,
        prompt: str,
        stop: Optional[List[str]] = None,
        run_manager: Optional[CallbackManagerForLLMRun] = None,
        **kwargs: Any,
    ) -> str:
        if self.sequential_responses:
            return self._get_next_response_in_sequence
        if self.queries is not None:
            return self.queries[prompt]
        if stop is None:
            return "foo"
        else:
            return "bar"

    @property
    def _identifying_params(self) -> Dict[str, Any]:
        return {}

    @property
    def _get_next_response_in_sequence(self) -> str:
        queries = cast(Mapping, self.queries)
        response = queries[list(queries.keys())[self.response_index]]
        self.response_index = self.response_index + 1
        return response


class MockCollection(Collection):
    """Mocked Mongo Collection"""

    _aggregate_result: List[Any]
    _insert_result: Optional[InsertManyResult]
    _data: List[Any]
    _simulate_cache_aggregation_query: bool

    def __init__(self) -> None:
        self._data = []
        self._aggregate_result = []
        self._insert_result = None
        self._simulate_cache_aggregation_query = False

    def delete_many(self, *args, **kwargs) -> DeleteResult:  # type: ignore
        old_len = len(self._data)
        self._data = []
        return DeleteResult({"n": old_len}, acknowledged=True)

    def insert_many(self, to_insert: List[Any], *args, **kwargs) -> InsertManyResult:  # type: ignore
        mongodb_inserts = [
            {"_id": ObjectId(), "score": 1, **insert} for insert in to_insert
        ]
        self._data.extend(mongodb_inserts)
        return self._insert_result or InsertManyResult(
            [k["_id"] for k in mongodb_inserts], acknowledged=True
        )

    def insert_one(self, to_insert: Any, *args, **kwargs) -> Any:  # type: ignore
        return self.insert_many([to_insert])

    def find_one(self, find_query: Dict[str, Any]) -> Optional[Dict[str, Any]]:  # type: ignore
        find = self.find(find_query) or [None]  # type: ignore
        return find[0]

    def find(self, find_query: Dict[str, Any]) -> Optional[List[Dict[str, Any]]]:  # type: ignore
        def _is_match(item: Dict[str, Any]) -> bool:
            for key, match_val in find_query.items():
                if item.get(key) != match_val:
                    return False
            return True

        return [document for document in self._data if _is_match(document)]

    def update_one(  # type: ignore
        self,
        find_query: Dict[str, Any],
        options: Dict[str, Any],
        *args: Any,
        upsert=True,
        **kwargs: Any,
    ) -> None:  # type: ignore
        result = self.find_one(find_query)
        set_options = options.get("$set", {})

        if result:
            result.update(set_options)
        elif upsert:
            self._data.append({**find_query, **set_options})

    def _execute_cache_aggregation_query(self, *args, **kwargs) -> List[Dict[str, Any]]:  # type: ignore
        """Helper function only to be used for MongoDBAtlasSemanticCache Testing

        Returns:
            List[Dict[str, Any]]: Aggregation query result
        """
        pipeline: List[Dict[str, Any]] = args[0]
        params = pipeline[0]["$vectorSearch"]
        embedding = params["queryVector"]
        # Assumes MongoDBAtlasSemanticCache.LLM == "llm_string"
        llm_string = params["filter"][MongoDBAtlasSemanticCache.LLM]["$eq"]

        acc = []
        for document in self._data:
            if (
                document.get("embedding") == embedding
                and document.get(MongoDBAtlasSemanticCache.LLM) == llm_string
            ):
                acc.append(document)
        return acc

    def aggregate(self, *args, **kwargs) -> List[Any]:  # type: ignore
        if self._simulate_cache_aggregation_query:
            return deepcopy(self._execute_cache_aggregation_query(*args, **kwargs))
        return deepcopy(self._aggregate_result)

    def count_documents(self, *args, **kwargs) -> int:  # type: ignore
        return len(self._data)

    def __repr__(self) -> str:
        return "MockCollection"<|MERGE_RESOLUTION|>--- conflicted
+++ resolved
@@ -37,27 +37,7 @@
     ) -> List:
         """Patched insert_texts that waits for data to be indexed before returning"""
         ids_inserted = super().bulk_embed_and_insert_texts(texts, metadatas, ids)
-<<<<<<< HEAD
-        n_docs = len(ids_inserted)
-        start = monotonic()
-        while len(ids_inserted) != len(
-            self.similarity_search("sandwich", k=n_docs, oversampling_factor=1)
-        ) and (monotonic() - start <= TIMEOUT):
-            sleep(INTERVAL)
-        return ids_inserted
-
-    def create_vector_search_index(
-        self,
-        dimensions: int,
-        filters: Optional[List[str]] = None,
-        update: bool = False,
-    ) -> None:
-        result = super().create_vector_search_index(
-            dimensions=dimensions, filters=filters, update=update
-        )
-=======
         n_docs = self.collection.count_documents({})
->>>>>>> 016bb375
         start = monotonic()
         while monotonic() - start <= TIMEOUT:
             if len(self.similarity_search("sandwich", k=n_docs)) == n_docs:
